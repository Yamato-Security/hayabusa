# Changes

## 2.6.0 [2023/XX/XX] "XXX"

**New Features:**

- XXX

**Enhancements:**

- XXX

**Bug Fixes:**

<<<<<<< HEAD
- Data in certain fields such as `AccessMask` would not be separated by spaces when outputted from the `details` field. (#1035) (@hitenkoku)
=======
- Output would be in color even if `--no-color` was used in the `pivot-keywords-list` command. (#1044) (@kazuminn)
>>>>>>> c7fd8710

## 2.5.0 [2023/05/07] "Golden Week Release"

**Enhancements:**

- Added `-M, --multiline` option to search command. (#1017) (@hitenkoku)
- Deleted return characters in the output of the `search` command. (#1003) (@hitenkoku)
- `regex` crate updated to 1.8 which allows unnecessary escapes in regular expressions reducing parsing errors. (#1018) (@YamatoSecurity)
- Deleted return characters in output of the `csv-timeline` command. (#1019) (@hitenkoku)
- Don't show new version information with the `update-rules` command when building a newer dev build. (#1028) (@hitenkoku)
- Sorted `search` timeline order. (#1033) (@hitenkoku)
- Enhanced `pivot-keywords-list` terminal output. (#1022) (@kazuminn)

**Bug Fixes:**

- Unconverted sigma rules that search for a string that end in a backslash would not be detected. Also `|contains` conditions would not match if the string was located in the beginning. (#1025) (@fukusuket)
- In versions 2.3.3-2.4.0, informational level alerts in the Results Summary would show the top 5 events twice instead of the top 10 events. (#1031) (@hitenkoku)

## 2.4.0 [2023/04/19] "SANS Secure Korea Release"

**New Features:**

- Added `search` command to search for specified keywords in records. (#617) (@itiB, @hitenkoku)
- Added `-r, --regex` option in the `search` command to search for regular expressions. (#992) (@itiB)

**Enhancements:**

- Alphabetically sorted commands. (#991) (@hitenkoku)
- Added attribute information of `Event.UserData` to the output of `AllFieldInfo` in `csv-timeline`, `json-timeline` and `search` commands. (#1006) (@hitenkoku)
- Updated Aho-Corasick crate to 1.0. (#1013) (@hitenkoku)

**Bug Fixes:**

- Fixed timestamps that did not exist from being displayed in the event frequency timeline (`-T, --visualize-timeline`) in version 2.3.3. (#977) (@hitenkoku)

## 2.3.3 [2023/04/07] "Sakura Release"

**Enhancements:**

- Removed an extra space when outputting the rule `level` to files (CSV, JSON, JSONL). (#979) (@hitenkoku)
- Rule authors are now outputted in multiple lines with the `-M, --multiline` option. (#980) (@hitenkoku)
- Approximately 3-5% speed increase by replacing String with CoW. (#984) (@hitenkoku)
- Made sure text after the logo does not turn green with recent clap versions. (#989) (@hitenkoku)

**Bug Fixes:**

- Fixed a crash when the `level-tuning` command was executed on version 2.3.0. (#977) (@hitenkoku)

## 2.3.2 [2023/03/22] "TMCIT Release-3"

**Enhancements:**

- Added `-M, --multiline` option in the `csv-timeline` command. (#972) (@hitenkoku)

## 2.3.1 [2023/03/18] "TMCIT Release-2"

**Enhancements:**

- Added double quotes in CSV fields of `csv-timeline` output to support multiple lines in fields. (#965) (@hitenkoku)
- Updated `logon-summary` headers. (#964) (@yamatosecurity)
- Added short-hand option `-D` for `--enable-deprecated-rules` and `-u` for `--enable-unsupported-rules`. (@yamatosecurity)
- Reordered option in Filtering and changed option help contents. (#969) (@hitenkoku)

**Bug Fixes:**

- Fixed a crash when the `update-rules` command was executed on version 2.3.0. (#965) (@hitenkoku)
- Fixed long underlines displayed in the help menu in Command Prompt and PowerShell prompt. (#911) (@yamatosecurity)

## 2.3.0 [2023/03/16] "TMCIT Release"

**New Features:**

- Added support for `|cidr`. (#961) (@fukusuket)
- Added support for `1 of selection*` and `all of selection*`. (#957) (@fukusuket)
- Added support for the `|contains|all` pipe keyword. (#945) (@hitenkoku)
- Added the `--enable-unsupported-rules` option to enable rules marked as `unsupported`. (#949) (@hitenkoku)

**Enhancements:**

- Approximately 2-3% speed increase and memory usage reduction by improving string contains check. (#947) (@hitenkoku)

**Bug Fixes:**

- Some event titles would be displayed as `Unknown` in the `metrics` command even if they were defined. (#943) (@hitenkoku)

## 2.2.2 [2023/2/22] "Ninja Day Release"

**New Features:**

- Added support for the `|base64offset|contains` pipe keyword. (#705) (@hitenkoku)

**Enhancements:**

- Reorganized the grouping of command line options. (#918) (@hitenkoku)
- Reduced memory usage by approximately 75% when reading JSONL formatted logs. (#921) (@fukusuket)
- Channel names are now further abbreviated in the metrics, json-timeline, csv-timeline commands according to `rules/config/generic_abbreviations.txt`. (#923) (@hitenkoku)
- Reduced parsing errors by updating the evtx crate. (@YamatoSecurity)
- Provider names (`%Provider%` field) are now abbreviated like channel names according to `rules/config/provider_abbreviations.txt` and `rules/config/generic_abbreviations.txt`. (#932) (@hitenkoku)
- Print the first and last timestamps in the metrics command when the `-d` directory option is used. (#935) (@hitenkoku)
- Added first and last timestamp to Results Summary. (#938) (@hitenkoku)
- Added Time Format options for `logon-summary`, `metrics` commands. (#938) (@hitenkoku)
- `\r`, `\n`, and `\t` characters are preserved (not converted to spaces) when saving results with the `json-output` command. (#940) (@hitenkoku)

**Bug Fixes:**

- The first and last timestamps in the `logon-summary` and `metrics` commands were blank. (#920) (@hitenkoku)
- Event titles stopped being shown in the `metrics` command during development of 2.2.2. (#933) (@hitenkoku)

## 2.2.0 [2023/2/12] "SECCON Release"

**New Features:**

- Added support for input of JSON-formatted event logs (`-J, --JSON-input`). (#386) (@hitenkoku)
- Log enrichment by outputting the ASN organization, city and country of source and destination IP addresses based on MaxMind GeoIP databases (`-G, --GeoIP`). (#879) (@hitenkoku)
- Added the `-e, --exact-level` option to scan for only specific rule levels. (#899) (@hitenkoku)

**Enhancements:**

- Added the executed command line to the HTML report. (#877) (@hitenkoku)
- Approximately 3% speed increase and memory usage reduction by performing exact string matching on Event IDs. (#882) (@fukusuket)
- Approximately 14% speed increase and memory usage reduction by filtering before regex usage. (#883) (@fukusuket)
- Approximately 8% speed increase and memory usage reduction by case-insensitive comparisons instead of regex usage. (#884) (@fukusuket)
- Approximately 5% speed increase and memory usage reduction by reducing regex usage in wildcard expressions. (#890) (@fukusuket)
- Further speed increase and memory usage reduction by removing unnecessary regex usage. (#894) (@fukusuket)
- Approximately 3% speed increase and 10% memory usage reduction by reducing regex usage. (#898) (@fukuseket)
- Improved `-T, --visualize-timeline` by increasing the height of the markers to make it easier to read. (#902) (@hitenkoku)
- Reduced memory usage by approximately 50% when reading JSON/L formatted logs. (#906) (@fukusuket)
- Alphabetically sorted options based on their long names. (#904) (@hitenkoku)
- Added JSON input support (`-J, --JSON-input` option) for `logon-summary`, `metrics` and `pivot-keywords-list` commands. (#908) (@hitenkoku)

**Bug Fixes:**

- Fixed a bug when rules with 4 consecutive backslashes in their conditions would not be detected. (#897) (@fukusuket)
- When parsing PowerShell EID 4103, the `Payload` field would be separated into multiple fields when outputting to JSON. (#895) (@hitenkoku)
- Fixed a crash when looking up event log file size. (#914) (@hitenkoku)

**Vulnerability Fixes:**

- Updated the git2 and gitlib2 crates to prevent a possible SSH MITM attack (CVE-2023-22742) when updating rules and config files. (#888) (@YamatoSecurity)

## 2.1.0 [2023/01/10] "Happy Year of the Rabbit Release"

**Enhancements:**

- Speed improvements. (#847) (@hitenkoku)
- Improved speed by up to 20% by improving I/O processesing. (#858) (@fukusuket)
- The timeline order of detections are now sorted to a fixed order even when the timestamp is identical. (#827) (@hitenkoku)

**Bug Fixes:**

- Successful login CSV results were not correctly being outputted when using the logon timeline function. (#849) (@hitenkoku)
- Removed unnecessary line breaks that would occur when using the `-J, --jsonl` option. (#852) (@hitenkoku)

## 2.0.0 [2022/12/24] "Merry Christmas Release"

**New Features:**

- Command usage and help menu are now done by subcommands. (#656) (@hitenkoku)

## 1.9.0 [2022/12/24] "Merry Christmas Release"

**New Features:**

- Added a new pipe keyword. (`|endswithfield`) (#740) (@hach1yon)
- Added `--debug` option to display memory utilization at runtime. (#788) (@fukusuket)

**Enhancements:**

- Updated clap crate package to version 4 and changed the `--visualize-timeline` short option `-V` to `-T`. (#725) (@hitenkoku)
- Added output of logon types, source computer and source IP address in Logon Summary as well as failed logons. (#835) (@garigariganzy @hitenkoku)
- Optimized speed and memory usage. (#787) (@fukusuket)
- Changed output color in eggs ascii art.(#839) (@hitenkoku)
- Made the `--debug` option hidden by default. (#841) (@hitenkoku)
- Added color to the ascii art eggs. (#839) (@hitenkoku)

**Bug Fixes:**

- Fixed a bug where evtx files would not be loaded if run from a command prompt and the directory path was enclosed in double quotes. (#828) (@hitenkoku)
- Fixed unneeded spaces outputted when there were rule parsing errors. (#829) (@hitenkoku)

## 1.8.1 [2022/11/21]

**Enhancements:**

- Specified the minimum Rust version `rust-version` field in `Cargo.toml` to avoid build dependency errors. (#802) (@hitenkoku)
- Reduced memory usage. (#806) (@fukusuket)
- Added the support for the `%RenderedMessage%` field in output profiles which is the rendered message in logs forwarded by WEC. (#760) (@hitenkoku)

**Bug Fixes:**

- Fixed a problem where rules using the `Data` field were not being detected. (#775) (@hitenkoku)
- Fixed a problem where the `%MitreTags%` and `%MitreTactics%` fields would randomly miss values. (#807) (@fukusuket)

## 1.8.0 [2022/11/07]

**New Features:**

- Added the `--ISO-8601` output time format option. This good to use when importing to Elastic Stack. It is exactly the same as what is in the original log.  (#767) (@hitenkoku)

**Enhancements:**

- Event ID filtering is now turned off by default. Use the `-e, --eid-filter` option to filter by Event ID. (Will usually be 10%+ faster but with a small chance of false negatives.) (#759) (@hitenkoku)
- Print an easy to understand error message when a user tries to download new rules with a different user account. (#758) (@fukusuket)
- Added total and unique detecion count information in the HTML Report. (#762) (@hitenkoku)
- Removed unnecessary array structure in the JSON output. (#766)(@hitenkoku)
- Added rule authors (`%RuleAuthor%`), rule creation date (`%RuleCreationDate%`), rule modified date (`%RuleModifiedDate%`), and rule status (`%Status%`) fields to output profiles. (#761) (@hitenkoku)
- Changed Details field in JSON output to an object. (#773) (@hitenkoku)
- Removed `build.rs` and changed the memory allocator to mimalloc for a speed increase of 20-30% on Intel-based OSes. (#657) (@fukusuket)
- Replaced `%RecordInformation%` alias in output profiles to `%AllFieldInfo%`, and changed the `AllFieldInfo` field in JSON output to an object. (#750) (@hitenkoku)
- Removed `HBFI-` prefix in `AllFieldInfo` field of json output. (#791) (@hitenkoku)
- Don't display result summary, etc... when `--no-summary` option is used. (This is good to use when using as a Velociraptor agent, etc... It will usually be 10% faster.) (#780) (@hitenkoku)
- Reduced memory usage and improved speed performance. (#778 #790) (@hitenkoku)
- Don't display Rule Authors list when authors list is empty. (#795) (@hitenkoku)
- Added rule ID (`%RuleID%`) and Provider Name (`%Provider%`) fields to output profiles. (#794) (@hitenkoku)

**Bug Fixes:**

- Fixed rule author unique rule count. (It was displaying one extra.) (#783) (@hitenkoku)

## 1.7.2 [2022/10/17]

**New Features:**

- Added `--list-profiles` option to print a list of output profiles. (#746) (@hitenkoku)

**Enhancements:**

- Moved the saved file line and shortened the update option output. (#754) (@YamatoSecurity)
- Limited rule author names of detected alerts to 40 characters. (#751) (@hitenkoku)

**Bug Fixes:**

- Fixed a bug where field information would get moved over in JSON/JSONL output when a drive letter (ex: `c:`) was in the field. (#748) (@hitenkoku)

## 1.7.1 [2022/10/10]

**Enhancements:**

- Hayabusa now checks Channel and EID information based on `rules/config/channel_eid_info.txt` to provide more accurate results. (#463) (@garigariganzy)
- Do not display a message about loading detection rules when using the `-M` or `-L` options. (#730) (@hitenkoku)
- Added a table of rule authors to standard output. (#724) (@hitenkoku)
- Ignore event records when the channel name is `null` (ETW events) when scanning and showing EID metrics. (#727) (@hitenkoku)

**Bug Fixes:**

- Fixed a bug where the same Channel and EID would be counted separately with the `-M` option. (#729) (@hitenkoku)

## 1.7.0 [2022/09/29]

**New Features:**

- Added a HTML summary report output option (`-H, --html-report`). (#689) (@hitenkoku, @nishikawaakira)

**Enhancements:**

- Changed Event ID Statistics option to Event ID Metrics option. (`-s, --statistics`  -> `-M, --metrics`) (#706) (@hitenkoku)
  (Note: `statistics_event_info.txt` was changed to `event_id_info.txt`.)
- Display new version of Hayabusa link when updating rules if there is a newer version. (#710) (@hitenkoku)
- Added logo in HTML summary output. (#714) (@hitenkoku)
- Unified output to one table when using `-M` or `-L` with the `-d` option. (#707) (@hitenkoku)
- Added Channel column to metrics output. (#707) (@hitenkoku)
- Removed First Timestamp and Last Timestamp of `-M` and `-L` option with the `-d` option. (#707) (@hitenkoku)
- Added csv output option(`-o --output`) when `-M` or `-L` option is used. (#707) (@hitenkoku)
- Separated Count and Percent columns in metric output. (#707) (@hitenkoku)
- Changed output table format of the metric option and logon information crate from prettytable-rs to comfy_table. (#707) (@hitenkoku)
- Added favicon.png in HTML summary output. (#722) (@hitenkoku)

## v1.6.0 [2022/09/16]

**New Features:**

- You can now save the timeline to JSON files with the `-j, --json` option.  (#654) (@hitenkoku)
- You can now save the timeline to JSONL files with the `-J, --jsonl` option.  (#694) (@hitenkoku)

**Enhancements:**

- Added top alerts to results summary. (#667) (@hitenkoku)
- Added `--no-summary` option to not display the results summary. (#672) (@hitenkoku)
- Made the results summary more compact. (#675 #678) (@hitenkoku)
- Made Channel field in channel_abbreviations.txt case-insensitive. (#685) (@hitenkoku)
- Changed pipe separator character in output from `|` to `‖`. (#687) (@hitenkoku)
- Added color to Saved alerts and events / Total events analyzed. (#690) (@hitenkoku)
- Updated evtx crate to 0.8.0. (better handling when headers or date values are invalid.)
- Updated output profiles. (@YamatoSecurity)

**Bug Fixes:**

- Hayabusa would crash with `-L` option (logon summary option). (#674) (@hitenkoku)
- Hayabusa would continue to scan without the correct config files but now will print and error and gracefully terminate. (#681) (@hitenkoku)
- Fixed total events from the number of scanned events to actual events in evtx. (#683) (@hitenkoku)

## v1.5.1 [2022/08/20]

**Enhancements:**

- Re-released v1.5.1 with an updated output profile that is compatible with Timesketch. (#668) (@YamatoSecurity)

## v1.5.1 [2022/08/19]

**Bug Fixes:**

- Critical, medium and low level alerts were not being displayed in color. (#663) (@fukusuket)
- Hayabusa would crash when an evtx file specified with `-f` did not exist. (#664) (@fukusuket)

## v1.5.0 [2022/08/18]

**New Features:**

- Customizable output of fields defined at `config/profiles.yaml` and `config/default_profile.yaml`. (#165) (@hitenkoku)
- Implemented the `null` keyword for rule detection. It is used to check if a target field exists or not. (#643) (@hitenkoku)
- Added output to JSON option (`-j` and `--json-timeline` )  (#654) (@hitenkoku)

**Enhancements:**

- Trimmed `./` from the rule path when updating. (#642) (@hitenkoku)
- Added new output aliases for MITRE ATT&CK tags and other tags. (#637) (@hitenkoku)
- Organized the menu output when `-h` is used. (#651) (@YamatoSecurity and @hitenkoku)
- Added commas to summary numbers to make them easier to read. (#649) (@hitenkoku)
- Added output percentage of detections in Result Summary. (#658) (@hitenkoku)

**Bug Fixes:**

- Fixed miscalculation of Data Reduction due to aggregation condition rule detection. (#640) (@hitenkoku)
- Fixed a race condition bug where a few events (around 0.01%) would not be detected. (#639 #660) (@fukusuket)

## v1.4.3 [2022/08/03]

**Bug Fixes:**

- Hayabusa would not run on Windows 11 when the VC redistribute package was not installed but now everything is compiled statically. (#635) (@fukusuket)

## v1.4.2 [2022/07/24]

**Enhancements:**

- You can now update rules to a custom directory by combining the `--update-rules` and `--rules` options. (#615) (@hitenkoku)
- Improved speed with parallel processing by up to 20% with large files. (#479) (@kazuminn)
- When saving files with `-o`, the `.yml` detection rule path column changed from `RulePath` to `RuleFile` and only the rule file name will be saved in order to decrease file size. (#623) (@hitenkoku)

**Bug Fixes:**

- Fixed a runtime error when hayabusa is run from a different path than the current directory. (#618) (@hitenkoku)

## v1.4.1 [2022/06/30]

**Enhancements:**

- When no `details` field is defined in a rule nor in `./rules/config/default_details.txt`, all fields will be outputted to the `details` column. (#606) (@hitenkoku)
- Added the `-D, --deep-scan` option. Now by default, events are filtered by Event IDs that there are detection rules for defined in `./rules/config/target_event_IDs.txt`. This should improve performance by 25~55% while still detecting almost everything. If you want to do a thorough scan on all events, you can disable the event ID filter with `-D, --deep-scan`. (#608) (@hitenkoku)
- `channel_abbreviations.txt`, `statistics_event_info.txt` and `target_event_IDs.txt` have been moved from the `config` directory to the `rules/config` directory in order to provide updates with `-U, --update-rules`.

## v1.4.0 [2022/06/26]

**New Features:**

- Added `--target-file-ext` option. You can specify additional file extensions to scan in addtition to the default `.evtx` files. For example, `--target-file-ext evtx_data` or multiple extensions with `--target-file-ext evtx1 evtx2`. (#586) (@hitenkoku)
- Added `--exclude-status` option: You can ignore rules based on their `status`. (#596) (@hitenkoku)

**Enhancements:**

- Added default details output based on `rules/config/default_details.txt` when no `details` field in a rule is specified. (i.e. Sigma rules) (#359) (@hitenkoku)
- Updated clap crate package to version 3. (#413) (@hitnekoku)
- Updated the default usage and help menu. (#387) (@hitenkoku)
- Hayabusa can be run from any directory, not just from the current directory. (#592) (@hitenkoku)
- Added saved file size output when `output` is specified. (#595) (@hitenkoku)

**Bug Fixes:**

- Fixed output error and program termination when long output is displayed with color. (#603) (@hitenkoku)
- Ignore loading yml files in `rules/tools/sigmac/testfiles` to fix `Excluded rules` count. (#602) (@hitenkoku)

## v1.3.2 [2022/06/13]

**Enhancements:**

- Changed the evtx Rust crate from 0.7.2 to 0.7.3 with updated packages. (@YamatoSecurity)

## v1.3.1 [2022/06/13]

**New Features:**

- You can now specify specific fields when there are multiple fields with the same name (Ex: `Data`). In the `details` line in a rule, specify a placeholder like `%Data[1]%` to display the first `Data` field. (#487) (@hitenkoku)
- Added loaded rules status summary. (#583) (@hitenkoku)

**Enhancements:**

- Debug symbols are stripped by default for smaller Linux and macOS binaries. (#568) (@YamatoSecurity)
- Updated crate packages (@YamatoSecurity)
- Added new output time format options. (`--US-time`, `--US-military-time`, `--European-time`) (#574) (@hitenkoku)
- Changed the output time format when `--rfc-3339` option is enabled. (#574) (@hitenkoku)
- Changed the `-R / --display-record-id` option to `-R / --hide-record-id` and now by default the event record ID is displayed. You can hide the record ID with `-R / --hide-record-id`. (#579) (@hitenkoku)
- Added rule loading message. (#583) (@hitenkoku)

**Bug Fixes:**

- The RecordID and RecordInformation column headers would be shown even if those options were not enabled. (#577) (@hitenkoku)

## v1.3.0 [2022/06/06]

**New Features:**

- Added `-V / --visualize-timeline` option: Event Frequency Timeline feature to visualize the number of events. (Note: There needs to be more than 5 events and you need to use a terminal like Windows Terminal, iTerm2, etc... for it to properly render.) (#533, #566) (@hitenkoku)
- Display all the `tags` defined in a rule to the `MitreAttack` column when saving to CSV file with the `--all-tags` option. (#525) (@hitenkoku)
- Added the `-R / --display-record-id` option: Display the event record ID (`<Event><System><EventRecordID>`). (#548) (@hitenkoku)
- Display dates with most detections. (#550) (@hitenkoku)
- Display the top 5 computers with the most unique detections. (#557) (@hitenkoku)

**Enhancements:**

- In the `details` line in a rule, when a placeholder points to a field that does not exist or there is an incorrect alias mapping, it will be outputted as `n/a` (not available). (#528) (@hitenkoku)
- Display total event and data reduction count. (How many and what percent of events were ignored.) (#538) (@hitenkoku)
- New logo. (#536) (@YamatoSecurity)
- Display total evtx file size. (#540) (@hitenkoku)
- Changed logo color. (#537) (@hitenkoku)
- Display the original `Channel` name when not specified in `channel_abbrevations.txt`. (#553) (@hitenkoku)
- Display separately `Ignored rules` to `Exclude rules`, `Noisy rules`, and `Deprecated rules`. (#556) (@hitenkoku)
- Display results messge when `output` option is set. (#561) (@hitenkoku)

**Bug Fixes:**

- Fixed the `--start-timeline` and `--end-timeline` options as they were not working. (#546) (@hitenkoku)
- Fixed crash bug when level in rule is not valid. (#560) (@hitenkoku)

## v1.2.2 [2022/05/20]

**New Features:**

- Added a logon summary feature. (`-L` / `--logon-summary`) (@garigariganzy)

**Enhancements:**

- Colored output is now on by default and supports Command and Powershell prompts. (@hitenkoku)

**Bug Fixes:**

- Fixed a bug in the update feature when the rules repository does not exist but the rules folder exists. (#516) (@hitenkoku)
- Fixed a rule parsing error bug when there were .yml files in a .git folder. (#524) (@hitenkoku)
- Fixed wrong version number in the 1.2.1 binary.

## v1.2.1 [2022/04/20] Black Hat Asia Arsenal 2022 RC2

**New Features:**

- Added a `Channel` column to the output based on the `./config/channel_abbreviations.txt` config file. (@hitenkoku)
- Rule and rule config files are now forcefully updated. (@hitenkoku)

**Bug Fixes:**

- Rules marked as noisy or excluded would not have their `level` changed with `--level-tuning` but now all rules will be checked. (@hitenkoku)

## v1.2.0 [2022/04/15] Black Hat Asia Arsenal 2022 RC1

**New Features:**

- Specify config directory (`-C / --config`): When specifying a different rules directory, the rules config directory will still be the default `rules/config`, so this option is useful when you want to test rules and their config files in a different directory. (@hitenkoku)
- `|equalsfield` aggregator: In order to write rules that compare if two fields are equal or not. (@hach1yon)
- Pivot keyword list generator feature (`-p / --pivot-keywords-list`): Will generate a list of keywords to grep for to quickly identify compromised machines, suspicious usernames, files, etc... (@kazuminn)
- `-F / --full-data` option: Will output all field information in addition to the fields defined in the rule’s `details`. (@hach1yon)
- `--level-tuning` option: You can tune the risk `level` in hayabusa and sigma rules to your environment. (@itib and @hitenkoku)

**Enhancements:**

- Updated detection rules and documentation. (@YamatoSecurity)
- Mac and Linux binaries now statically compile the OpenSSL libraries. (@YamatoSecurity)
- Performance and accuracy improvement for fields with tabs, etc... in them. (@hach1yon and @hitenkoku)
- Fields that are not defined in eventkey_alias.txt will automatically be searched in Event.EventData. (@kazuminn and @hitenkoku)
- When updating rules, the names of new rules as well as the count will be displayed. (@hitenkoku)
- Removed all Clippy warnings from the source code. (@hitenkoku and @hach1yon)
- Updated the event ID and title config file (`timeline_event_info.txt`) and changed the name to `statistics_event_info.txt`. (@YamatoSecurity and @garigariganzy)
- 32-bit Hayabusa Windows binaries are now prevented from running on 64-bit Windows as it would cause unexpected results. (@hitenkoku)
- MITRE ATT&CK tag output can be customized in `output_tag.txt`. (@hitenkoku)
- Added Channel column output. (@hitenkoku)

**Bug Fixes:**

- `.yml` files in the `.git` folder would cause parse errors so they are now ignored. (@hitenkoku)
- Removed unnecessary newline due to loading test file rules. (@hitenkoku)
- Fixed output stopping in Windows Terminal due a bug in Terminal itself. (@hitenkoku)

## v1.1.0 [2022/03/03]

**New Features:**

- Can specify a single rule with the `-r / --rules` option. (Great for testing rules!) (@kazuminn)
- Rule update option (`-u / --update-rules`): Update to the latest rules in the [hayabusa-rules](https://github.com/Yamato-Security/hayabusa-rules) repository. (@hitenkoku)
- Live analysis option (`-l / --live-analysis`): Can easily perform live analysis on Windows machines without specifying the Windows event log directory. (@hitenkoku)

**Enhancements:**

- Updated documentation. (@kazuminn , @hitenkoku , @YamatoSecurity)
- Updated rules. (20+ Hayabusa rules, 200+ Sigma rules) (@YamatoSecurity)
- Windows binaries are now statically compiled so installing Visual C++ Redistributable is not required. (@hitenkoku)
- Color output (`-c / --color`) for terminals that support True Color (Windows Terminal, iTerm2, etc...). (@hitenkoku)
- MITRE ATT&CK tactics are included in the saved CSV output. (@hitenkoku)
- Performance improvement. (@hitenkoku)
- Comments added to exclusion and noisy config files. (@kazuminn)
- Using faster memory allocators (rpmalloc for Windows, jemalloc for macOS and Linux.) (@kazuminn)
- Updated cargo crates. (@YamatoSecurity)

**Bug Fixes:**

- Made the clap library version static to make `cargo update` more stable. (@hitenkoku)
- Some rules were not alerting if there were tabs or carriage returns in the fields. (@hitenkoku)

## v1.0.0-Release 2 [2022/01/27]

- Removed Excel result sample files as they were being flagged by anti-virus. (@YamatoSecurity)
- Updated the Rust evtx library to 0.7.2 (@YamatoSecurity)

## v1.0.0 [2021/12/25]

- Initial release.<|MERGE_RESOLUTION|>--- conflicted
+++ resolved
@@ -12,11 +12,8 @@
 
 **Bug Fixes:**
 
-<<<<<<< HEAD
 - Data in certain fields such as `AccessMask` would not be separated by spaces when outputted from the `details` field. (#1035) (@hitenkoku)
-=======
 - Output would be in color even if `--no-color` was used in the `pivot-keywords-list` command. (#1044) (@kazuminn)
->>>>>>> c7fd8710
 
 ## 2.5.0 [2023/05/07] "Golden Week Release"
 
