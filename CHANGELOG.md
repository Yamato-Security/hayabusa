--- conflicted
+++ resolved
@@ -18,11 +18,8 @@
 **Bug Fixes:**
 
 - An unneeded file was being created with `logon-summary` and `pivot-keywords-list` commands. (#1553) (@fukusuket)
-<<<<<<< HEAD
 - MITRE tactics JSON output was not consistent for a few rules. (#1573) (@fukusuket)
-=======
 - Rule authors would not be outputted to the HTML report in version `v3.0.x`. (#1571) (@fukusuket)
->>>>>>> 1183e3ef
 
 **Other:**
 
