# Changes

## v1.3.0 [2022/xx/xx]

**New Features:**

- Added Event Frequency Timeline feature to visualize the number of events. (Note: There needs to be more than 5 events.) (#533)(@hitenkoku)
- Display all the `tags` defined in a rule to the `MitreAttack` column when saving to CSV file with the `--all-tags` option. (#525) (@hitenkoku)

**Enhancements:**

- In the `details` line in a rule, when a placeholder points to a field that does not exist or there is an incorrect alias mapping, it will be outputted as `n/a` (not available). (#528) (@hitenkoku)
<<<<<<< HEAD
- Display total evtx file size. (#540) (@hitenkoku)
=======
- Display total event and data reduction count. (How many and what percent of events were ignored.) (#538) (@hitenkoku)
- New logo. (@YamatoSecurity)
>>>>>>> 7be79efc

**Bug Fixes:**

- xxx

## v1.2.2 [2022/05/20]

**New Features:**

- Added a logon summary feature. (`-L` / `--logon-summary`) (@garigariganzy)

**Enhancements:**

- Colored output is now on by default and supports Command and Powershell prompts. (@hitenkoku)

**Bug Fixes:**

- Fixed a bug in the update feature when the rules repository does not exist but the rules folder exists. (#516) (@hitenkoku)
- Fixed a rule parsing error bug when there were .yml files in a .git folder. (#524) (@hitenkoku)
- Fixed wrong version number in the 1.2.1 binary.

## v1.2.1 [2022/04/20] Black Hat Asia Arsenal 2022 RC2

**New Features:**

- Added a `Channel` column to the output based on the `./config/channel_abbreviations.txt` config file. (@hitenkoku)
- Rule and rule config files are now forcefully updated. (@hitenkoku)

**Bug Fixes:**

- Rules marked as noisy or excluded would not have their `level` changed with `--level-tuning` but now all rules will be checked. (@hitenkoku)

## v1.2.0 [2022/04/15] Black Hat Asia Arsenal 2022 RC1

**New Features:**

- Specify config directory (`-C / --config`): When specifying a different rules directory, the rules config directory will still be the default `rules/config`, so this option is useful when you want to test rules and their config files in a different directory. (@hitenkoku) 
- `|equalsfield` aggregator: In order to write rules that compare if two fields are equal or not. (@hach1yon)
- Pivot keyword list generator feature (`-p / --pivot-keywords-list`): Will generate a list of keywords to grep for to quickly identify compromised machines, suspicious usernames, files, etc... (@kazuminn)
- `-F / --full-data` option: Will output all field information in addition to the fields defined in the rule’s `details`. (@hach1yon)
- `--level-tuning` option: You can tune the risk `level` in hayabusa and sigma rules to your environment. (@itib and @hitenkoku)

**Enhancements:**

- Updated detection rules and documentation. (@YamatoSecurity)
- Mac and Linux binaries now statically compile the OpenSSL libraries. (@YamatoSecurity)
- Performance and accuracy improvement for fields with tabs, etc... in them. (@hach1yon and @hitenkoku)
- Fields that are not defined in eventkey_alias.txt will automatically be searched in Event.EventData. (@kazuminn and @hitenkoku)
- When updating rules, the names of new rules as well as the count will be displayed. (@hitenkoku)
- Removed all Clippy warnings from the source code. (@hitenkoku and @hach1yon)
- Updated the event ID and title config file (`timeline_event_info.txt`) and changed the name to `statistics_event_info.txt`. (@YamatoSecurity and @garigariganzy)
- 32-bit Hayabusa Windows binaries are now prevented from running on 64-bit Windows as it would cause unexpected results. (@hitenkoku)
- MITRE ATT&CK tag output can be customized in `output_tag.txt`. (@hitenkoku)
- Added Channel column output. (@hitenkoku)

**Bug Fixes:**

- `.yml` files in the `.git` folder would cause parse errors so they are now ignored. (@hitenkoku)
- Removed unnecessary newline due to loading test file rules. (@hitenkoku)
- Fixed output stopping in Windows Terminal due a bug in Terminal itself. (@hitenkoku)

## v1.1.0 [2022/03/03]

**New Features:**

- Can specify a single rule with the `-r / --rules` option. (Great for testing rules!) (@kazuminn)
- Rule update option (`-u / --update-rules`): Update to the latest rules in the [hayabusa-rules](https://github.com/Yamato-Security/hayabusa-rules) repository. (@hitenkoku)
- Live analysis option (`-l / --live-analysis`): Can easily perform live analysis on Windows machines without specifying the Windows event log directory. (@hitenkoku) 

**Enhancements:**

- Updated documentation. (@kazuminn , @hitenkoku , @YamatoSecurity)
- Updated rules. (20+ Hayabusa rules, 200+ Sigma rules) (@YamatoSecurity)
- Windows binaries are now statically compiled so installing Visual C++ Redistributable is not required. (@hitenkoku)
- Color output (`-c / --color`) for terminals that support True Color (Windows Terminal, iTerm2, etc...). (@hitenkoku)
- MITRE ATT&CK tactics are included in the saved CSV output. (@hitenkoku)
- Performance improvement. (@hitenkoku)
- Comments added to exclusion and noisy config files. (@kazuminn)
- Using faster memory allocators (rpmalloc for Windows, jemalloc for macOS and Linux.) (@kazuminn)
- Updated cargo crates. (@YamatoSecurity)

**Bug Fixes:**

- Made the clap library version static to make `cargo update` more stable. (@hitenkoku)
- Some rules were not alerting if there were tabs or carriage returns in the fields. (@hitenkoku)

## v1.0.0-Release 2 [2022/01/27]

- Removed Excel result sample files as they were being flagged by anti-virus. (@YamatoSecurity)
- Updated the Rust evtx library to 0.7.2 (@YamatoSecurity)

## v1.0.0 [2021/12/25]

- Initial release.<|MERGE_RESOLUTION|>--- conflicted
+++ resolved
@@ -10,12 +10,9 @@
 **Enhancements:**
 
 - In the `details` line in a rule, when a placeholder points to a field that does not exist or there is an incorrect alias mapping, it will be outputted as `n/a` (not available). (#528) (@hitenkoku)
-<<<<<<< HEAD
-- Display total evtx file size. (#540) (@hitenkoku)
-=======
 - Display total event and data reduction count. (How many and what percent of events were ignored.) (#538) (@hitenkoku)
 - New logo. (@YamatoSecurity)
->>>>>>> 7be79efc
+- Display total evtx file size. (#540) (@hitenkoku)
 
 **Bug Fixes:**
 
