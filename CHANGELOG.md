# Changes

## 1.8.0 [2022/XX/XX]

**New Features:**

- XXX

**Enhancements:**

- Event ID filtering is now turned off by default. Use the `-e, --eid-filter` option to filter by Event ID. (#759) (@hitenkoku)
- Print an easy to understand error message when a user tries to download new rules with a different user account. (#758) (@fukusuket)
- Added total and unique detecion count information in the HTML Report. (#762) (@hitenkoku)
- Removed unnecessary array structure in the JSON output. (#766)(@hitenkoku)
- Added rule authors (`%RuleAuthor%`), rule creation date (`%RuleCreationDate%`), rule modified date (`%RuleModifiedDate%`), and rule status (`%Status%`) fields to output profiles. (#761) (@hitenkoku)
- Changed Details field in JSON output to object. (#773) (@hitenkoku)
<<<<<<< HEAD
- Removed `build.rs` and changed the memory allocator to mimalloc for a speed increase of 20-30% on Intel-based OSes. (#657) (@fukusuket)
=======
- Replaced %RecordInformation% alias in profile to %AllFieldInfo%, and changed AllFieldInfo field in JSON output to object. (#750) (@hitenkoku)
>>>>>>> 3c33d7c9

**Bug Fixes:**

- XXX

## 1.7.2 [2022/10/17]

**New Features:**

- Added `--list-profiles` option to print a list of output profiles. (#746) (@hitenkoku)

**Enhancements:**

- Moved the saved file line and shortened the update option output. (#754) (@YamatoSecurity)
- Limited rule author names of detected alerts to 40 characters. (#751) (@hitenkoku)

**Bug Fixes:**

- Fixed a bug where field information would get moved over in JSON/JSONL output when a drive letter (ex: `c:`) was in the field. (#748) (@hitenkoku)

## 1.7.1 [2022/10/10]

**Enhancements:**

- Hayabusa now checks Channel and EID information based on `rules/config/channel_eid_info.txt` to provide more accurate results. (#463) (@garigariganzy)
- Do not display a message about loading detection rules when using the `-M` or `-L` options. (#730) (@hitenkoku)
- Added a table of rule authors to standard output. (#724) (@hitenkoku)
- Ignore event records when the channel name is `null` (ETW events) when scanning and showing EID metrics. (#727) (@hitenkoku)

**Bug Fixes:**

- Fixed a bug where the same Channel and EID would be counted separately with the `-M` option. (#729) (@hitenkoku)

## 1.7.0 [2022/09/29]

**New Features:**

- Added a HTML summary report output option (`-H, --html-report`). (#689) (@hitenkoku, @nishikawaakira)

**Enhancements:**

- Changed Event ID Statistics option to Event ID Metrics option. (`-s, --statistics`  -> `-M, --metrics`) (#706) (@hitenkoku)
  (Note: `statistics_event_info.txt` was changed to `event_id_info.txt`.)
- Display new version of Hayabusa link when updating rules if there is a newer version. (#710) (@hitenkoku)
- Added logo in HTML summary output. (#714) (@hitenkoku)
- Unified output to one table when using `-M` or `-L` with the `-d` option. (#707) (@hitenkoku)
- Added Channel column to metrics output. (#707) (@hitenkoku)
- Removed First Timestamp and Last Timestamp of `-M` and `-L` option with the `-d` option. (#707) (@hitenkoku)
- Added csv output option(`-o --output`) when `-M` or `-L` option is used. (#707) (@hitenkoku)
- Separated Count and Percent columns in metric output. (#707) (@hitenkoku)
- Changed output table format of the metric option and logon information crate from prettytable-rs to comfy_table. (#707) (@hitenkoku)
- Added favicon.png in HTML summary output. (#722) (@hitenkoku)

## v1.6.0 [2022/09/16]

**New Features:**

- You can now save the timeline to JSON files with the `-j, --json` option.  (#654) (@hitenkoku)
- You can now save the timeline to JSONL files with the `-J, --jsonl` option.  (#694) (@hitenkoku)

**Enhancements:**

- Added top alerts to results summary. (#667) (@hitenkoku)
- Added `--no-summary` option to not display the results summary. (#672) (@hitenkoku)
- Made the results summary more compact. (#675 #678) (@hitenkoku)
- Made Channel field in channel_abbreviations.txt case-insensitive. (#685) (@hitenkoku)
- Changed pipe separator character in output from `|` to `‖`. (#687) (@hitenkoku)
- Added color to Saved alerts and events / Total events analyzed. (#690) (@hitenkoku)
- Updated evtx crate to 0.8.0. (better handling when headers or date values are invalid.)
- Updated output profiles. (@YamatoSecurity)

**Bug Fixes:**

- Hayabusa would crash with `-L` option (logon summary option). (#674) (@hitenkoku)
- Hayabusa would continue to scan without the correct config files but now will print and error and gracefully terminate. (#681) (@hitenkoku)
- Fixed total events from the number of scanned events to actual events in evtx. (#683) (@hitenkoku)

## v1.5.1 [2022/08/20]

**Enhancements:**

- Re-released v1.5.1 with an updated output profile that is compatible with Timesketch. (#668) (@YamatoSecurity)

## v1.5.1 [2022/08/19]

**Bug Fixes:**

- Critical, medium and low level alerts were not being displayed in color. (#663) (@fukusuket)
- Hayabusa would crash when an evtx file specified with `-f` did not exist. (#664) (@fukusuket)

## v1.5.0 [2022/08/18]

**New Features:**

- Customizable output of fields defined at `config/profiles.yaml` and `config/default_profile.yaml`. (#165) (@hitenkoku)
- Implemented the `null` keyword for rule detection. It is used to check if a target field exists or not. (#643) (@hitenkoku)
- Added output to JSON option (`-j` and `--json-timeline` )  (#654) (@hitenkoku)

**Enhancements:**

- Trimmed `./` from the rule path when updating. (#642) (@hitenkoku)
- Added new output aliases for MITRE ATT&CK tags and other tags. (#637) (@hitenkoku)
- Organized the menu output when `-h` is used. (#651) (@YamatoSecurity and @hitenkoku)
- Added commas to summary numbers to make them easier to read. (#649) (@hitenkoku)
- Added output percentage of detections in Result Summary. (#658) (@hitenkoku)

**Bug Fixes:**

- Fixed miscalculation of Data Reduction due to aggregation condition rule detection. (#640) (@hitenkoku)
- Fixed a race condition bug where a few events (around 0.01%) would not be detected. (#639 #660) (@fukusuket)

## v1.4.3 [2022/08/03]

**Bug Fixes:**

- Hayabusa would not run on Windows 11 when the VC redistribute package was not installed but now everything is compiled statically. (#635) (@fukusuket)

## v1.4.2 [2022/07/24]

**Enhancements:**

- You can now update rules to a custom directory by combining the `--update-rules` and `--rules` options. (#615) (@hitenkoku)
- Improved speed with parallel processing by up to 20% with large files. (#479) (@kazuminn)
- When saving files with `-o`, the `.yml` detection rule path column changed from `RulePath` to `RuleFile` and only the rule file name will be saved in order to decrease file size. (#623) (@hitenkoku)

**Bug Fixes:**

- Fixed a runtime error when hayabusa is run from a different path than the current directory. (#618) (@hitenkoku)

## v1.4.1 [2022/06/30]

**Enhancements:**

- When no `details` field is defined in a rule nor in `./rules/config/default_details.txt`, all fields will be outputted to the `details` column. (#606) (@hitenkoku)
- Added the `-D, --deep-scan` option. Now by default, events are filtered by Event IDs that there are detection rules for defined in `./rules/config/target_event_IDs.txt`. This should improve performance by 25~55% while still detecting almost everything. If you want to do a thorough scan on all events, you can disable the event ID filter with `-D, --deep-scan`. (#608) (@hitenkoku)
- `channel_abbreviations.txt`, `statistics_event_info.txt` and `target_event_IDs.txt` have been moved from the `config` directory to the `rules/config` directory in order to provide updates with `-U, --update-rules`.

## v1.4.0 [2022/06/26]

**New Features:**

- Added `--target-file-ext` option. You can specify additional file extensions to scan in addtition to the default `.evtx` files. For example, `--target-file-ext evtx_data` or multiple extensions with `--target-file-ext evtx1 evtx2`. (#586) (@hitenkoku)
- Added `--exclude-status` option: You can ignore rules based on their `status`. (#596) (@hitenkoku)

**Enhancements:**

- Added default details output based on `rules/config/default_details.txt` when no `details` field in a rule is specified. (i.e. Sigma rules) (#359) (@hitenkoku)
- Updated clap crate package to version 3. (#413) (@hitnekoku)
- Updated the default usage and help menu. (#387) (@hitenkoku)
- Hayabusa can be run from any directory, not just from the current directory. (#592) (@hitenkoku)
- Added saved file size output when `output` is specified. (#595) (@hitenkoku)

**Bug Fixes:**

- Fixed output error and program termination when long output is displayed with color. (#603) (@hitenkoku)
- Ignore loading yml files in `rules/tools/sigmac/testfiles` to fix `Excluded rules` count. (#602) (@hitenkoku)

## v1.3.2 [2022/06/13]

**Enhancements:**

- Changed the evtx Rust crate from 0.7.2 to 0.7.3 with updated packages. (@YamatoSecurity)

## v1.3.1 [2022/06/13]

**New Features:**

- You can now specify specific fields when there are multiple fields with the same name (Ex: `Data`). In the `details` line in a rule, specify a placeholder like `%Data[1]%` to display the first `Data` field. (#487) (@hitenkoku)
- Added loaded rules status summary. (#583) (@hitenkoku)

**Enhancements:**

- Debug symbols are stripped by default for smaller Linux and macOS binaries. (#568) (@YamatoSecurity)
- Updated crate packages (@YamatoSecurity)
- Added new output time format options. (`--US-time`, `--US-military-time`, `--European-time`) (#574) (@hitenkoku)
- Changed the output time format when `--rfc-3339` option is enabled. (#574) (@hitenkoku)
- Changed the `-R / --display-record-id` option to `-R / --hide-record-id` and now by default the event record ID is displayed. You can hide the record ID with `-R / --hide-record-id`. (#579) (@hitenkoku)
- Added rule loading message. (#583) (@hitenkoku)

**Bug Fixes:**

- The RecordID and RecordInformation column headers would be shown even if those options were not enabled. (#577) (@hitenkoku)

## v1.3.0 [2022/06/06]

**New Features:**

- Added `-V / --visualize-timeline` option: Event Frequency Timeline feature to visualize the number of events. (Note: There needs to be more than 5 events and you need to use a terminal like Windows Terminal, iTerm2, etc... for it to properly render.) (#533, #566) (@hitenkoku)
- Display all the `tags` defined in a rule to the `MitreAttack` column when saving to CSV file with the `--all-tags` option. (#525) (@hitenkoku)
- Added the `-R / --display-record-id` option: Display the event record ID (`<Event><System><EventRecordID>`). (#548) (@hitenkoku)
- Display dates with most detections. (#550) (@hitenkoku)
- Display the top 5 computers with the most unique detections. (#557) (@hitenkoku)

**Enhancements:**

- In the `details` line in a rule, when a placeholder points to a field that does not exist or there is an incorrect alias mapping, it will be outputted as `n/a` (not available). (#528) (@hitenkoku)
- Display total event and data reduction count. (How many and what percent of events were ignored.) (#538) (@hitenkoku)
- New logo. (#536) (@YamatoSecurity)
- Display total evtx file size. (#540) (@hitenkoku)
- Changed logo color. (#537) (@hitenkoku)
- Display the original `Channel` name when not specified in `channel_abbrevations.txt`. (#553) (@hitenkoku)
- Display separately `Ignored rules` to `Exclude rules`, `Noisy rules`, and `Deprecated rules`. (#556) (@hitenkoku)
- Display results messge when `output` option is set. (#561) (@hitenkoku)

**Bug Fixes:**

- Fixed the `--start-timeline` and `--end-timeline` options as they were not working. (#546) (@hitenkoku)
- Fixed crash bug when level in rule is not valid. (#560) (@hitenkoku)

## v1.2.2 [2022/05/20]

**New Features:**

- Added a logon summary feature. (`-L` / `--logon-summary`) (@garigariganzy)

**Enhancements:**

- Colored output is now on by default and supports Command and Powershell prompts. (@hitenkoku)

**Bug Fixes:**

- Fixed a bug in the update feature when the rules repository does not exist but the rules folder exists. (#516) (@hitenkoku)
- Fixed a rule parsing error bug when there were .yml files in a .git folder. (#524) (@hitenkoku)
- Fixed wrong version number in the 1.2.1 binary.

## v1.2.1 [2022/04/20] Black Hat Asia Arsenal 2022 RC2

**New Features:**

- Added a `Channel` column to the output based on the `./config/channel_abbreviations.txt` config file. (@hitenkoku)
- Rule and rule config files are now forcefully updated. (@hitenkoku)

**Bug Fixes:**

- Rules marked as noisy or excluded would not have their `level` changed with `--level-tuning` but now all rules will be checked. (@hitenkoku)

## v1.2.0 [2022/04/15] Black Hat Asia Arsenal 2022 RC1

**New Features:**

- Specify config directory (`-C / --config`): When specifying a different rules directory, the rules config directory will still be the default `rules/config`, so this option is useful when you want to test rules and their config files in a different directory. (@hitenkoku)
- `|equalsfield` aggregator: In order to write rules that compare if two fields are equal or not. (@hach1yon)
- Pivot keyword list generator feature (`-p / --pivot-keywords-list`): Will generate a list of keywords to grep for to quickly identify compromised machines, suspicious usernames, files, etc... (@kazuminn)
- `-F / --full-data` option: Will output all field information in addition to the fields defined in the rule’s `details`. (@hach1yon)
- `--level-tuning` option: You can tune the risk `level` in hayabusa and sigma rules to your environment. (@itib and @hitenkoku)

**Enhancements:**

- Updated detection rules and documentation. (@YamatoSecurity)
- Mac and Linux binaries now statically compile the OpenSSL libraries. (@YamatoSecurity)
- Performance and accuracy improvement for fields with tabs, etc... in them. (@hach1yon and @hitenkoku)
- Fields that are not defined in eventkey_alias.txt will automatically be searched in Event.EventData. (@kazuminn and @hitenkoku)
- When updating rules, the names of new rules as well as the count will be displayed. (@hitenkoku)
- Removed all Clippy warnings from the source code. (@hitenkoku and @hach1yon)
- Updated the event ID and title config file (`timeline_event_info.txt`) and changed the name to `statistics_event_info.txt`. (@YamatoSecurity and @garigariganzy)
- 32-bit Hayabusa Windows binaries are now prevented from running on 64-bit Windows as it would cause unexpected results. (@hitenkoku)
- MITRE ATT&CK tag output can be customized in `output_tag.txt`. (@hitenkoku)
- Added Channel column output. (@hitenkoku)

**Bug Fixes:**

- `.yml` files in the `.git` folder would cause parse errors so they are now ignored. (@hitenkoku)
- Removed unnecessary newline due to loading test file rules. (@hitenkoku)
- Fixed output stopping in Windows Terminal due a bug in Terminal itself. (@hitenkoku)

## v1.1.0 [2022/03/03]

**New Features:**

- Can specify a single rule with the `-r / --rules` option. (Great for testing rules!) (@kazuminn)
- Rule update option (`-u / --update-rules`): Update to the latest rules in the [hayabusa-rules](https://github.com/Yamato-Security/hayabusa-rules) repository. (@hitenkoku)
- Live analysis option (`-l / --live-analysis`): Can easily perform live analysis on Windows machines without specifying the Windows event log directory. (@hitenkoku)

**Enhancements:**

- Updated documentation. (@kazuminn , @hitenkoku , @YamatoSecurity)
- Updated rules. (20+ Hayabusa rules, 200+ Sigma rules) (@YamatoSecurity)
- Windows binaries are now statically compiled so installing Visual C++ Redistributable is not required. (@hitenkoku)
- Color output (`-c / --color`) for terminals that support True Color (Windows Terminal, iTerm2, etc...). (@hitenkoku)
- MITRE ATT&CK tactics are included in the saved CSV output. (@hitenkoku)
- Performance improvement. (@hitenkoku)
- Comments added to exclusion and noisy config files. (@kazuminn)
- Using faster memory allocators (rpmalloc for Windows, jemalloc for macOS and Linux.) (@kazuminn)
- Updated cargo crates. (@YamatoSecurity)

**Bug Fixes:**

- Made the clap library version static to make `cargo update` more stable. (@hitenkoku)
- Some rules were not alerting if there were tabs or carriage returns in the fields. (@hitenkoku)

## v1.0.0-Release 2 [2022/01/27]

- Removed Excel result sample files as they were being flagged by anti-virus. (@YamatoSecurity)
- Updated the Rust evtx library to 0.7.2 (@YamatoSecurity)

## v1.0.0 [2021/12/25]

- Initial release.<|MERGE_RESOLUTION|>--- conflicted
+++ resolved
@@ -14,11 +14,8 @@
 - Removed unnecessary array structure in the JSON output. (#766)(@hitenkoku)
 - Added rule authors (`%RuleAuthor%`), rule creation date (`%RuleCreationDate%`), rule modified date (`%RuleModifiedDate%`), and rule status (`%Status%`) fields to output profiles. (#761) (@hitenkoku)
 - Changed Details field in JSON output to object. (#773) (@hitenkoku)
-<<<<<<< HEAD
 - Removed `build.rs` and changed the memory allocator to mimalloc for a speed increase of 20-30% on Intel-based OSes. (#657) (@fukusuket)
-=======
 - Replaced %RecordInformation% alias in profile to %AllFieldInfo%, and changed AllFieldInfo field in JSON output to object. (#750) (@hitenkoku)
->>>>>>> 3c33d7c9
 
 **Bug Fixes:**
 
