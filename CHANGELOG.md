--- conflicted
+++ resolved
@@ -1,7 +1,6 @@
 # Changes
 
-<<<<<<< HEAD
-## v1.4.3 [2022/XX/XX]
+## v1.4.4 [2022/XX/XX]
 
 **New Features:**
 
@@ -13,14 +12,13 @@
 
 **Bug Fixes:**
 
-- Fixed error when target env not installed vc redistribute package. (#635) (@fukusuket)
-=======
+- XXX
+
 ## v1.4.3 [2022/08/03]
 
 **Bug Fixes:**
 
 - Hayabusa would not run on Windows 11 when the VC redistribute package was not installed but now everything is compiled statically. (#635) (@fukusuket)
->>>>>>> 74f8f013
 
 ## v1.4.2 [2022/07/24]
 
