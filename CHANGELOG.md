# Changes

## 2.3.3 [2023/03/XX] "XXX"

**Enhancements:**

<<<<<<< HEAD
- Made rule authors multiple lines with `-M, --multiline` option. (#980) (@hitenkoku)
=======
- Removed an extra space when outputting `Level` to files(CSV, JSON, JSONL). (#979) (@hitenkoku)
>>>>>>> b0287e9f

**Bug Fixes:**

- Fixed a crash when the `level-tuning` command was executed on version 2.3.0. (#977) (@hitenkoku)

## 2.3.2 [2023/03/22] "TMCIT Release-3"

**Enhancements:**

- Added `-M, --multiline` option in the `csv-timeline` command. (#972) (@hitenkoku)

## 2.3.1 [2023/03/18] "TMCIT Release-2"

**Enhancements:**

- Added double quotes in CSV fields of `csv-timeline` output to support multiple lines in fields. (#965) (@hitenkoku)
- Updated `logon-summary` headers. (#964) (@yamatosecurity)
- Added short-hand option `-D` for `--enable-deprecated-rules` and `-u` for `--enable-unsupported-rules`. (@yamatosecurity)
- Reordered option in Filtering and changed option help contents. (#969) (@hitenkoku)

**Bug Fixes:**

- Fixed a crash when the `update-rules` command was executed on version 2.3.0. (#965) (@hitenkoku)
- Fixed long underlines displayed in the help menu in Command Prompt and PowerShell prompt. (#911) (@yamatosecurity)

## 2.3.0 [2023/03/16] "TMCIT Release"

**New Features:**

- Added support for `|cidr`. (#961) (@fukusuket)
- Added support for `1 of selection*` and `all of selection*`. (#957) (@fukusuket)
- Added support for the `|contains|all` pipe keyword. (#945) (@hitenkoku)
- Added the `--enable-unsupported-rules` option to enable rules marked as `unsupported`. (#949) (@hitenkoku)

**Enhancements:**

- Approximately 2-3% speed increase and memory usage reduction by improving string contains check. (#947) (@hitenkoku)

**Bug Fixes:**

- Some event titles would be displayed as `Unknown` in the `metrics` command even if they were defined. (#943) (@hitenkoku)

## 2.2.2 [2023/2/22] "Ninja Day Release"

**New Features:**

- Added support for the `|base64offset|contains` pipe keyword. (#705) (@hitenkoku)

**Enhancements:**

- Reorganized the grouping of command line options. (#918) (@hitenkoku)
- Reduced memory usage by approximately 75% when reading JSONL formatted logs. (#921) (@fukusuket)
- Channel names are now further abbreviated in the metrics, json-timeline, csv-timeline commands according to `rules/config/generic_abbreviations.txt`. (#923) (@hitenkoku)
- Reduced parsing errors by updating the evtx crate. (@YamatoSecurity)
- Provider names (`%Provider%` field) are now abbreviated like channel names according to `rules/config/provider_abbreviations.txt` and `rules/config/generic_abbreviations.txt`. (#932) (@hitenkoku)
- Print the first and last timestamps in the metrics command when the `-d` directory option is used. (#935) (@hitenkoku)
- Added first and last timestamp to Results Summary. (#938) (@hitenkoku)
- Added Time Format options for `logon-summary`, `metrics` commands. (#938) (@hitenkoku)
- `\r`, `\n`, and `\t` characters are preserved (not converted to spaces) when saving results with the `json-output` command. (#940) (@hitenkoku)

**Bug Fixes:**

- The first and last timestamps in the `logon-summary` and `metrics` commands were blank. (#920) (@hitenkoku)
- Event titles stopped being shown in the `metrics` command during development of 2.2.2. (#933) (@hitenkoku)

## 2.2.0 [2023/2/12] "SECCON Release"

**New Features:**

- Added support for input of JSON-formatted event logs (`-J, --JSON-input`). (#386) (@hitenkoku)
- Log enrichment by outputting the ASN organization, city and country of source and destination IP addresses based on MaxMind GeoIP databases (`-G, --GeoIP`). (#879) (@hitenkoku)
- Added the `-e, --exact-level` option to scan for only specific rule levels. (#899) (@hitenkoku)

**Enhancements:**

- Added the executed command line to the HTML report. (#877) (@hitenkoku)
- Approximately 3% speed increase and memory usage reduction by performing exact string matching on Event IDs. (#882) (@fukusuket)
- Approximately 14% speed increase and memory usage reduction by filtering before regex usage. (#883) (@fukusuket)
- Approximately 8% speed increase and memory usage reduction by case-insensitive comparisons instead of regex usage. (#884) (@fukusuket)
- Approximately 5% speed increase and memory usage reduction by reducing regex usage in wildcard expressions. (#890) (@fukusuket)
- Further speed increase and memory usage reduction by removing unnecessary regex usage. (#894) (@fukusuket)
- Approximately 3% speed increase and 10% memory usage reduction by reducing regex usage. (#898) (@fukuseket)
- Improved `-T, --visualize-timeline` by increasing the height of the markers to make it easier to read. (#902) (@hitenkoku)
- Reduced memory usage by approximately 50% when reading JSON/L formatted logs. (#906) (@fukusuket)
- Alphabetically sorted options based on their long names. (#904) (@hitenkoku)
- Added JSON input support (`-J, --JSON-input` option) for `logon-summary`, `metrics` and `pivot-keywords-list` commands. (#908) (@hitenkoku)

**Bug Fixes:**

- Fixed a bug when rules with 4 consecutive backslashes in their conditions would not be detected. (#897) (@fukusuket)
- When parsing PowerShell EID 4103, the `Payload` field would be separated into multiple fields when outputting to JSON. (#895) (@hitenkoku)
- Fixed a crash when looking up event log file size. (#914) (@hitenkoku)

**Vulnerability Fixes:**

- Updated the git2 and gitlib2 crates to prevent a possible SSH MITM attack (CVE-2023-22742) when updating rules and config files. (#888) (@YamatoSecurity)

## 2.1.0 [2023/01/10] "Happy Year of the Rabbit Release"

**Enhancements:**

- Speed improvements. (#847) (@hitenkoku)
- Improved speed by up to 20% by improving I/O processesing. (#858) (@fukusuket)
- The timeline order of detections are now sorted to a fixed order even when the timestamp is identical. (#827) (@hitenkoku)

**Bug Fixes:**

- Successful login CSV results were not correctly being outputted when using the logon timeline function. (#849) (@hitenkoku)
- Removed unnecessary line breaks that would occur when using the `-J, --jsonl` option. (#852) (@hitenkoku)

## 2.0.0 [2022/12/24] "Merry Christmas Release"

**New Features:**

- Command usage and help menu are now done by subcommands. (#656) (@hitenkoku)

## 1.9.0 [2022/12/24] "Merry Christmas Release"

**New Features:**

- Added a new pipe keyword. (`|endswithfield`) (#740) (@hach1yon)
- Added `--debug` option to display memory utilization at runtime. (#788) (@fukusuket)

**Enhancements:**

- Updated clap crate package to version 4 and changed the `--visualize-timeline` short option `-V` to `-T`. (#725) (@hitenkoku)
- Added output of logon types, source computer and source IP address in Logon Summary as well as failed logons. (#835) (@garigariganzy @hitenkoku)
- Optimized speed and memory usage. (#787) (@fukusuket)
- Changed output color in eggs ascii art.(#839) (@hitenkoku)
- Made the `--debug` option hidden by default. (#841) (@hitenkoku)
- Added color to the ascii art eggs. (#839) (@hitenkoku)

**Bug Fixes:**

- Fixed a bug where evtx files would not be loaded if run from a command prompt and the directory path was enclosed in double quotes. (#828) (@hitenkoku)
- Fixed unneeded spaces outputted when there were rule parsing errors. (#829) (@hitenkoku)

## 1.8.1 [2022/11/21]

**Enhancements:**

- Specified the minimum Rust version `rust-version` field in `Cargo.toml` to avoid build dependency errors. (#802) (@hitenkoku)
- Reduced memory usage. (#806) (@fukusuket)
- Added the support for the `%RenderedMessage%` field in output profiles which is the rendered message in logs forwarded by WEC. (#760) (@hitenkoku)

**Bug Fixes:**

- Fixed a problem where rules using the `Data` field were not being detected. (#775) (@hitenkoku)
- Fixed a problem where the `%MitreTags%` and `%MitreTactics%` fields would randomly miss values. (#807) (@fukusuket)

## 1.8.0 [2022/11/07]

**New Features:**

- Added the `--ISO-8601` output time format option. This good to use when importing to Elastic Stack. It is exactly the same as what is in the original log.  (#767) (@hitenkoku)

**Enhancements:**

- Event ID filtering is now turned off by default. Use the `-e, --eid-filter` option to filter by Event ID. (Will usually be 10%+ faster but with a small chance of false negatives.) (#759) (@hitenkoku)
- Print an easy to understand error message when a user tries to download new rules with a different user account. (#758) (@fukusuket)
- Added total and unique detecion count information in the HTML Report. (#762) (@hitenkoku)
- Removed unnecessary array structure in the JSON output. (#766)(@hitenkoku)
- Added rule authors (`%RuleAuthor%`), rule creation date (`%RuleCreationDate%`), rule modified date (`%RuleModifiedDate%`), and rule status (`%Status%`) fields to output profiles. (#761) (@hitenkoku)
- Changed Details field in JSON output to an object. (#773) (@hitenkoku)
- Removed `build.rs` and changed the memory allocator to mimalloc for a speed increase of 20-30% on Intel-based OSes. (#657) (@fukusuket)
- Replaced `%RecordInformation%` alias in output profiles to `%AllFieldInfo%`, and changed the `AllFieldInfo` field in JSON output to an object. (#750) (@hitenkoku)
- Removed `HBFI-` prefix in `AllFieldInfo` field of json output. (#791) (@hitenkoku)
- Don't display result summary, etc... when `--no-summary` option is used. (This is good to use when using as a Velociraptor agent, etc... It will usually be 10% faster.) (#780) (@hitenkoku)
- Reduced memory usage and improved speed performance. (#778 #790) (@hitenkoku)
- Don't display Rule Authors list when authors list is empty. (#795) (@hitenkoku)
- Added rule ID (`%RuleID%`) and Provider Name (`%Provider%`) fields to output profiles. (#794) (@hitenkoku)

**Bug Fixes:**

- Fixed rule author unique rule count. (It was displaying one extra.) (#783) (@hitenkoku)

## 1.7.2 [2022/10/17]

**New Features:**

- Added `--list-profiles` option to print a list of output profiles. (#746) (@hitenkoku)

**Enhancements:**

- Moved the saved file line and shortened the update option output. (#754) (@YamatoSecurity)
- Limited rule author names of detected alerts to 40 characters. (#751) (@hitenkoku)

**Bug Fixes:**

- Fixed a bug where field information would get moved over in JSON/JSONL output when a drive letter (ex: `c:`) was in the field. (#748) (@hitenkoku)

## 1.7.1 [2022/10/10]

**Enhancements:**

- Hayabusa now checks Channel and EID information based on `rules/config/channel_eid_info.txt` to provide more accurate results. (#463) (@garigariganzy)
- Do not display a message about loading detection rules when using the `-M` or `-L` options. (#730) (@hitenkoku)
- Added a table of rule authors to standard output. (#724) (@hitenkoku)
- Ignore event records when the channel name is `null` (ETW events) when scanning and showing EID metrics. (#727) (@hitenkoku)

**Bug Fixes:**

- Fixed a bug where the same Channel and EID would be counted separately with the `-M` option. (#729) (@hitenkoku)

## 1.7.0 [2022/09/29]

**New Features:**

- Added a HTML summary report output option (`-H, --html-report`). (#689) (@hitenkoku, @nishikawaakira)

**Enhancements:**

- Changed Event ID Statistics option to Event ID Metrics option. (`-s, --statistics`  -> `-M, --metrics`) (#706) (@hitenkoku)
  (Note: `statistics_event_info.txt` was changed to `event_id_info.txt`.)
- Display new version of Hayabusa link when updating rules if there is a newer version. (#710) (@hitenkoku)
- Added logo in HTML summary output. (#714) (@hitenkoku)
- Unified output to one table when using `-M` or `-L` with the `-d` option. (#707) (@hitenkoku)
- Added Channel column to metrics output. (#707) (@hitenkoku)
- Removed First Timestamp and Last Timestamp of `-M` and `-L` option with the `-d` option. (#707) (@hitenkoku)
- Added csv output option(`-o --output`) when `-M` or `-L` option is used. (#707) (@hitenkoku)
- Separated Count and Percent columns in metric output. (#707) (@hitenkoku)
- Changed output table format of the metric option and logon information crate from prettytable-rs to comfy_table. (#707) (@hitenkoku)
- Added favicon.png in HTML summary output. (#722) (@hitenkoku)

## v1.6.0 [2022/09/16]

**New Features:**

- You can now save the timeline to JSON files with the `-j, --json` option.  (#654) (@hitenkoku)
- You can now save the timeline to JSONL files with the `-J, --jsonl` option.  (#694) (@hitenkoku)

**Enhancements:**

- Added top alerts to results summary. (#667) (@hitenkoku)
- Added `--no-summary` option to not display the results summary. (#672) (@hitenkoku)
- Made the results summary more compact. (#675 #678) (@hitenkoku)
- Made Channel field in channel_abbreviations.txt case-insensitive. (#685) (@hitenkoku)
- Changed pipe separator character in output from `|` to `‖`. (#687) (@hitenkoku)
- Added color to Saved alerts and events / Total events analyzed. (#690) (@hitenkoku)
- Updated evtx crate to 0.8.0. (better handling when headers or date values are invalid.)
- Updated output profiles. (@YamatoSecurity)

**Bug Fixes:**

- Hayabusa would crash with `-L` option (logon summary option). (#674) (@hitenkoku)
- Hayabusa would continue to scan without the correct config files but now will print and error and gracefully terminate. (#681) (@hitenkoku)
- Fixed total events from the number of scanned events to actual events in evtx. (#683) (@hitenkoku)

## v1.5.1 [2022/08/20]

**Enhancements:**

- Re-released v1.5.1 with an updated output profile that is compatible with Timesketch. (#668) (@YamatoSecurity)

## v1.5.1 [2022/08/19]

**Bug Fixes:**

- Critical, medium and low level alerts were not being displayed in color. (#663) (@fukusuket)
- Hayabusa would crash when an evtx file specified with `-f` did not exist. (#664) (@fukusuket)

## v1.5.0 [2022/08/18]

**New Features:**

- Customizable output of fields defined at `config/profiles.yaml` and `config/default_profile.yaml`. (#165) (@hitenkoku)
- Implemented the `null` keyword for rule detection. It is used to check if a target field exists or not. (#643) (@hitenkoku)
- Added output to JSON option (`-j` and `--json-timeline` )  (#654) (@hitenkoku)

**Enhancements:**

- Trimmed `./` from the rule path when updating. (#642) (@hitenkoku)
- Added new output aliases for MITRE ATT&CK tags and other tags. (#637) (@hitenkoku)
- Organized the menu output when `-h` is used. (#651) (@YamatoSecurity and @hitenkoku)
- Added commas to summary numbers to make them easier to read. (#649) (@hitenkoku)
- Added output percentage of detections in Result Summary. (#658) (@hitenkoku)

**Bug Fixes:**

- Fixed miscalculation of Data Reduction due to aggregation condition rule detection. (#640) (@hitenkoku)
- Fixed a race condition bug where a few events (around 0.01%) would not be detected. (#639 #660) (@fukusuket)

## v1.4.3 [2022/08/03]

**Bug Fixes:**

- Hayabusa would not run on Windows 11 when the VC redistribute package was not installed but now everything is compiled statically. (#635) (@fukusuket)

## v1.4.2 [2022/07/24]

**Enhancements:**

- You can now update rules to a custom directory by combining the `--update-rules` and `--rules` options. (#615) (@hitenkoku)
- Improved speed with parallel processing by up to 20% with large files. (#479) (@kazuminn)
- When saving files with `-o`, the `.yml` detection rule path column changed from `RulePath` to `RuleFile` and only the rule file name will be saved in order to decrease file size. (#623) (@hitenkoku)

**Bug Fixes:**

- Fixed a runtime error when hayabusa is run from a different path than the current directory. (#618) (@hitenkoku)

## v1.4.1 [2022/06/30]

**Enhancements:**

- When no `details` field is defined in a rule nor in `./rules/config/default_details.txt`, all fields will be outputted to the `details` column. (#606) (@hitenkoku)
- Added the `-D, --deep-scan` option. Now by default, events are filtered by Event IDs that there are detection rules for defined in `./rules/config/target_event_IDs.txt`. This should improve performance by 25~55% while still detecting almost everything. If you want to do a thorough scan on all events, you can disable the event ID filter with `-D, --deep-scan`. (#608) (@hitenkoku)
- `channel_abbreviations.txt`, `statistics_event_info.txt` and `target_event_IDs.txt` have been moved from the `config` directory to the `rules/config` directory in order to provide updates with `-U, --update-rules`.

## v1.4.0 [2022/06/26]

**New Features:**

- Added `--target-file-ext` option. You can specify additional file extensions to scan in addtition to the default `.evtx` files. For example, `--target-file-ext evtx_data` or multiple extensions with `--target-file-ext evtx1 evtx2`. (#586) (@hitenkoku)
- Added `--exclude-status` option: You can ignore rules based on their `status`. (#596) (@hitenkoku)

**Enhancements:**

- Added default details output based on `rules/config/default_details.txt` when no `details` field in a rule is specified. (i.e. Sigma rules) (#359) (@hitenkoku)
- Updated clap crate package to version 3. (#413) (@hitnekoku)
- Updated the default usage and help menu. (#387) (@hitenkoku)
- Hayabusa can be run from any directory, not just from the current directory. (#592) (@hitenkoku)
- Added saved file size output when `output` is specified. (#595) (@hitenkoku)

**Bug Fixes:**

- Fixed output error and program termination when long output is displayed with color. (#603) (@hitenkoku)
- Ignore loading yml files in `rules/tools/sigmac/testfiles` to fix `Excluded rules` count. (#602) (@hitenkoku)

## v1.3.2 [2022/06/13]

**Enhancements:**

- Changed the evtx Rust crate from 0.7.2 to 0.7.3 with updated packages. (@YamatoSecurity)

## v1.3.1 [2022/06/13]

**New Features:**

- You can now specify specific fields when there are multiple fields with the same name (Ex: `Data`). In the `details` line in a rule, specify a placeholder like `%Data[1]%` to display the first `Data` field. (#487) (@hitenkoku)
- Added loaded rules status summary. (#583) (@hitenkoku)

**Enhancements:**

- Debug symbols are stripped by default for smaller Linux and macOS binaries. (#568) (@YamatoSecurity)
- Updated crate packages (@YamatoSecurity)
- Added new output time format options. (`--US-time`, `--US-military-time`, `--European-time`) (#574) (@hitenkoku)
- Changed the output time format when `--rfc-3339` option is enabled. (#574) (@hitenkoku)
- Changed the `-R / --display-record-id` option to `-R / --hide-record-id` and now by default the event record ID is displayed. You can hide the record ID with `-R / --hide-record-id`. (#579) (@hitenkoku)
- Added rule loading message. (#583) (@hitenkoku)

**Bug Fixes:**

- The RecordID and RecordInformation column headers would be shown even if those options were not enabled. (#577) (@hitenkoku)

## v1.3.0 [2022/06/06]

**New Features:**

- Added `-V / --visualize-timeline` option: Event Frequency Timeline feature to visualize the number of events. (Note: There needs to be more than 5 events and you need to use a terminal like Windows Terminal, iTerm2, etc... for it to properly render.) (#533, #566) (@hitenkoku)
- Display all the `tags` defined in a rule to the `MitreAttack` column when saving to CSV file with the `--all-tags` option. (#525) (@hitenkoku)
- Added the `-R / --display-record-id` option: Display the event record ID (`<Event><System><EventRecordID>`). (#548) (@hitenkoku)
- Display dates with most detections. (#550) (@hitenkoku)
- Display the top 5 computers with the most unique detections. (#557) (@hitenkoku)

**Enhancements:**

- In the `details` line in a rule, when a placeholder points to a field that does not exist or there is an incorrect alias mapping, it will be outputted as `n/a` (not available). (#528) (@hitenkoku)
- Display total event and data reduction count. (How many and what percent of events were ignored.) (#538) (@hitenkoku)
- New logo. (#536) (@YamatoSecurity)
- Display total evtx file size. (#540) (@hitenkoku)
- Changed logo color. (#537) (@hitenkoku)
- Display the original `Channel` name when not specified in `channel_abbrevations.txt`. (#553) (@hitenkoku)
- Display separately `Ignored rules` to `Exclude rules`, `Noisy rules`, and `Deprecated rules`. (#556) (@hitenkoku)
- Display results messge when `output` option is set. (#561) (@hitenkoku)

**Bug Fixes:**

- Fixed the `--start-timeline` and `--end-timeline` options as they were not working. (#546) (@hitenkoku)
- Fixed crash bug when level in rule is not valid. (#560) (@hitenkoku)

## v1.2.2 [2022/05/20]

**New Features:**

- Added a logon summary feature. (`-L` / `--logon-summary`) (@garigariganzy)

**Enhancements:**

- Colored output is now on by default and supports Command and Powershell prompts. (@hitenkoku)

**Bug Fixes:**

- Fixed a bug in the update feature when the rules repository does not exist but the rules folder exists. (#516) (@hitenkoku)
- Fixed a rule parsing error bug when there were .yml files in a .git folder. (#524) (@hitenkoku)
- Fixed wrong version number in the 1.2.1 binary.

## v1.2.1 [2022/04/20] Black Hat Asia Arsenal 2022 RC2

**New Features:**

- Added a `Channel` column to the output based on the `./config/channel_abbreviations.txt` config file. (@hitenkoku)
- Rule and rule config files are now forcefully updated. (@hitenkoku)

**Bug Fixes:**

- Rules marked as noisy or excluded would not have their `level` changed with `--level-tuning` but now all rules will be checked. (@hitenkoku)

## v1.2.0 [2022/04/15] Black Hat Asia Arsenal 2022 RC1

**New Features:**

- Specify config directory (`-C / --config`): When specifying a different rules directory, the rules config directory will still be the default `rules/config`, so this option is useful when you want to test rules and their config files in a different directory. (@hitenkoku)
- `|equalsfield` aggregator: In order to write rules that compare if two fields are equal or not. (@hach1yon)
- Pivot keyword list generator feature (`-p / --pivot-keywords-list`): Will generate a list of keywords to grep for to quickly identify compromised machines, suspicious usernames, files, etc... (@kazuminn)
- `-F / --full-data` option: Will output all field information in addition to the fields defined in the rule’s `details`. (@hach1yon)
- `--level-tuning` option: You can tune the risk `level` in hayabusa and sigma rules to your environment. (@itib and @hitenkoku)

**Enhancements:**

- Updated detection rules and documentation. (@YamatoSecurity)
- Mac and Linux binaries now statically compile the OpenSSL libraries. (@YamatoSecurity)
- Performance and accuracy improvement for fields with tabs, etc... in them. (@hach1yon and @hitenkoku)
- Fields that are not defined in eventkey_alias.txt will automatically be searched in Event.EventData. (@kazuminn and @hitenkoku)
- When updating rules, the names of new rules as well as the count will be displayed. (@hitenkoku)
- Removed all Clippy warnings from the source code. (@hitenkoku and @hach1yon)
- Updated the event ID and title config file (`timeline_event_info.txt`) and changed the name to `statistics_event_info.txt`. (@YamatoSecurity and @garigariganzy)
- 32-bit Hayabusa Windows binaries are now prevented from running on 64-bit Windows as it would cause unexpected results. (@hitenkoku)
- MITRE ATT&CK tag output can be customized in `output_tag.txt`. (@hitenkoku)
- Added Channel column output. (@hitenkoku)

**Bug Fixes:**

- `.yml` files in the `.git` folder would cause parse errors so they are now ignored. (@hitenkoku)
- Removed unnecessary newline due to loading test file rules. (@hitenkoku)
- Fixed output stopping in Windows Terminal due a bug in Terminal itself. (@hitenkoku)

## v1.1.0 [2022/03/03]

**New Features:**

- Can specify a single rule with the `-r / --rules` option. (Great for testing rules!) (@kazuminn)
- Rule update option (`-u / --update-rules`): Update to the latest rules in the [hayabusa-rules](https://github.com/Yamato-Security/hayabusa-rules) repository. (@hitenkoku)
- Live analysis option (`-l / --live-analysis`): Can easily perform live analysis on Windows machines without specifying the Windows event log directory. (@hitenkoku)

**Enhancements:**

- Updated documentation. (@kazuminn , @hitenkoku , @YamatoSecurity)
- Updated rules. (20+ Hayabusa rules, 200+ Sigma rules) (@YamatoSecurity)
- Windows binaries are now statically compiled so installing Visual C++ Redistributable is not required. (@hitenkoku)
- Color output (`-c / --color`) for terminals that support True Color (Windows Terminal, iTerm2, etc...). (@hitenkoku)
- MITRE ATT&CK tactics are included in the saved CSV output. (@hitenkoku)
- Performance improvement. (@hitenkoku)
- Comments added to exclusion and noisy config files. (@kazuminn)
- Using faster memory allocators (rpmalloc for Windows, jemalloc for macOS and Linux.) (@kazuminn)
- Updated cargo crates. (@YamatoSecurity)

**Bug Fixes:**

- Made the clap library version static to make `cargo update` more stable. (@hitenkoku)
- Some rules were not alerting if there were tabs or carriage returns in the fields. (@hitenkoku)

## v1.0.0-Release 2 [2022/01/27]

- Removed Excel result sample files as they were being flagged by anti-virus. (@YamatoSecurity)
- Updated the Rust evtx library to 0.7.2 (@YamatoSecurity)

## v1.0.0 [2021/12/25]

- Initial release.<|MERGE_RESOLUTION|>--- conflicted
+++ resolved
@@ -4,11 +4,8 @@
 
 **Enhancements:**
 
-<<<<<<< HEAD
+- Removed an extra space when outputting `Level` to files(CSV, JSON, JSONL). (#979) (@hitenkoku)
 - Made rule authors multiple lines with `-M, --multiline` option. (#980) (@hitenkoku)
-=======
-- Removed an extra space when outputting `Level` to files(CSV, JSON, JSONL). (#979) (@hitenkoku)
->>>>>>> b0287e9f
 
 **Bug Fixes:**
 
