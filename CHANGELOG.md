--- conflicted
+++ resolved
@@ -1,6 +1,5 @@
 # Changes
 
-<<<<<<< HEAD
 ## v1.4 [2022/XX/XX]
 
 **New Features:**
@@ -15,13 +14,12 @@
 **Bug Fixes:**
 
 - XXX
-=======
+
 ## v1.3.2 [2022/06/13]
 
 **Enhancements:**
 
 - Changed the evtx Rust crate from 0.7.2 to 0.7.3 with updated packages. (@YamatoSecurity)
->>>>>>> 92560e3b
 
 ## v1.3.1 [2022/06/13]
 
