# Changes

## 2.2.2 [2023/2/XX] "XXX Release"

**New Features:**

- XXX

**Enhancements:**

<<<<<<< HEAD
- Reorganized option grouping. (#918) (@hitenkoku)
=======
- Reduced memory usage by approximately 75% when reading JSONL formatted logs. (#921) (@fukusuket)
>>>>>>> 9dd45c1e

**Bug Fixes:**

- XXX

**Vulnerability Fixes:**

- XXX

## 2.2.0 [2023/2/12] "SECCON Release"

**New Features:**

- Added support for input of JSON-formatted event logs (`-J, --JSON-input`). (#386) (@hitenkoku)
- Log enrichment by outputting the ASN organization, city and country of source and destination IP addresses based on MaxMind GeoIP databases (`-G, --GeoIP`). (#879) (@hitenkoku)
- Added the `-e, --exact-level` option to scan for only specific rule levels. (#899) (@hitenkoku)

**Enhancements:**

- Added the executed command line to the HTML report. (#877) (@hitenkoku)
- Approximately 3% speed increase and memory usage reduction by performing exact string matching on Event IDs. (#882) (@fukusuket)
- Approximately 14% speed increase and memory usage reduction by filtering before regex usage. (#883) (@fukusuket)
- Approximately 8% speed increase and memory usage reduction by case-insensitive comparisons instead of regex usage. (#884) (@fukusuket)
- Approximately 5% speed increase and memory usage reduction by reducing regex usage in wildcard expressions. (#890) (@fukusuket)
- Further speed increase and memory usage reduction by removing unnecessary regex usage. (#894) (@fukusuket)
- Approximately 3% speed increase and 10% memory usage reduction by reducing regex usage. (#898) (@fukuseket)
- Improved `-T, --visualize-timeline` by increasing the height of the markers to make it easier to read. (#902) (@hitenkoku)
- Reduced memory usage by approximately 50% when reading JSON/L formatted logs. (#906) (@fukusuket)
- Alphabetically sorted options based on their long names. (#904) (@hitenkoku)
- Added JSON input support (`-J, --JSON-input` option) for `logon-summary`, `metrics` and `pivot-keywords-list` commands. (#908) (@hitenkoku)

**Bug Fixes:**

- Fixed a bug when rules with 4 consecutive backslashes in their conditions would not be detected. (#897) (@fukusuket)
- When parsing PowerShell EID 4103, the `Payload` field would be separated into multiple fields when outputting to JSON. (#895) (@hitenkoku)
- Fixed a crash when looking up event log file size. (#914) (@hitenkoku)

**Vulnerability Fixes:**

- Updated the git2 and gitlib2 crates to prevent a possible SSH MITM attack (CVE-2023-22742) when updating rules and config files. (#888) (@YamatoSecurity)

## 2.1.0 [2023/01/10] "Happy Year of the Rabbit Release"

**Enhancements:**

- Speed improvements. (#847) (@hitenkoku)
- Improved speed by up to 20% by improving I/O processesing. (#858) (@fukusuket)
- The timeline order of detections are now sorted to a fixed order even when the timestamp is identical. (#827) (@hitenkoku)

**Bug Fixes:**

- Successful login CSV results were not correctly being outputted when using the logon timeline function. (#849) (@hitenkoku)
- Removed unnecessary line breaks that would occur when using the `-J, --jsonl` option. (#852) (@hitenkoku)

## 2.0.0 [2022/12/24] "Merry Christmas Release"

**New Features:**

- Command usage and help menu are now done by subcommands. (#656) (@hitenkoku)

## 1.9.0 [2022/12/24] "Merry Christmas Release"

**New Features:**

- Added a new pipe keyword. (`|endswithfield`) (#740) (@hach1yon)
- Added `--debug` option to display memory utilization at runtime. (#788) (@fukusuket)

**Enhancements:**

- Updated clap crate package to version 4 and changed the `--visualize-timeline` short option `-V` to `-T`. (#725) (@hitenkoku)
- Added output of logon types, source computer and source IP address in Logon Summary as well as failed logons. (#835) (@garigariganzy @hitenkoku)
- Optimized speed and memory usage. (#787) (@fukusuket)
- Changed output color in eggs ascii art.(#839) (@hitenkoku)
- Made the `--debug` option hidden by default. (#841) (@hitenkoku)
- Added color to the ascii art eggs. (#839) (@hitenkoku)

**Bug Fixes:**

- Fixed a bug where evtx files would not be loaded if run from a command prompt and the directory path was enclosed in double quotes. (#828) (@hitenkoku)
- Fixed unneeded spaces outputted when there were rule parsing errors. (#829) (@hitenkoku)

## 1.8.1 [2022/11/21]

**Enhancements:**

- Specified the minimum Rust version `rust-version` field in `Cargo.toml` to avoid build dependency errors. (#802) (@hitenkoku)
- Reduced memory usage. (#806) (@fukusuket)
- Added the support for the `%RenderedMessage%` field in output profiles which is the rendered message in logs forwarded by WEC. (#760) (@hitenkoku)

**Bug Fixes:**

- Fixed a problem where rules using the `Data` field were not being detected. (#775) (@hitenkoku)
- Fixed a problem where the `%MitreTags%` and `%MitreTactics%` fields would randomly miss values. (#807) (@fukusuket)

## 1.8.0 [2022/11/07]

**New Features:**

- Added the `--ISO-8601` output time format option. This good to use when importing to Elastic Stack. It is exactly the same as what is in the original log.  (#767) (@hitenkoku)

**Enhancements:**

- Event ID filtering is now turned off by default. Use the `-e, --eid-filter` option to filter by Event ID. (Will usually be 10%+ faster but with a small chance of false negatives.) (#759) (@hitenkoku)
- Print an easy to understand error message when a user tries to download new rules with a different user account. (#758) (@fukusuket)
- Added total and unique detecion count information in the HTML Report. (#762) (@hitenkoku)
- Removed unnecessary array structure in the JSON output. (#766)(@hitenkoku)
- Added rule authors (`%RuleAuthor%`), rule creation date (`%RuleCreationDate%`), rule modified date (`%RuleModifiedDate%`), and rule status (`%Status%`) fields to output profiles. (#761) (@hitenkoku)
- Changed Details field in JSON output to an object. (#773) (@hitenkoku)
- Removed `build.rs` and changed the memory allocator to mimalloc for a speed increase of 20-30% on Intel-based OSes. (#657) (@fukusuket)
- Replaced `%RecordInformation%` alias in output profiles to `%AllFieldInfo%`, and changed the `AllFieldInfo` field in JSON output to an object. (#750) (@hitenkoku)
- Removed `HBFI-` prefix in `AllFieldInfo` field of json output. (#791) (@hitenkoku)
- Don't display result summary, etc... when `--no-summary` option is used. (This is good to use when using as a Velociraptor agent, etc... It will usually be 10% faster.) (#780) (@hitenkoku)
- Reduced memory usage and improved speed performance. (#778 #790) (@hitenkoku)
- Don't display Rule Authors list when authors list is empty. (#795) (@hitenkoku)
- Added rule ID (`%RuleID%`) and Provider Name (`%Provider%`) fields to output profiles. (#794) (@hitenkoku)

**Bug Fixes:**

- Fixed rule author unique rule count. (It was displaying one extra.) (#783) (@hitenkoku)

## 1.7.2 [2022/10/17]

**New Features:**

- Added `--list-profiles` option to print a list of output profiles. (#746) (@hitenkoku)

**Enhancements:**

- Moved the saved file line and shortened the update option output. (#754) (@YamatoSecurity)
- Limited rule author names of detected alerts to 40 characters. (#751) (@hitenkoku)

**Bug Fixes:**

- Fixed a bug where field information would get moved over in JSON/JSONL output when a drive letter (ex: `c:`) was in the field. (#748) (@hitenkoku)

## 1.7.1 [2022/10/10]

**Enhancements:**

- Hayabusa now checks Channel and EID information based on `rules/config/channel_eid_info.txt` to provide more accurate results. (#463) (@garigariganzy)
- Do not display a message about loading detection rules when using the `-M` or `-L` options. (#730) (@hitenkoku)
- Added a table of rule authors to standard output. (#724) (@hitenkoku)
- Ignore event records when the channel name is `null` (ETW events) when scanning and showing EID metrics. (#727) (@hitenkoku)

**Bug Fixes:**

- Fixed a bug where the same Channel and EID would be counted separately with the `-M` option. (#729) (@hitenkoku)

## 1.7.0 [2022/09/29]

**New Features:**

- Added a HTML summary report output option (`-H, --html-report`). (#689) (@hitenkoku, @nishikawaakira)

**Enhancements:**

- Changed Event ID Statistics option to Event ID Metrics option. (`-s, --statistics`  -> `-M, --metrics`) (#706) (@hitenkoku)
  (Note: `statistics_event_info.txt` was changed to `event_id_info.txt`.)
- Display new version of Hayabusa link when updating rules if there is a newer version. (#710) (@hitenkoku)
- Added logo in HTML summary output. (#714) (@hitenkoku)
- Unified output to one table when using `-M` or `-L` with the `-d` option. (#707) (@hitenkoku)
- Added Channel column to metrics output. (#707) (@hitenkoku)
- Removed First Timestamp and Last Timestamp of `-M` and `-L` option with the `-d` option. (#707) (@hitenkoku)
- Added csv output option(`-o --output`) when `-M` or `-L` option is used. (#707) (@hitenkoku)
- Separated Count and Percent columns in metric output. (#707) (@hitenkoku)
- Changed output table format of the metric option and logon information crate from prettytable-rs to comfy_table. (#707) (@hitenkoku)
- Added favicon.png in HTML summary output. (#722) (@hitenkoku)

## v1.6.0 [2022/09/16]

**New Features:**

- You can now save the timeline to JSON files with the `-j, --json` option.  (#654) (@hitenkoku)
- You can now save the timeline to JSONL files with the `-J, --jsonl` option.  (#694) (@hitenkoku)

**Enhancements:**

- Added top alerts to results summary. (#667) (@hitenkoku)
- Added `--no-summary` option to not display the results summary. (#672) (@hitenkoku)
- Made the results summary more compact. (#675 #678) (@hitenkoku)
- Made Channel field in channel_abbreviations.txt case-insensitive. (#685) (@hitenkoku)
- Changed pipe separator character in output from `|` to `‖`. (#687) (@hitenkoku)
- Added color to Saved alerts and events / Total events analyzed. (#690) (@hitenkoku)
- Updated evtx crate to 0.8.0. (better handling when headers or date values are invalid.)
- Updated output profiles. (@YamatoSecurity)

**Bug Fixes:**

- Hayabusa would crash with `-L` option (logon summary option). (#674) (@hitenkoku)
- Hayabusa would continue to scan without the correct config files but now will print and error and gracefully terminate. (#681) (@hitenkoku)
- Fixed total events from the number of scanned events to actual events in evtx. (#683) (@hitenkoku)

## v1.5.1 [2022/08/20]

**Enhancements:**

- Re-released v1.5.1 with an updated output profile that is compatible with Timesketch. (#668) (@YamatoSecurity)

## v1.5.1 [2022/08/19]

**Bug Fixes:**

- Critical, medium and low level alerts were not being displayed in color. (#663) (@fukusuket)
- Hayabusa would crash when an evtx file specified with `-f` did not exist. (#664) (@fukusuket)

## v1.5.0 [2022/08/18]

**New Features:**

- Customizable output of fields defined at `config/profiles.yaml` and `config/default_profile.yaml`. (#165) (@hitenkoku)
- Implemented the `null` keyword for rule detection. It is used to check if a target field exists or not. (#643) (@hitenkoku)
- Added output to JSON option (`-j` and `--json-timeline` )  (#654) (@hitenkoku)

**Enhancements:**

- Trimmed `./` from the rule path when updating. (#642) (@hitenkoku)
- Added new output aliases for MITRE ATT&CK tags and other tags. (#637) (@hitenkoku)
- Organized the menu output when `-h` is used. (#651) (@YamatoSecurity and @hitenkoku)
- Added commas to summary numbers to make them easier to read. (#649) (@hitenkoku)
- Added output percentage of detections in Result Summary. (#658) (@hitenkoku)

**Bug Fixes:**

- Fixed miscalculation of Data Reduction due to aggregation condition rule detection. (#640) (@hitenkoku)
- Fixed a race condition bug where a few events (around 0.01%) would not be detected. (#639 #660) (@fukusuket)

## v1.4.3 [2022/08/03]

**Bug Fixes:**

- Hayabusa would not run on Windows 11 when the VC redistribute package was not installed but now everything is compiled statically. (#635) (@fukusuket)

## v1.4.2 [2022/07/24]

**Enhancements:**

- You can now update rules to a custom directory by combining the `--update-rules` and `--rules` options. (#615) (@hitenkoku)
- Improved speed with parallel processing by up to 20% with large files. (#479) (@kazuminn)
- When saving files with `-o`, the `.yml` detection rule path column changed from `RulePath` to `RuleFile` and only the rule file name will be saved in order to decrease file size. (#623) (@hitenkoku)

**Bug Fixes:**

- Fixed a runtime error when hayabusa is run from a different path than the current directory. (#618) (@hitenkoku)

## v1.4.1 [2022/06/30]

**Enhancements:**

- When no `details` field is defined in a rule nor in `./rules/config/default_details.txt`, all fields will be outputted to the `details` column. (#606) (@hitenkoku)
- Added the `-D, --deep-scan` option. Now by default, events are filtered by Event IDs that there are detection rules for defined in `./rules/config/target_event_IDs.txt`. This should improve performance by 25~55% while still detecting almost everything. If you want to do a thorough scan on all events, you can disable the event ID filter with `-D, --deep-scan`. (#608) (@hitenkoku)
- `channel_abbreviations.txt`, `statistics_event_info.txt` and `target_event_IDs.txt` have been moved from the `config` directory to the `rules/config` directory in order to provide updates with `-U, --update-rules`.

## v1.4.0 [2022/06/26]

**New Features:**

- Added `--target-file-ext` option. You can specify additional file extensions to scan in addtition to the default `.evtx` files. For example, `--target-file-ext evtx_data` or multiple extensions with `--target-file-ext evtx1 evtx2`. (#586) (@hitenkoku)
- Added `--exclude-status` option: You can ignore rules based on their `status`. (#596) (@hitenkoku)

**Enhancements:**

- Added default details output based on `rules/config/default_details.txt` when no `details` field in a rule is specified. (i.e. Sigma rules) (#359) (@hitenkoku)
- Updated clap crate package to version 3. (#413) (@hitnekoku)
- Updated the default usage and help menu. (#387) (@hitenkoku)
- Hayabusa can be run from any directory, not just from the current directory. (#592) (@hitenkoku)
- Added saved file size output when `output` is specified. (#595) (@hitenkoku)

**Bug Fixes:**

- Fixed output error and program termination when long output is displayed with color. (#603) (@hitenkoku)
- Ignore loading yml files in `rules/tools/sigmac/testfiles` to fix `Excluded rules` count. (#602) (@hitenkoku)

## v1.3.2 [2022/06/13]

**Enhancements:**

- Changed the evtx Rust crate from 0.7.2 to 0.7.3 with updated packages. (@YamatoSecurity)

## v1.3.1 [2022/06/13]

**New Features:**

- You can now specify specific fields when there are multiple fields with the same name (Ex: `Data`). In the `details` line in a rule, specify a placeholder like `%Data[1]%` to display the first `Data` field. (#487) (@hitenkoku)
- Added loaded rules status summary. (#583) (@hitenkoku)

**Enhancements:**

- Debug symbols are stripped by default for smaller Linux and macOS binaries. (#568) (@YamatoSecurity)
- Updated crate packages (@YamatoSecurity)
- Added new output time format options. (`--US-time`, `--US-military-time`, `--European-time`) (#574) (@hitenkoku)
- Changed the output time format when `--rfc-3339` option is enabled. (#574) (@hitenkoku)
- Changed the `-R / --display-record-id` option to `-R / --hide-record-id` and now by default the event record ID is displayed. You can hide the record ID with `-R / --hide-record-id`. (#579) (@hitenkoku)
- Added rule loading message. (#583) (@hitenkoku)

**Bug Fixes:**

- The RecordID and RecordInformation column headers would be shown even if those options were not enabled. (#577) (@hitenkoku)

## v1.3.0 [2022/06/06]

**New Features:**

- Added `-V / --visualize-timeline` option: Event Frequency Timeline feature to visualize the number of events. (Note: There needs to be more than 5 events and you need to use a terminal like Windows Terminal, iTerm2, etc... for it to properly render.) (#533, #566) (@hitenkoku)
- Display all the `tags` defined in a rule to the `MitreAttack` column when saving to CSV file with the `--all-tags` option. (#525) (@hitenkoku)
- Added the `-R / --display-record-id` option: Display the event record ID (`<Event><System><EventRecordID>`). (#548) (@hitenkoku)
- Display dates with most detections. (#550) (@hitenkoku)
- Display the top 5 computers with the most unique detections. (#557) (@hitenkoku)

**Enhancements:**

- In the `details` line in a rule, when a placeholder points to a field that does not exist or there is an incorrect alias mapping, it will be outputted as `n/a` (not available). (#528) (@hitenkoku)
- Display total event and data reduction count. (How many and what percent of events were ignored.) (#538) (@hitenkoku)
- New logo. (#536) (@YamatoSecurity)
- Display total evtx file size. (#540) (@hitenkoku)
- Changed logo color. (#537) (@hitenkoku)
- Display the original `Channel` name when not specified in `channel_abbrevations.txt`. (#553) (@hitenkoku)
- Display separately `Ignored rules` to `Exclude rules`, `Noisy rules`, and `Deprecated rules`. (#556) (@hitenkoku)
- Display results messge when `output` option is set. (#561) (@hitenkoku)

**Bug Fixes:**

- Fixed the `--start-timeline` and `--end-timeline` options as they were not working. (#546) (@hitenkoku)
- Fixed crash bug when level in rule is not valid. (#560) (@hitenkoku)

## v1.2.2 [2022/05/20]

**New Features:**

- Added a logon summary feature. (`-L` / `--logon-summary`) (@garigariganzy)

**Enhancements:**

- Colored output is now on by default and supports Command and Powershell prompts. (@hitenkoku)

**Bug Fixes:**

- Fixed a bug in the update feature when the rules repository does not exist but the rules folder exists. (#516) (@hitenkoku)
- Fixed a rule parsing error bug when there were .yml files in a .git folder. (#524) (@hitenkoku)
- Fixed wrong version number in the 1.2.1 binary.

## v1.2.1 [2022/04/20] Black Hat Asia Arsenal 2022 RC2

**New Features:**

- Added a `Channel` column to the output based on the `./config/channel_abbreviations.txt` config file. (@hitenkoku)
- Rule and rule config files are now forcefully updated. (@hitenkoku)

**Bug Fixes:**

- Rules marked as noisy or excluded would not have their `level` changed with `--level-tuning` but now all rules will be checked. (@hitenkoku)

## v1.2.0 [2022/04/15] Black Hat Asia Arsenal 2022 RC1

**New Features:**

- Specify config directory (`-C / --config`): When specifying a different rules directory, the rules config directory will still be the default `rules/config`, so this option is useful when you want to test rules and their config files in a different directory. (@hitenkoku)
- `|equalsfield` aggregator: In order to write rules that compare if two fields are equal or not. (@hach1yon)
- Pivot keyword list generator feature (`-p / --pivot-keywords-list`): Will generate a list of keywords to grep for to quickly identify compromised machines, suspicious usernames, files, etc... (@kazuminn)
- `-F / --full-data` option: Will output all field information in addition to the fields defined in the rule’s `details`. (@hach1yon)
- `--level-tuning` option: You can tune the risk `level` in hayabusa and sigma rules to your environment. (@itib and @hitenkoku)

**Enhancements:**

- Updated detection rules and documentation. (@YamatoSecurity)
- Mac and Linux binaries now statically compile the OpenSSL libraries. (@YamatoSecurity)
- Performance and accuracy improvement for fields with tabs, etc... in them. (@hach1yon and @hitenkoku)
- Fields that are not defined in eventkey_alias.txt will automatically be searched in Event.EventData. (@kazuminn and @hitenkoku)
- When updating rules, the names of new rules as well as the count will be displayed. (@hitenkoku)
- Removed all Clippy warnings from the source code. (@hitenkoku and @hach1yon)
- Updated the event ID and title config file (`timeline_event_info.txt`) and changed the name to `statistics_event_info.txt`. (@YamatoSecurity and @garigariganzy)
- 32-bit Hayabusa Windows binaries are now prevented from running on 64-bit Windows as it would cause unexpected results. (@hitenkoku)
- MITRE ATT&CK tag output can be customized in `output_tag.txt`. (@hitenkoku)
- Added Channel column output. (@hitenkoku)

**Bug Fixes:**

- `.yml` files in the `.git` folder would cause parse errors so they are now ignored. (@hitenkoku)
- Removed unnecessary newline due to loading test file rules. (@hitenkoku)
- Fixed output stopping in Windows Terminal due a bug in Terminal itself. (@hitenkoku)

## v1.1.0 [2022/03/03]

**New Features:**

- Can specify a single rule with the `-r / --rules` option. (Great for testing rules!) (@kazuminn)
- Rule update option (`-u / --update-rules`): Update to the latest rules in the [hayabusa-rules](https://github.com/Yamato-Security/hayabusa-rules) repository. (@hitenkoku)
- Live analysis option (`-l / --live-analysis`): Can easily perform live analysis on Windows machines without specifying the Windows event log directory. (@hitenkoku)

**Enhancements:**

- Updated documentation. (@kazuminn , @hitenkoku , @YamatoSecurity)
- Updated rules. (20+ Hayabusa rules, 200+ Sigma rules) (@YamatoSecurity)
- Windows binaries are now statically compiled so installing Visual C++ Redistributable is not required. (@hitenkoku)
- Color output (`-c / --color`) for terminals that support True Color (Windows Terminal, iTerm2, etc...). (@hitenkoku)
- MITRE ATT&CK tactics are included in the saved CSV output. (@hitenkoku)
- Performance improvement. (@hitenkoku)
- Comments added to exclusion and noisy config files. (@kazuminn)
- Using faster memory allocators (rpmalloc for Windows, jemalloc for macOS and Linux.) (@kazuminn)
- Updated cargo crates. (@YamatoSecurity)

**Bug Fixes:**

- Made the clap library version static to make `cargo update` more stable. (@hitenkoku)
- Some rules were not alerting if there were tabs or carriage returns in the fields. (@hitenkoku)

## v1.0.0-Release 2 [2022/01/27]

- Removed Excel result sample files as they were being flagged by anti-virus. (@YamatoSecurity)
- Updated the Rust evtx library to 0.7.2 (@YamatoSecurity)

## v1.0.0 [2021/12/25]

- Initial release.<|MERGE_RESOLUTION|>--- conflicted
+++ resolved
@@ -8,11 +8,8 @@
 
 **Enhancements:**
 
-<<<<<<< HEAD
-- Reorganized option grouping. (#918) (@hitenkoku)
-=======
+- Reorganized the grouping of command line options. (#918) (@hitenkoku)
 - Reduced memory usage by approximately 75% when reading JSONL formatted logs. (#921) (@fukusuket)
->>>>>>> 9dd45c1e
 
 **Bug Fixes:**
 
