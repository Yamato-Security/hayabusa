--- conflicted
+++ resolved
@@ -2,13 +2,10 @@
 
 ## 2.12.0 [xxxx/xx/xx]
 
-<<<<<<< HEAD
-=======
 **Enhancements:**
 
 - `%MitreTactics%`, `%MitreTags%`, `%OtherTags%` fields are now outputted as an array of strings in JSON output. (#1230) (@hitenkoku)
 
->>>>>>> 7f160e92
 **Bug Fixes:**
 
 - In JSON output, multiple field names with the same names were not outputted as an array so only one result would be returned when parsing with `jq`. We fixed this by outputting multiple field data with the same field name inside an array. (#1202) (@hitenkoku)
