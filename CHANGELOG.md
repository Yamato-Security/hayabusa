# Changes

## 1.7.0 [2022/XX/XX]

**New Features:**

**Enhancements:**

<<<<<<< HEAD
- Added display new version of Hayabusa when updating. (#710) (@hitenkoku)
=======
- Changed Event ID Statistics option to Event ID Metrics option. (`-s, --statistics`  -> `-M, --metrics`) (#706) (@hitenkoku)
  (Note: `statistics_event_info.txt` was changed to `event_id_info.txt`.)
>>>>>>> ebe89905

**Bug Fixes:**

## v1.6.0 [2022/09/16]

**New Features:**

- You can now save the timeline to JSON files with the `-j, --json` option.  (#654) (@hitenkoku)
- You can now save the timeline to JSONL files with the `-J, --jsonl` option.  (#694) (@hitenkoku)

**Enhancements:**

- Added top alerts to results summary. (#667) (@hitenkoku)
- Added `--no-summary` option to not display the results summary. (#672) (@hitenkoku)
- Made the results summary more compact. (#675 #678) (@hitenkoku)
- Made Channel field in channel_abbreviations.txt case-insensitive. (#685) (@hitenkoku)
- Changed pipe separator character in output from `|` to `‖`. (#687) (@hitenkoku)
- Added color to Saved alerts and events / Total events analyzed. (#690) (@hitenkoku)
- Updated evtx crate to 0.8.0. (better handling when headers or date values are invalid.)
- Updated output profiles. (@YamatoSecurity)

**Bug Fixes:**

- Hayabusa would crash with `-L` option (logon summary option). (#674) (@hitenkoku)
- Hayabusa would continue to scan without the correct config files but now will print and error and gracefully terminate. (#681) (@hitenkoku)
- Fixed total events from the number of scanned events to actual events in evtx. (#683) (@hitenkoku)

## v1.5.1 [2022/08/20]

**Enhancements:**

- Re-released v1.5.1 with an updated output profile that is compatible with Timesketch. (#668) (@YamatoSecurity)

## v1.5.1 [2022/08/19]

**Bug Fixes:**

- Critical, medium and low level alerts were not being displayed in color. (#663) (@fukusuket)
- Hayabusa would crash when an evtx file specified with `-f` did not exist. (#664) (@fukusuket)

## v1.5.0 [2022/08/18]

**New Features:**

- Customizable output of fields defined at `config/profiles.yaml` and `config/default_profile.yaml`. (#165) (@hitenkoku)
- Implemented the `null` keyword for rule detection. It is used to check if a target field exists or not. (#643) (@hitenkoku)
- Added output to JSON option (`-j` and `--json-timeline` )  (#654) (@hitenkoku)

**Enhancements:**

- Trimmed `./` from the rule path when updating. (#642) (@hitenkoku)
- Added new output aliases for MITRE ATT&CK tags and other tags. (#637) (@hitenkoku)
- Organized the menu output when `-h` is used. (#651) (@YamatoSecurity and @hitenkoku)
- Added commas to summary numbers to make them easier to read. (#649) (@hitenkoku)
- Added output percentage of detections in Result Summary. (#658) (@hitenkoku)

**Bug Fixes:**

- Fixed miscalculation of Data Reduction due to aggregation condition rule detection. (#640) (@hitenkoku)
- Fixed a race condition bug where a few events (around 0.01%) would not be detected. (#639 #660) (@fukusuket)

## v1.4.3 [2022/08/03]

**Bug Fixes:**

- Hayabusa would not run on Windows 11 when the VC redistribute package was not installed but now everything is compiled statically. (#635) (@fukusuket)

## v1.4.2 [2022/07/24]

**Enhancements:**

- You can now update rules to a custom directory by combining the `--update-rules` and `--rules` options. (#615) (@hitenkoku)
- Improved speed with parallel processing by up to 20% with large files. (#479) (@kazuminn)
- When saving files with `-o`, the `.yml` detection rule path column changed from `RulePath` to `RuleFile` and only the rule file name will be saved in order to decrease file size. (#623) (@hitenkoku)

**Bug Fixes:**

- Fixed a runtime error when hayabusa is run from a different path than the current directory. (#618) (@hitenkoku)

## v1.4.1 [2022/06/30]

**Enhancements:**

- When no `details` field is defined in a rule nor in `./rules/config/default_details.txt`, all fields will be outputted to the `details` column. (#606) (@hitenkoku)
- Added the `-D, --deep-scan` option. Now by default, events are filtered by Event IDs that there are detection rules for defined in `./rules/config/target_event_IDs.txt`. This should improve performance by 25~55% while still detecting almost everything. If you want to do a thorough scan on all events, you can disable the event ID filter with `-D, --deep-scan`. (#608) (@hitenkoku)
- `channel_abbreviations.txt`, `statistics_event_info.txt` and `target_event_IDs.txt` have been moved from the `config` directory to the `rules/config` directory in order to provide updates with `-U, --update-rules`.

## v1.4.0 [2022/06/26]

**New Features:**

- Added `--target-file-ext` option. You can specify additional file extensions to scan in addtition to the default `.evtx` files. For example, `--target-file-ext evtx_data` or multiple extensions with `--target-file-ext evtx1 evtx2`. (#586) (@hitenkoku)
- Added `--exclude-status` option: You can ignore rules based on their `status`. (#596) (@hitenkoku)

**Enhancements:**

- Added default details output based on `rules/config/default_details.txt` when no `details` field in a rule is specified. (i.e. Sigma rules) (#359) (@hitenkoku)
- Updated clap crate package to version 3. (#413) (@hitnekoku)
- Updated the default usage and help menu. (#387) (@hitenkoku)
- Hayabusa can be run from any directory, not just from the current directory. (#592) (@hitenkoku)
- Added saved file size output when `output` is specified. (#595) (@hitenkoku)

**Bug Fixes:**

- Fixed output error and program termination when long output is displayed with color. (#603) (@hitenkoku)
- Ignore loading yml files in `rules/tools/sigmac/testfiles` to fix `Excluded rules` count. (#602) (@hitenkoku)

## v1.3.2 [2022/06/13]

**Enhancements:**

- Changed the evtx Rust crate from 0.7.2 to 0.7.3 with updated packages. (@YamatoSecurity)

## v1.3.1 [2022/06/13]

**New Features:**

- You can now specify specific fields when there are multiple fields with the same name (Ex: `Data`). In the `details` line in a rule, specify a placeholder like `%Data[1]%` to display the first `Data` field. (#487) (@hitenkoku)
- Added loaded rules status summary. (#583) (@hitenkoku)

**Enhancements:**

- Debug symbols are stripped by default for smaller Linux and macOS binaries. (#568) (@YamatoSecurity)
- Updated crate packages (@YamatoSecurity)
- Added new output time format options. (`--US-time`, `--US-military-time`, `--European-time`) (#574) (@hitenkoku)
- Changed the output time format when `--rfc-3339` option is enabled. (#574) (@hitenkoku)
- Changed the `-R / --display-record-id` option to `-R / --hide-record-id` and now by default the event record ID is displayed. You can hide the record ID with `-R / --hide-record-id`. (#579) (@hitenkoku)
- Added rule loading message. (#583) (@hitenkoku)

**Bug Fixes:**

- The RecordID and RecordInformation column headers would be shown even if those options were not enabled. (#577) (@hitenkoku)

## v1.3.0 [2022/06/06]

**New Features:**

- Added `-V / --visualize-timeline` option: Event Frequency Timeline feature to visualize the number of events. (Note: There needs to be more than 5 events and you need to use a terminal like Windows Terminal, iTerm2, etc... for it to properly render.) (#533, #566) (@hitenkoku)
- Display all the `tags` defined in a rule to the `MitreAttack` column when saving to CSV file with the `--all-tags` option. (#525) (@hitenkoku)
- Added the `-R / --display-record-id` option: Display the event record ID (`<Event><System><EventRecordID>`). (#548) (@hitenkoku)
- Display dates with most detections. (#550) (@hitenkoku)
- Display the top 5 computers with the most unique detections. (#557) (@hitenkoku)

**Enhancements:**

- In the `details` line in a rule, when a placeholder points to a field that does not exist or there is an incorrect alias mapping, it will be outputted as `n/a` (not available). (#528) (@hitenkoku)
- Display total event and data reduction count. (How many and what percent of events were ignored.) (#538) (@hitenkoku)
- New logo. (#536) (@YamatoSecurity)
- Display total evtx file size. (#540) (@hitenkoku)
- Changed logo color. (#537) (@hitenkoku)
- Display the original `Channel` name when not specified in `channel_abbrevations.txt`. (#553) (@hitenkoku)
- Display separately `Ignored rules` to `Exclude rules`, `Noisy rules`, and `Deprecated rules`. (#556) (@hitenkoku)
- Display results messge when `output` option is set. (#561) (@hitenkoku)

**Bug Fixes:**

- Fixed the `--start-timeline` and `--end-timeline` options as they were not working. (#546) (@hitenkoku)
- Fixed crash bug when level in rule is not valid. (#560) (@hitenkoku)

## v1.2.2 [2022/05/20]

**New Features:**

- Added a logon summary feature. (`-L` / `--logon-summary`) (@garigariganzy)

**Enhancements:**

- Colored output is now on by default and supports Command and Powershell prompts. (@hitenkoku)

**Bug Fixes:**

- Fixed a bug in the update feature when the rules repository does not exist but the rules folder exists. (#516) (@hitenkoku)
- Fixed a rule parsing error bug when there were .yml files in a .git folder. (#524) (@hitenkoku)
- Fixed wrong version number in the 1.2.1 binary.

## v1.2.1 [2022/04/20] Black Hat Asia Arsenal 2022 RC2

**New Features:**

- Added a `Channel` column to the output based on the `./config/channel_abbreviations.txt` config file. (@hitenkoku)
- Rule and rule config files are now forcefully updated. (@hitenkoku)

**Bug Fixes:**

- Rules marked as noisy or excluded would not have their `level` changed with `--level-tuning` but now all rules will be checked. (@hitenkoku)

## v1.2.0 [2022/04/15] Black Hat Asia Arsenal 2022 RC1

**New Features:**

- Specify config directory (`-C / --config`): When specifying a different rules directory, the rules config directory will still be the default `rules/config`, so this option is useful when you want to test rules and their config files in a different directory. (@hitenkoku)
- `|equalsfield` aggregator: In order to write rules that compare if two fields are equal or not. (@hach1yon)
- Pivot keyword list generator feature (`-p / --pivot-keywords-list`): Will generate a list of keywords to grep for to quickly identify compromised machines, suspicious usernames, files, etc... (@kazuminn)
- `-F / --full-data` option: Will output all field information in addition to the fields defined in the rule’s `details`. (@hach1yon)
- `--level-tuning` option: You can tune the risk `level` in hayabusa and sigma rules to your environment. (@itib and @hitenkoku)

**Enhancements:**

- Updated detection rules and documentation. (@YamatoSecurity)
- Mac and Linux binaries now statically compile the OpenSSL libraries. (@YamatoSecurity)
- Performance and accuracy improvement for fields with tabs, etc... in them. (@hach1yon and @hitenkoku)
- Fields that are not defined in eventkey_alias.txt will automatically be searched in Event.EventData. (@kazuminn and @hitenkoku)
- When updating rules, the names of new rules as well as the count will be displayed. (@hitenkoku)
- Removed all Clippy warnings from the source code. (@hitenkoku and @hach1yon)
- Updated the event ID and title config file (`timeline_event_info.txt`) and changed the name to `statistics_event_info.txt`. (@YamatoSecurity and @garigariganzy)
- 32-bit Hayabusa Windows binaries are now prevented from running on 64-bit Windows as it would cause unexpected results. (@hitenkoku)
- MITRE ATT&CK tag output can be customized in `output_tag.txt`. (@hitenkoku)
- Added Channel column output. (@hitenkoku)

**Bug Fixes:**

- `.yml` files in the `.git` folder would cause parse errors so they are now ignored. (@hitenkoku)
- Removed unnecessary newline due to loading test file rules. (@hitenkoku)
- Fixed output stopping in Windows Terminal due a bug in Terminal itself. (@hitenkoku)

## v1.1.0 [2022/03/03]

**New Features:**

- Can specify a single rule with the `-r / --rules` option. (Great for testing rules!) (@kazuminn)
- Rule update option (`-u / --update-rules`): Update to the latest rules in the [hayabusa-rules](https://github.com/Yamato-Security/hayabusa-rules) repository. (@hitenkoku)
- Live analysis option (`-l / --live-analysis`): Can easily perform live analysis on Windows machines without specifying the Windows event log directory. (@hitenkoku)

**Enhancements:**

- Updated documentation. (@kazuminn , @hitenkoku , @YamatoSecurity)
- Updated rules. (20+ Hayabusa rules, 200+ Sigma rules) (@YamatoSecurity)
- Windows binaries are now statically compiled so installing Visual C++ Redistributable is not required. (@hitenkoku)
- Color output (`-c / --color`) for terminals that support True Color (Windows Terminal, iTerm2, etc...). (@hitenkoku)
- MITRE ATT&CK tactics are included in the saved CSV output. (@hitenkoku)
- Performance improvement. (@hitenkoku)
- Comments added to exclusion and noisy config files. (@kazuminn)
- Using faster memory allocators (rpmalloc for Windows, jemalloc for macOS and Linux.) (@kazuminn)
- Updated cargo crates. (@YamatoSecurity)

**Bug Fixes:**

- Made the clap library version static to make `cargo update` more stable. (@hitenkoku)
- Some rules were not alerting if there were tabs or carriage returns in the fields. (@hitenkoku)

## v1.0.0-Release 2 [2022/01/27]

- Removed Excel result sample files as they were being flagged by anti-virus. (@YamatoSecurity)
- Updated the Rust evtx library to 0.7.2 (@YamatoSecurity)

## v1.0.0 [2021/12/25]

- Initial release.<|MERGE_RESOLUTION|>--- conflicted
+++ resolved
@@ -6,12 +6,9 @@
 
 **Enhancements:**
 
-<<<<<<< HEAD
-- Added display new version of Hayabusa when updating. (#710) (@hitenkoku)
-=======
 - Changed Event ID Statistics option to Event ID Metrics option. (`-s, --statistics`  -> `-M, --metrics`) (#706) (@hitenkoku)
   (Note: `statistics_event_info.txt` was changed to `event_id_info.txt`.)
->>>>>>> ebe89905
+- Added display new version of Hayabusa when updating. (#710) (@hitenkoku)
 
 **Bug Fixes:**
 
