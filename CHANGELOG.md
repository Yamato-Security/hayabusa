--- conflicted
+++ resolved
@@ -12,11 +12,6 @@
 ## v1.2.0 [2022/04/15] Black Hat Asia Arsenal 2022 Preview Release
 
 **New Features:**
-<<<<<<< HEAD
-- Added a `Channel` column to the output based on the `./config/channel_abbreviations` config file. (@hitenkoku)
-=======
-
->>>>>>> fc271c20
 - Specify config directory (`-C / --config`): When specifying a different rules directory, the rules config directory will still be the default `rules/config`, so this option is useful when you want to test rules and their config files in a different directory. (@hitenkoku) 
 - `|equalsfield` aggregator: In order to write rules that compare if two fields are equal or not. (@hach1yon)
 - Pivot keyword list generator feature (`-p / --pivot-keywords-list`): Will generate a list of keywords to grep for to quickly identify compromised machines, suspicious usernames, files, etc... (@kazuminn)
