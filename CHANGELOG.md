--- conflicted
+++ resolved
@@ -12,17 +12,14 @@
 - `Data` fields are now displayed as indexed strings instead of as all `Data` fields or in an array for JSON. (#1371) (@fukusuket)
   - Before: `"Data": ["17514", "Multiprocessor Free", "Service Pack 1"]`
   - After: `"Data[3]": "17514", "Data[4]": "Multiprocessor Free", "Data[5]": "Service Pack 1"`
-<<<<<<< HEAD
 - The configuration files in the `config` folder are now also embedded in the binary to reduce the number of files in the release package. (#1370) (@hitenkoku)
   - Note: you will not be able to run the `set-default-profile` command without the `config` directory files as it relies on `config/default_profile.yaml`.
-=======
 - Aggregation rule alerts now show `Channel` and `EventID` information even when there are multiple results. (#1342) (@fukusuket)
 
 **Bug Fixes:**
 - Sigma correlation rule count was not showing up in `Events with hits`. (#1373) (@fukusuket)
 - Correlation rule count was not showing up in `Events with hits`. (#1374) (@fukusuket)
 - Aggregation condition rule count was not showing up in `Events with hits`. (#1375) (@fukusuket)
->>>>>>> 63980ee3
 
 ## 2.16.0 [2024/06/11]
 
