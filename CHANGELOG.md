# Changes

## 2.7.0 [2023/xx/xx]

**New Features:**

- Added the `-R, --remove-duplicate-data` option in the `csv-timeline` command to replace duplicate field data with the string `DUP` in the `%Details%`, `%AllFieldInfo%`, `%ExtraFieldInfo%` columns to reduce file size. (#1056) (@hitenkoku)
- Added the `-P, --proven-rules` option in `csv-timeline` and `json-timeline` commands. When used, Hayabusa will only load rules that have been proven to work. These are defined by rule ID in the `./rules/config/proven_rules.txt` config file. (#1115) (@hitenkoku)
- Added the `--include-tags` option to `csv-timeline` and `json-timeline` commands to only load rules with the specified `tags` field. (#1108) (@hitenkoku)
- Added the `--exclude-tags` option to `csv-timeline` and `json-timeline` commands to exclude rules with specific `tags` from being loaded. (#1118) (@hitenkoku)
- Added `--include-category` and `--exclude-category` options to `csv-timeline` and `json-timeline` commands. When using `--include-category`, only rules with the specified `category` field will be loaded. `--exclude-category` will exclude rules from being loaded based on `category`. (#1119) (@hitenkoku)
<<<<<<< HEAD
- Added the `computer-metrics` command to list up how many events there are based on computer name. (#1116) (@hitenkoku)
=======
- Added `--include-computer` and `--exclude-computer` options to `csv-timeline`, `json-timeline`, `metrics`, `logon-summary` and `pivot-keywords-list` commands. The `--include-computer` option only scans the specified computer(s). `--exclude-computer` excludes them. (#1117) (@hitenkoku)
>>>>>>> b9955e1d

**Enhancements:**

- Ignore corrupted event records with timestamps before 2007/1/31 when Windows Vista was released with the new `.evtx` log format. (#1102) (@fukusuket)
- When `--output` is set in the `metrics` command, the results will not be displayed to screen. (#1099) (@hitenkoku)
- Added the `-C, --clobber` option to overwrite existing output files in the `pivot-keywords-list` command. (#1125) (@hitenkoku)

**Bug Fixes:**

- The total number of records being displayed in the `metrics` and `logon-summary` commands differed from the `csv-timeline` command. (#1105) (@hitenkoku)

**Other:**

- The total counts of unique detections are now based on rule ID instead of rule file paths. (#1111) (@hitenkoku)

## 2.6.0 [2023/06/16] "Ajisai Release"

**New Features:**

- Added support for `'|all':`  keyword in sigma rules. (#1038) (@kazuminn)

**Enhancements:**

- Added `%ExtraFieldInfo%` alias to output profiles which will output all of the other fields that do not get outputted in `Details`. This is now included in the default `standard` output profile. (#900) (@hitenkoku)
- Added error messages for incompatible arguments. (#1054) (@YamatoSecurity)
- The output profile name is now outputted to standard output and in the HTML report. (#1055) (@hitenkoku)
- Added rule author names next to rule alerts in the HTML report. (#1065) (@hitenkoku)
- Made the table width shorter to prevent tables breaking in smaller terminal sizes. (#1071) (@hitenkoku)
- Added the `-C, --clobber` option to overwrite existing output files in `csv-timeline`, `json-timeline`, `metrics`, `logon-summary`, and `search` commands. (#1063) (@YamatoSecurity, @hitenkoku)
- Made the HTML report portable by embedding the images and inlining CSS. (#1078) (@hitenkoku, thanks for the suggestion from @joswr1ght)
- Speed improvements in the output. (#1088) (@hitenkoku, @fukusuket)
- The `metrics` command now performs word wrapping to make sure the table gets rendered correctly. (#1067) (@garigariganzy)
- `search` command results can now be outputted to JSON/JSONL. (#1041) (@hitenkoku)

**Bug Fixes:**

- `MitreTactics`, `MitreTags`, `OtherTags` fields were not being outputted in the `json-timeline` command. (#1062) (@hitenkoku)
- The detection frequency timeline (`-T`) would not output when the `no-summary` option was also enabled. (#1072) (@hitenkoku)
- Control characters would not be escaped in the `json-timeline` command causing a JSON parsing error. (#1068) (@hitenkoku)
- In the `metrics` command, channels would not be abbreviated if they were lowercase. (#1066) (@garigariganzy)
- Fixed an issue where some fields were misaligned in the JSON output. (#1086) (@hitenkoku)

## 2.5.1 [2023/05/14] "Mothers Day Release"

**Enhancements:**

- Reduced memory usage by half when using newly converted rules. (#1047) (@fukusuket)

**Bug Fixes:**

- Data in certain fields such as `AccessMask` would not be separated by spaces when outputted from the `details` field. (#1035) (@hitenkoku)
- Multiple spaces would be condensed to a single space when outputting to JSON. (#1048) (@hitenkoku)
- Output would be in color even if `--no-color` was used in the `pivot-keywords-list` command. (#1044) (@kazuminn)

## 2.5.0 [2023/05/07] "Golden Week Release"

**Enhancements:**

- Added `-M, --multiline` option to search command. (#1017) (@hitenkoku)
- Deleted return characters in the output of the `search` command. (#1003) (@hitenkoku)
- `regex` crate updated to 1.8 which allows unnecessary escapes in regular expressions reducing parsing errors. (#1018) (@YamatoSecurity)
- Deleted return characters in output of the `csv-timeline` command. (#1019) (@hitenkoku)
- Don't show new version information with the `update-rules` command when building a newer dev build. (#1028) (@hitenkoku)
- Sorted `search` timeline order. (#1033) (@hitenkoku)
- Enhanced `pivot-keywords-list` terminal output. (#1022) (@kazuminn)

**Bug Fixes:**

- Unconverted sigma rules that search for a string that end in a backslash would not be detected. Also `|contains` conditions would not match if the string was located in the beginning. (#1025) (@fukusuket)
- In versions 2.3.3-2.4.0, informational level alerts in the Results Summary would show the top 5 events twice instead of the top 10 events. (#1031) (@hitenkoku)

## 2.4.0 [2023/04/19] "SANS Secure Korea Release"

**New Features:**

- Added `search` command to search for specified keywords in records. (#617) (@itiB, @hitenkoku)
- Added `-r, --regex` option in the `search` command to search for regular expressions. (#992) (@itiB)

**Enhancements:**

- Alphabetically sorted commands. (#991) (@hitenkoku)
- Added attribute information of `Event.UserData` to the output of `AllFieldInfo` in `csv-timeline`, `json-timeline` and `search` commands. (#1006) (@hitenkoku)
- Updated Aho-Corasick crate to 1.0. (#1013) (@hitenkoku)

**Bug Fixes:**

- Fixed timestamps that did not exist from being displayed in the event frequency timeline (`-T, --visualize-timeline`) in version 2.3.3. (#977) (@hitenkoku)

## 2.3.3 [2023/04/07] "Sakura Release"

**Enhancements:**

- Removed an extra space when outputting the rule `level` to files (CSV, JSON, JSONL). (#979) (@hitenkoku)
- Rule authors are now outputted in multiple lines with the `-M, --multiline` option. (#980) (@hitenkoku)
- Approximately 3-5% speed increase by replacing String with CoW. (#984) (@hitenkoku)
- Made sure text after the logo does not turn green with recent clap versions. (#989) (@hitenkoku)

**Bug Fixes:**

- Fixed a crash when the `level-tuning` command was executed on version 2.3.0. (#977) (@hitenkoku)

## 2.3.2 [2023/03/22] "TMCIT Release-3"

**Enhancements:**

- Added `-M, --multiline` option in the `csv-timeline` command. (#972) (@hitenkoku)

## 2.3.1 [2023/03/18] "TMCIT Release-2"

**Enhancements:**

- Added double quotes in CSV fields of `csv-timeline` output to support multiple lines in fields. (#965) (@hitenkoku)
- Updated `logon-summary` headers. (#964) (@yamatosecurity)
- Added short-hand option `-D` for `--enable-deprecated-rules` and `-u` for `--enable-unsupported-rules`. (@yamatosecurity)
- Reordered option in Filtering and changed option help contents. (#969) (@hitenkoku)

**Bug Fixes:**

- Fixed a crash when the `update-rules` command was executed on version 2.3.0. (#965) (@hitenkoku)
- Fixed long underlines displayed in the help menu in Command Prompt and PowerShell prompt. (#911) (@yamatosecurity)

## 2.3.0 [2023/03/16] "TMCIT Release"

**New Features:**

- Added support for `|cidr`. (#961) (@fukusuket)
- Added support for `1 of selection*` and `all of selection*`. (#957) (@fukusuket)
- Added support for the `|contains|all` pipe keyword. (#945) (@hitenkoku)
- Added the `--enable-unsupported-rules` option to enable rules marked as `unsupported`. (#949) (@hitenkoku)

**Enhancements:**

- Approximately 2-3% speed increase and memory usage reduction by improving string contains check. (#947) (@hitenkoku)

**Bug Fixes:**

- Some event titles would be displayed as `Unknown` in the `metrics` command even if they were defined. (#943) (@hitenkoku)

## 2.2.2 [2023/2/22] "Ninja Day Release"

**New Features:**

- Added support for the `|base64offset|contains` pipe keyword. (#705) (@hitenkoku)

**Enhancements:**

- Reorganized the grouping of command line options. (#918) (@hitenkoku)
- Reduced memory usage by approximately 75% when reading JSONL formatted logs. (#921) (@fukusuket)
- Channel names are now further abbreviated in the metrics, json-timeline, csv-timeline commands according to `rules/config/generic_abbreviations.txt`. (#923) (@hitenkoku)
- Reduced parsing errors by updating the evtx crate. (@YamatoSecurity)
- Provider names (`%Provider%` field) are now abbreviated like channel names according to `rules/config/provider_abbreviations.txt` and `rules/config/generic_abbreviations.txt`. (#932) (@hitenkoku)
- Print the first and last timestamps in the metrics command when the `-d` directory option is used. (#935) (@hitenkoku)
- Added first and last timestamp to Results Summary. (#938) (@hitenkoku)
- Added Time Format options for `logon-summary`, `metrics` commands. (#938) (@hitenkoku)
- `\r`, `\n`, and `\t` characters are preserved (not converted to spaces) when saving results with the `json-output` command. (#940) (@hitenkoku)

**Bug Fixes:**

- The first and last timestamps in the `logon-summary` and `metrics` commands were blank. (#920) (@hitenkoku)
- Event titles stopped being shown in the `metrics` command during development of 2.2.2. (#933) (@hitenkoku)

## 2.2.0 [2023/2/12] "SECCON Release"

**New Features:**

- Added support for input of JSON-formatted event logs (`-J, --JSON-input`). (#386) (@hitenkoku)
- Log enrichment by outputting the ASN organization, city and country of source and destination IP addresses based on MaxMind GeoIP databases (`-G, --GeoIP`). (#879) (@hitenkoku)
- Added the `-e, --exact-level` option to scan for only specific rule levels. (#899) (@hitenkoku)

**Enhancements:**

- Added the executed command line to the HTML report. (#877) (@hitenkoku)
- Approximately 3% speed increase and memory usage reduction by performing exact string matching on Event IDs. (#882) (@fukusuket)
- Approximately 14% speed increase and memory usage reduction by filtering before regex usage. (#883) (@fukusuket)
- Approximately 8% speed increase and memory usage reduction by case-insensitive comparisons instead of regex usage. (#884) (@fukusuket)
- Approximately 5% speed increase and memory usage reduction by reducing regex usage in wildcard expressions. (#890) (@fukusuket)
- Further speed increase and memory usage reduction by removing unnecessary regex usage. (#894) (@fukusuket)
- Approximately 3% speed increase and 10% memory usage reduction by reducing regex usage. (#898) (@fukuseket)
- Improved `-T, --visualize-timeline` by increasing the height of the markers to make it easier to read. (#902) (@hitenkoku)
- Reduced memory usage by approximately 50% when reading JSON/L formatted logs. (#906) (@fukusuket)
- Alphabetically sorted options based on their long names. (#904) (@hitenkoku)
- Added JSON input support (`-J, --JSON-input` option) for `logon-summary`, `metrics` and `pivot-keywords-list` commands. (#908) (@hitenkoku)

**Bug Fixes:**

- Fixed a bug when rules with 4 consecutive backslashes in their conditions would not be detected. (#897) (@fukusuket)
- When parsing PowerShell EID 4103, the `Payload` field would be separated into multiple fields when outputting to JSON. (#895) (@hitenkoku)
- Fixed a crash when looking up event log file size. (#914) (@hitenkoku)

**Vulnerability Fixes:**

- Updated the git2 and gitlib2 crates to prevent a possible SSH MITM attack (CVE-2023-22742) when updating rules and config files. (#888) (@YamatoSecurity)

## 2.1.0 [2023/01/10] "Happy Year of the Rabbit Release"

**Enhancements:**

- Speed improvements. (#847) (@hitenkoku)
- Improved speed by up to 20% by improving I/O processesing. (#858) (@fukusuket)
- The timeline order of detections are now sorted to a fixed order even when the timestamp is identical. (#827) (@hitenkoku)

**Bug Fixes:**

- Successful login CSV results were not correctly being outputted when using the logon timeline function. (#849) (@hitenkoku)
- Removed unnecessary line breaks that would occur when using the `-J, --jsonl` option. (#852) (@hitenkoku)

## 2.0.0 [2022/12/24] "Merry Christmas Release"

**New Features:**

- Command usage and help menu are now done by subcommands. (#656) (@hitenkoku)

## 1.9.0 [2022/12/24] "Merry Christmas Release"

**New Features:**

- Added a new pipe keyword. (`|endswithfield`) (#740) (@hach1yon)
- Added `--debug` option to display memory utilization at runtime. (#788) (@fukusuket)

**Enhancements:**

- Updated clap crate package to version 4 and changed the `--visualize-timeline` short option `-V` to `-T`. (#725) (@hitenkoku)
- Added output of logon types, source computer and source IP address in Logon Summary as well as failed logons. (#835) (@garigariganzy @hitenkoku)
- Optimized speed and memory usage. (#787) (@fukusuket)
- Changed output color in eggs ascii art.(#839) (@hitenkoku)
- Made the `--debug` option hidden by default. (#841) (@hitenkoku)
- Added color to the ascii art eggs. (#839) (@hitenkoku)

**Bug Fixes:**

- Fixed a bug where evtx files would not be loaded if run from a command prompt and the directory path was enclosed in double quotes. (#828) (@hitenkoku)
- Fixed unneeded spaces outputted when there were rule parsing errors. (#829) (@hitenkoku)

## 1.8.1 [2022/11/21]

**Enhancements:**

- Specified the minimum Rust version `rust-version` field in `Cargo.toml` to avoid build dependency errors. (#802) (@hitenkoku)
- Reduced memory usage. (#806) (@fukusuket)
- Added the support for the `%RenderedMessage%` field in output profiles which is the rendered message in logs forwarded by WEC. (#760) (@hitenkoku)

**Bug Fixes:**

- Fixed a problem where rules using the `Data` field were not being detected. (#775) (@hitenkoku)
- Fixed a problem where the `%MitreTags%` and `%MitreTactics%` fields would randomly miss values. (#807) (@fukusuket)

## 1.8.0 [2022/11/07]

**New Features:**

- Added the `--ISO-8601` output time format option. This good to use when importing to Elastic Stack. It is exactly the same as what is in the original log.  (#767) (@hitenkoku)

**Enhancements:**

- Event ID filtering is now turned off by default. Use the `-e, --eid-filter` option to filter by Event ID. (Will usually be 10%+ faster but with a small chance of false negatives.) (#759) (@hitenkoku)
- Print an easy to understand error message when a user tries to download new rules with a different user account. (#758) (@fukusuket)
- Added total and unique detecion count information in the HTML Report. (#762) (@hitenkoku)
- Removed unnecessary array structure in the JSON output. (#766)(@hitenkoku)
- Added rule authors (`%RuleAuthor%`), rule creation date (`%RuleCreationDate%`), rule modified date (`%RuleModifiedDate%`), and rule status (`%Status%`) fields to output profiles. (#761) (@hitenkoku)
- Changed Details field in JSON output to an object. (#773) (@hitenkoku)
- Removed `build.rs` and changed the memory allocator to mimalloc for a speed increase of 20-30% on Intel-based OSes. (#657) (@fukusuket)
- Replaced `%RecordInformation%` alias in output profiles to `%AllFieldInfo%`, and changed the `AllFieldInfo` field in JSON output to an object. (#750) (@hitenkoku)
- Removed `HBFI-` prefix in `AllFieldInfo` field of json output. (#791) (@hitenkoku)
- Don't display result summary, etc... when `--no-summary` option is used. (This is good to use when using as a Velociraptor agent, etc... It will usually be 10% faster.) (#780) (@hitenkoku)
- Reduced memory usage and improved speed performance. (#778 #790) (@hitenkoku)
- Don't display Rule Authors list when authors list is empty. (#795) (@hitenkoku)
- Added rule ID (`%RuleID%`) and Provider Name (`%Provider%`) fields to output profiles. (#794) (@hitenkoku)

**Bug Fixes:**

- Fixed rule author unique rule count. (It was displaying one extra.) (#783) (@hitenkoku)

## 1.7.2 [2022/10/17]

**New Features:**

- Added `--list-profiles` option to print a list of output profiles. (#746) (@hitenkoku)

**Enhancements:**

- Moved the saved file line and shortened the update option output. (#754) (@YamatoSecurity)
- Limited rule author names of detected alerts to 40 characters. (#751) (@hitenkoku)

**Bug Fixes:**

- Fixed a bug where field information would get moved over in JSON/JSONL output when a drive letter (ex: `c:`) was in the field. (#748) (@hitenkoku)

## 1.7.1 [2022/10/10]

**Enhancements:**

- Hayabusa now checks Channel and EID information based on `rules/config/channel_eid_info.txt` to provide more accurate results. (#463) (@garigariganzy)
- Do not display a message about loading detection rules when using the `-M` or `-L` options. (#730) (@hitenkoku)
- Added a table of rule authors to standard output. (#724) (@hitenkoku)
- Ignore event records when the channel name is `null` (ETW events) when scanning and showing EID metrics. (#727) (@hitenkoku)

**Bug Fixes:**

- Fixed a bug where the same Channel and EID would be counted separately with the `-M` option. (#729) (@hitenkoku)

## 1.7.0 [2022/09/29]

**New Features:**

- Added a HTML summary report output option (`-H, --html-report`). (#689) (@hitenkoku, @nishikawaakira)

**Enhancements:**

- Changed Event ID Statistics option to Event ID Metrics option. (`-s, --statistics`  -> `-M, --metrics`) (#706) (@hitenkoku)
  (Note: `statistics_event_info.txt` was changed to `event_id_info.txt`.)
- Display new version of Hayabusa link when updating rules if there is a newer version. (#710) (@hitenkoku)
- Added logo in HTML summary output. (#714) (@hitenkoku)
- Unified output to one table when using `-M` or `-L` with the `-d` option. (#707) (@hitenkoku)
- Added Channel column to metrics output. (#707) (@hitenkoku)
- Removed First Timestamp and Last Timestamp of `-M` and `-L` option with the `-d` option. (#707) (@hitenkoku)
- Added csv output option(`-o --output`) when `-M` or `-L` option is used. (#707) (@hitenkoku)
- Separated Count and Percent columns in metric output. (#707) (@hitenkoku)
- Changed output table format of the metric option and logon information crate from prettytable-rs to comfy_table. (#707) (@hitenkoku)
- Added favicon.png in HTML summary output. (#722) (@hitenkoku)

## v1.6.0 [2022/09/16]

**New Features:**

- You can now save the timeline to JSON files with the `-j, --json` option.  (#654) (@hitenkoku)
- You can now save the timeline to JSONL files with the `-J, --jsonl` option.  (#694) (@hitenkoku)

**Enhancements:**

- Added top alerts to results summary. (#667) (@hitenkoku)
- Added `--no-summary` option to not display the results summary. (#672) (@hitenkoku)
- Made the results summary more compact. (#675 #678) (@hitenkoku)
- Made Channel field in channel_abbreviations.txt case-insensitive. (#685) (@hitenkoku)
- Changed pipe separator character in output from `|` to `‖`. (#687) (@hitenkoku)
- Added color to Saved alerts and events / Total events analyzed. (#690) (@hitenkoku)
- Updated evtx crate to 0.8.0. (better handling when headers or date values are invalid.)
- Updated output profiles. (@YamatoSecurity)

**Bug Fixes:**

- Hayabusa would crash with `-L` option (logon summary option). (#674) (@hitenkoku)
- Hayabusa would continue to scan without the correct config files but now will print and error and gracefully terminate. (#681) (@hitenkoku)
- Fixed total events from the number of scanned events to actual events in evtx. (#683) (@hitenkoku)

## v1.5.1 [2022/08/20]

**Enhancements:**

- Re-released v1.5.1 with an updated output profile that is compatible with Timesketch. (#668) (@YamatoSecurity)

## v1.5.1 [2022/08/19]

**Bug Fixes:**

- Critical, medium and low level alerts were not being displayed in color. (#663) (@fukusuket)
- Hayabusa would crash when an evtx file specified with `-f` did not exist. (#664) (@fukusuket)

## v1.5.0 [2022/08/18]

**New Features:**

- Customizable output of fields defined at `config/profiles.yaml` and `config/default_profile.yaml`. (#165) (@hitenkoku)
- Implemented the `null` keyword for rule detection. It is used to check if a target field exists or not. (#643) (@hitenkoku)
- Added output to JSON option (`-j` and `--json-timeline` )  (#654) (@hitenkoku)

**Enhancements:**

- Trimmed `./` from the rule path when updating. (#642) (@hitenkoku)
- Added new output aliases for MITRE ATT&CK tags and other tags. (#637) (@hitenkoku)
- Organized the menu output when `-h` is used. (#651) (@YamatoSecurity and @hitenkoku)
- Added commas to summary numbers to make them easier to read. (#649) (@hitenkoku)
- Added output percentage of detections in Result Summary. (#658) (@hitenkoku)

**Bug Fixes:**

- Fixed miscalculation of Data Reduction due to aggregation condition rule detection. (#640) (@hitenkoku)
- Fixed a race condition bug where a few events (around 0.01%) would not be detected. (#639 #660) (@fukusuket)

## v1.4.3 [2022/08/03]

**Bug Fixes:**

- Hayabusa would not run on Windows 11 when the VC redistribute package was not installed but now everything is compiled statically. (#635) (@fukusuket)

## v1.4.2 [2022/07/24]

**Enhancements:**

- You can now update rules to a custom directory by combining the `--update-rules` and `--rules` options. (#615) (@hitenkoku)
- Improved speed with parallel processing by up to 20% with large files. (#479) (@kazuminn)
- When saving files with `-o`, the `.yml` detection rule path column changed from `RulePath` to `RuleFile` and only the rule file name will be saved in order to decrease file size. (#623) (@hitenkoku)

**Bug Fixes:**

- Fixed a runtime error when hayabusa is run from a different path than the current directory. (#618) (@hitenkoku)

## v1.4.1 [2022/06/30]

**Enhancements:**

- When no `details` field is defined in a rule nor in `./rules/config/default_details.txt`, all fields will be outputted to the `details` column. (#606) (@hitenkoku)
- Added the `-D, --deep-scan` option. Now by default, events are filtered by Event IDs that there are detection rules for defined in `./rules/config/target_event_IDs.txt`. This should improve performance by 25~55% while still detecting almost everything. If you want to do a thorough scan on all events, you can disable the event ID filter with `-D, --deep-scan`. (#608) (@hitenkoku)
- `channel_abbreviations.txt`, `statistics_event_info.txt` and `target_event_IDs.txt` have been moved from the `config` directory to the `rules/config` directory in order to provide updates with `-U, --update-rules`.

## v1.4.0 [2022/06/26]

**New Features:**

- Added `--target-file-ext` option. You can specify additional file extensions to scan in addtition to the default `.evtx` files. For example, `--target-file-ext evtx_data` or multiple extensions with `--target-file-ext evtx1 evtx2`. (#586) (@hitenkoku)
- Added `--exclude-status` option: You can ignore rules based on their `status`. (#596) (@hitenkoku)

**Enhancements:**

- Added default details output based on `rules/config/default_details.txt` when no `details` field in a rule is specified. (i.e. Sigma rules) (#359) (@hitenkoku)
- Updated clap crate package to version 3. (#413) (@hitnekoku)
- Updated the default usage and help menu. (#387) (@hitenkoku)
- Hayabusa can be run from any directory, not just from the current directory. (#592) (@hitenkoku)
- Added saved file size output when `output` is specified. (#595) (@hitenkoku)

**Bug Fixes:**

- Fixed output error and program termination when long output is displayed with color. (#603) (@hitenkoku)
- Ignore loading yml files in `rules/tools/sigmac/testfiles` to fix `Excluded rules` count. (#602) (@hitenkoku)

## v1.3.2 [2022/06/13]

**Enhancements:**

- Changed the evtx Rust crate from 0.7.2 to 0.7.3 with updated packages. (@YamatoSecurity)

## v1.3.1 [2022/06/13]

**New Features:**

- You can now specify specific fields when there are multiple fields with the same name (Ex: `Data`). In the `details` line in a rule, specify a placeholder like `%Data[1]%` to display the first `Data` field. (#487) (@hitenkoku)
- Added loaded rules status summary. (#583) (@hitenkoku)

**Enhancements:**

- Debug symbols are stripped by default for smaller Linux and macOS binaries. (#568) (@YamatoSecurity)
- Updated crate packages (@YamatoSecurity)
- Added new output time format options. (`--US-time`, `--US-military-time`, `--European-time`) (#574) (@hitenkoku)
- Changed the output time format when `--rfc-3339` option is enabled. (#574) (@hitenkoku)
- Changed the `-R / --display-record-id` option to `-R / --hide-record-id` and now by default the event record ID is displayed. You can hide the record ID with `-R / --hide-record-id`. (#579) (@hitenkoku)
- Added rule loading message. (#583) (@hitenkoku)

**Bug Fixes:**

- The RecordID and RecordInformation column headers would be shown even if those options were not enabled. (#577) (@hitenkoku)

## v1.3.0 [2022/06/06]

**New Features:**

- Added `-V / --visualize-timeline` option: Event Frequency Timeline feature to visualize the number of events. (Note: There needs to be more than 5 events and you need to use a terminal like Windows Terminal, iTerm2, etc... for it to properly render.) (#533, #566) (@hitenkoku)
- Display all the `tags` defined in a rule to the `MitreAttack` column when saving to CSV file with the `--all-tags` option. (#525) (@hitenkoku)
- Added the `-R / --display-record-id` option: Display the event record ID (`<Event><System><EventRecordID>`). (#548) (@hitenkoku)
- Display dates with most detections. (#550) (@hitenkoku)
- Display the top 5 computers with the most unique detections. (#557) (@hitenkoku)

**Enhancements:**

- In the `details` line in a rule, when a placeholder points to a field that does not exist or there is an incorrect alias mapping, it will be outputted as `n/a` (not available). (#528) (@hitenkoku)
- Display total event and data reduction count. (How many and what percent of events were ignored.) (#538) (@hitenkoku)
- New logo. (#536) (@YamatoSecurity)
- Display total evtx file size. (#540) (@hitenkoku)
- Changed logo color. (#537) (@hitenkoku)
- Display the original `Channel` name when not specified in `channel_abbrevations.txt`. (#553) (@hitenkoku)
- Display separately `Ignored rules` to `Exclude rules`, `Noisy rules`, and `Deprecated rules`. (#556) (@hitenkoku)
- Display results messge when `output` option is set. (#561) (@hitenkoku)

**Bug Fixes:**

- Fixed the `--start-timeline` and `--end-timeline` options as they were not working. (#546) (@hitenkoku)
- Fixed crash bug when level in rule is not valid. (#560) (@hitenkoku)

## v1.2.2 [2022/05/20]

**New Features:**

- Added a logon summary feature. (`-L` / `--logon-summary`) (@garigariganzy)

**Enhancements:**

- Colored output is now on by default and supports Command and Powershell prompts. (@hitenkoku)

**Bug Fixes:**

- Fixed a bug in the update feature when the rules repository does not exist but the rules folder exists. (#516) (@hitenkoku)
- Fixed a rule parsing error bug when there were .yml files in a .git folder. (#524) (@hitenkoku)
- Fixed wrong version number in the 1.2.1 binary.

## v1.2.1 [2022/04/20] Black Hat Asia Arsenal 2022 RC2

**New Features:**

- Added a `Channel` column to the output based on the `./config/channel_abbreviations.txt` config file. (@hitenkoku)
- Rule and rule config files are now forcefully updated. (@hitenkoku)

**Bug Fixes:**

- Rules marked as noisy or excluded would not have their `level` changed with `--level-tuning` but now all rules will be checked. (@hitenkoku)

## v1.2.0 [2022/04/15] Black Hat Asia Arsenal 2022 RC1

**New Features:**

- Specify config directory (`-C / --config`): When specifying a different rules directory, the rules config directory will still be the default `rules/config`, so this option is useful when you want to test rules and their config files in a different directory. (@hitenkoku)
- `|equalsfield` aggregator: In order to write rules that compare if two fields are equal or not. (@hach1yon)
- Pivot keyword list generator feature (`-p / --pivot-keywords-list`): Will generate a list of keywords to grep for to quickly identify compromised machines, suspicious usernames, files, etc... (@kazuminn)
- `-F / --full-data` option: Will output all field information in addition to the fields defined in the rule’s `details`. (@hach1yon)
- `--level-tuning` option: You can tune the risk `level` in hayabusa and sigma rules to your environment. (@itib and @hitenkoku)

**Enhancements:**

- Updated detection rules and documentation. (@YamatoSecurity)
- Mac and Linux binaries now statically compile the OpenSSL libraries. (@YamatoSecurity)
- Performance and accuracy improvement for fields with tabs, etc... in them. (@hach1yon and @hitenkoku)
- Fields that are not defined in eventkey_alias.txt will automatically be searched in Event.EventData. (@kazuminn and @hitenkoku)
- When updating rules, the names of new rules as well as the count will be displayed. (@hitenkoku)
- Removed all Clippy warnings from the source code. (@hitenkoku and @hach1yon)
- Updated the event ID and title config file (`timeline_event_info.txt`) and changed the name to `statistics_event_info.txt`. (@YamatoSecurity and @garigariganzy)
- 32-bit Hayabusa Windows binaries are now prevented from running on 64-bit Windows as it would cause unexpected results. (@hitenkoku)
- MITRE ATT&CK tag output can be customized in `output_tag.txt`. (@hitenkoku)
- Added Channel column output. (@hitenkoku)

**Bug Fixes:**

- `.yml` files in the `.git` folder would cause parse errors so they are now ignored. (@hitenkoku)
- Removed unnecessary newline due to loading test file rules. (@hitenkoku)
- Fixed output stopping in Windows Terminal due a bug in Terminal itself. (@hitenkoku)

## v1.1.0 [2022/03/03]

**New Features:**

- Can specify a single rule with the `-r / --rules` option. (Great for testing rules!) (@kazuminn)
- Rule update option (`-u / --update-rules`): Update to the latest rules in the [hayabusa-rules](https://github.com/Yamato-Security/hayabusa-rules) repository. (@hitenkoku)
- Live analysis option (`-l / --live-analysis`): Can easily perform live analysis on Windows machines without specifying the Windows event log directory. (@hitenkoku)

**Enhancements:**

- Updated documentation. (@kazuminn , @hitenkoku , @YamatoSecurity)
- Updated rules. (20+ Hayabusa rules, 200+ Sigma rules) (@YamatoSecurity)
- Windows binaries are now statically compiled so installing Visual C++ Redistributable is not required. (@hitenkoku)
- Color output (`-c / --color`) for terminals that support True Color (Windows Terminal, iTerm2, etc...). (@hitenkoku)
- MITRE ATT&CK tactics are included in the saved CSV output. (@hitenkoku)
- Performance improvement. (@hitenkoku)
- Comments added to exclusion and noisy config files. (@kazuminn)
- Using faster memory allocators (rpmalloc for Windows, jemalloc for macOS and Linux.) (@kazuminn)
- Updated cargo crates. (@YamatoSecurity)

**Bug Fixes:**

- Made the clap library version static to make `cargo update` more stable. (@hitenkoku)
- Some rules were not alerting if there were tabs or carriage returns in the fields. (@hitenkoku)

## v1.0.0-Release 2 [2022/01/27]

- Removed Excel result sample files as they were being flagged by anti-virus. (@YamatoSecurity)
- Updated the Rust evtx library to 0.7.2 (@YamatoSecurity)

## v1.0.0 [2021/12/25]

- Initial release.<|MERGE_RESOLUTION|>--- conflicted
+++ resolved
@@ -9,11 +9,8 @@
 - Added the `--include-tags` option to `csv-timeline` and `json-timeline` commands to only load rules with the specified `tags` field. (#1108) (@hitenkoku)
 - Added the `--exclude-tags` option to `csv-timeline` and `json-timeline` commands to exclude rules with specific `tags` from being loaded. (#1118) (@hitenkoku)
 - Added `--include-category` and `--exclude-category` options to `csv-timeline` and `json-timeline` commands. When using `--include-category`, only rules with the specified `category` field will be loaded. `--exclude-category` will exclude rules from being loaded based on `category`. (#1119) (@hitenkoku)
-<<<<<<< HEAD
 - Added the `computer-metrics` command to list up how many events there are based on computer name. (#1116) (@hitenkoku)
-=======
 - Added `--include-computer` and `--exclude-computer` options to `csv-timeline`, `json-timeline`, `metrics`, `logon-summary` and `pivot-keywords-list` commands. The `--include-computer` option only scans the specified computer(s). `--exclude-computer` excludes them. (#1117) (@hitenkoku)
->>>>>>> b9955e1d
 
 **Enhancements:**
 
