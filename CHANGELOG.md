--- conflicted
+++ resolved
@@ -1,6 +1,5 @@
 # Changes
 
-<<<<<<< HEAD
 ## 2.X.X [2023/XX/XX] "XXX"
 
 **New Features:**
@@ -15,14 +14,7 @@
 
 - Fixed data in AccessMask field are not separated by spaces in the details field. (#1035) (@hitenkoku)
 
-## 2.5.0 [2023/05/12] "Security Mini Camp in Tokyo Release"
-
-**New Features:**
-
-- XXX
-=======
 ## 2.5.0 [2023/05/07] "Golden Week Release"
->>>>>>> 70a614f5
 
 **Enhancements:**
 
