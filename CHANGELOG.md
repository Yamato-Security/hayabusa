# Changes

## v1.6.0 [2022/XX/XX]

**New Features:**

- XXX

**Enhancements:**

- Added top alerts to results summary. (#667) (@hitenkoku)
- Added `--no-summary` option to not display the results summary. (#672) (@hitenkoku)
- Made the results summary more compact. (#675 #678) (@hitenkoku)
- Made Channel field in channel_abbreviations.txt case-insensitive. (#685) (@hitenkoku)
<<<<<<< HEAD
- Changed pipe separator character in output. (#687) (@hitenkoku)
=======
- Added color to Saved alerts and events / Total events analyzed. (#690) (@hitenkoku)
>>>>>>> 7dd1aaa3

**Bug Fixes:**

- Hayabusa would crash with `-L` option (logon summary option). (#674) (@hitenkoku)
- Hayabusa would continue to scan without the correct config files but now will print and error and gracefully terminate. (#681) (@hitenkoku)
- Fixed total events from the number of scanned events to actual events in evtx. (#683) (@hitenkoku)

## v1.5.1 [2022/08/20]

**Enhancements:**

- Re-released v1.5.1 with an updated output profile that is compatible with Timesketch. (#668) (@YamatoSecurity)

## v1.5.1 [2022/08/19]

**Bug Fixes:**

- Critical, medium and low level alerts were not being displayed in color. (#663) (@fukusuket)
- Hayabusa would crash when an evtx file specified with `-f` did not exist. (#664) (@fukusuket)

## v1.5.0 [2022/08/18]

**New Features:**

- Customizable output of fields defined at `config/profiles.yaml` and `config/default_profile.yaml`. (#165) (@hitenkoku)
- Implemented the `null` keyword for rule detection. It is used to check if a target field exists or not. (#643) (@hitenkoku)

**Enhancements:**

- Trimmed `./` from the rule path when updating. (#642) (@hitenkoku)
- Added new output aliases for MITRE ATT&CK tags and other tags. (#637) (@hitenkoku)
- Organized the menu output when `-h` is used. (#651) (@YamatoSecurity and @hitenkoku)
- Added commas to summary numbers to make them easier to read. (#649) (@hitenkoku)
- Added output percentage of detections in Result Summary. (#658) (@hitenkoku)

**Bug Fixes:**

- Fixed miscalculation of Data Reduction due to aggregation condition rule detection. (#640) (@hitenkoku)
- Fixed a race condition bug where a few events (around 0.01%) would not be detected. (#639 #660) (@fukusuket)

## v1.4.3 [2022/08/03]

**Bug Fixes:**

- Hayabusa would not run on Windows 11 when the VC redistribute package was not installed but now everything is compiled statically. (#635) (@fukusuket)

## v1.4.2 [2022/07/24]

**Enhancements:**

- You can now update rules to a custom directory by combining the `--update-rules` and `--rules` options. (#615) (@hitenkoku)
- Improved speed with parallel processing by up to 20% with large files. (#479) (@kazuminn)
- When saving files with `-o`, the `.yml` detection rule path column changed from `RulePath` to `RuleFile` and only the rule file name will be saved in order to decrease file size. (#623) (@hitenkoku)

**Bug Fixes:**

- Fixed a runtime error when hayabusa is run from a different path than the current directory. (#618) (@hitenkoku)

## v1.4.1 [2022/06/30]

**Enhancements:**

- When no `details` field is defined in a rule nor in `./rules/config/default_details.txt`, all fields will be outputted to the `details` column. (#606) (@hitenkoku)
- Added the `-D, --deep-scan` option. Now by default, events are filtered by Event IDs that there are detection rules for defined in `./rules/config/target_event_IDs.txt`. This should improve performance by 25~55% while still detecting almost everything. If you want to do a thorough scan on all events, you can disable the event ID filter with `-D, --deep-scan`. (#608) (@hitenkoku)
- `channel_abbreviations.txt`, `statistics_event_info.txt` and `target_event_IDs.txt` have been moved from the `config` directory to the `rules/config` directory in order to provide updates with `-U, --update-rules`.

## v1.4.0 [2022/06/26]

**New Features:**

- Added `--target-file-ext` option. You can specify additional file extensions to scan in addtition to the default `.evtx` files. For example, `--target-file-ext evtx_data` or multiple extensions with `--target-file-ext evtx1 evtx2`. (#586) (@hitenkoku)
- Added `--exclude-status` option: You can ignore rules based on their `status`. (#596) (@hitenkoku)

**Enhancements:**

- Added default details output based on `rules/config/default_details.txt` when no `details` field in a rule is specified. (i.e. Sigma rules) (#359) (@hitenkoku)
- Updated clap crate package to version 3. (#413) (@hitnekoku)
- Updated the default usage and help menu. (#387) (@hitenkoku)
- Hayabusa can be run from any directory, not just from the current directory. (#592) (@hitenkoku)
- Added saved file size output when `output` is specified. (#595) (@hitenkoku)

**Bug Fixes:**

- Fixed output error and program termination when long output is displayed with color. (#603) (@hitenkoku)
- Ignore loading yml files in `rules/tools/sigmac/testfiles` to fix `Excluded rules` count. (#602) (@hitenkoku)

## v1.3.2 [2022/06/13]

**Enhancements:**

- Changed the evtx Rust crate from 0.7.2 to 0.7.3 with updated packages. (@YamatoSecurity)

## v1.3.1 [2022/06/13]

**New Features:**

- You can now specify specific fields when there are multiple fields with the same name (Ex: `Data`). In the `details` line in a rule, specify a placeholder like `%Data[1]%` to display the first `Data` field. (#487) (@hitenkoku)
- Added loaded rules status summary. (#583) (@hitenkoku)

**Enhancements:**

- Debug symbols are stripped by default for smaller Linux and macOS binaries. (#568) (@YamatoSecurity)
- Updated crate packages (@YamatoSecurity)
- Added new output time format options. (`--US-time`, `--US-military-time`, `--European-time`) (#574) (@hitenkoku)
- Changed the output time format when `--rfc-3339` option is enabled. (#574) (@hitenkoku)
- Changed the `-R / --display-record-id` option to `-R / --hide-record-id` and now by default the event record ID is displayed. You can hide the record ID with `-R / --hide-record-id`. (#579) (@hitenkoku)
- Added rule loading message. (#583) (@hitenkoku)

**Bug Fixes:**

- The RecordID and RecordInformation column headers would be shown even if those options were not enabled. (#577) (@hitenkoku)

## v1.3.0 [2022/06/06]

**New Features:**

- Added `-V / --visualize-timeline` option: Event Frequency Timeline feature to visualize the number of events. (Note: There needs to be more than 5 events and you need to use a terminal like Windows Terminal, iTerm2, etc... for it to properly render.) (#533, #566) (@hitenkoku)
- Display all the `tags` defined in a rule to the `MitreAttack` column when saving to CSV file with the `--all-tags` option. (#525) (@hitenkoku)
- Added the `-R / --display-record-id` option: Display the event record ID (`<Event><System><EventRecordID>`). (#548) (@hitenkoku)
- Display dates with most detections. (#550) (@hitenkoku)
- Display the top 5 computers with the most unique detections. (#557) (@hitenkoku)

**Enhancements:**

- In the `details` line in a rule, when a placeholder points to a field that does not exist or there is an incorrect alias mapping, it will be outputted as `n/a` (not available). (#528) (@hitenkoku)
- Display total event and data reduction count. (How many and what percent of events were ignored.) (#538) (@hitenkoku)
- New logo. (#536) (@YamatoSecurity)
- Display total evtx file size. (#540) (@hitenkoku)
- Changed logo color. (#537) (@hitenkoku)
- Display the original `Channel` name when not specified in `channel_abbrevations.txt`. (#553) (@hitenkoku)
- Display separately `Ignored rules` to `Exclude rules`, `Noisy rules`, and `Deprecated rules`. (#556) (@hitenkoku)
- Display results messge when `output` option is set. (#561) (@hitenkoku)

**Bug Fixes:**

- Fixed the `--start-timeline` and `--end-timeline` options as they were not working. (#546) (@hitenkoku)
- Fixed crash bug when level in rule is not valid. (#560) (@hitenkoku)

## v1.2.2 [2022/05/20]

**New Features:**

- Added a logon summary feature. (`-L` / `--logon-summary`) (@garigariganzy)

**Enhancements:**

- Colored output is now on by default and supports Command and Powershell prompts. (@hitenkoku)

**Bug Fixes:**

- Fixed a bug in the update feature when the rules repository does not exist but the rules folder exists. (#516) (@hitenkoku)
- Fixed a rule parsing error bug when there were .yml files in a .git folder. (#524) (@hitenkoku)
- Fixed wrong version number in the 1.2.1 binary.

## v1.2.1 [2022/04/20] Black Hat Asia Arsenal 2022 RC2

**New Features:**

- Added a `Channel` column to the output based on the `./config/channel_abbreviations.txt` config file. (@hitenkoku)
- Rule and rule config files are now forcefully updated. (@hitenkoku)

**Bug Fixes:**

- Rules marked as noisy or excluded would not have their `level` changed with `--level-tuning` but now all rules will be checked. (@hitenkoku)

## v1.2.0 [2022/04/15] Black Hat Asia Arsenal 2022 RC1

**New Features:**

- Specify config directory (`-C / --config`): When specifying a different rules directory, the rules config directory will still be the default `rules/config`, so this option is useful when you want to test rules and their config files in a different directory. (@hitenkoku)
- `|equalsfield` aggregator: In order to write rules that compare if two fields are equal or not. (@hach1yon)
- Pivot keyword list generator feature (`-p / --pivot-keywords-list`): Will generate a list of keywords to grep for to quickly identify compromised machines, suspicious usernames, files, etc... (@kazuminn)
- `-F / --full-data` option: Will output all field information in addition to the fields defined in the rule’s `details`. (@hach1yon)
- `--level-tuning` option: You can tune the risk `level` in hayabusa and sigma rules to your environment. (@itib and @hitenkoku)

**Enhancements:**

- Updated detection rules and documentation. (@YamatoSecurity)
- Mac and Linux binaries now statically compile the OpenSSL libraries. (@YamatoSecurity)
- Performance and accuracy improvement for fields with tabs, etc... in them. (@hach1yon and @hitenkoku)
- Fields that are not defined in eventkey_alias.txt will automatically be searched in Event.EventData. (@kazuminn and @hitenkoku)
- When updating rules, the names of new rules as well as the count will be displayed. (@hitenkoku)
- Removed all Clippy warnings from the source code. (@hitenkoku and @hach1yon)
- Updated the event ID and title config file (`timeline_event_info.txt`) and changed the name to `statistics_event_info.txt`. (@YamatoSecurity and @garigariganzy)
- 32-bit Hayabusa Windows binaries are now prevented from running on 64-bit Windows as it would cause unexpected results. (@hitenkoku)
- MITRE ATT&CK tag output can be customized in `output_tag.txt`. (@hitenkoku)
- Added Channel column output. (@hitenkoku)

**Bug Fixes:**

- `.yml` files in the `.git` folder would cause parse errors so they are now ignored. (@hitenkoku)
- Removed unnecessary newline due to loading test file rules. (@hitenkoku)
- Fixed output stopping in Windows Terminal due a bug in Terminal itself. (@hitenkoku)

## v1.1.0 [2022/03/03]

**New Features:**

- Can specify a single rule with the `-r / --rules` option. (Great for testing rules!) (@kazuminn)
- Rule update option (`-u / --update-rules`): Update to the latest rules in the [hayabusa-rules](https://github.com/Yamato-Security/hayabusa-rules) repository. (@hitenkoku)
- Live analysis option (`-l / --live-analysis`): Can easily perform live analysis on Windows machines without specifying the Windows event log directory. (@hitenkoku)

**Enhancements:**

- Updated documentation. (@kazuminn , @hitenkoku , @YamatoSecurity)
- Updated rules. (20+ Hayabusa rules, 200+ Sigma rules) (@YamatoSecurity)
- Windows binaries are now statically compiled so installing Visual C++ Redistributable is not required. (@hitenkoku)
- Color output (`-c / --color`) for terminals that support True Color (Windows Terminal, iTerm2, etc...). (@hitenkoku)
- MITRE ATT&CK tactics are included in the saved CSV output. (@hitenkoku)
- Performance improvement. (@hitenkoku)
- Comments added to exclusion and noisy config files. (@kazuminn)
- Using faster memory allocators (rpmalloc for Windows, jemalloc for macOS and Linux.) (@kazuminn)
- Updated cargo crates. (@YamatoSecurity)

**Bug Fixes:**

- Made the clap library version static to make `cargo update` more stable. (@hitenkoku)
- Some rules were not alerting if there were tabs or carriage returns in the fields. (@hitenkoku)

## v1.0.0-Release 2 [2022/01/27]

- Removed Excel result sample files as they were being flagged by anti-virus. (@YamatoSecurity)
- Updated the Rust evtx library to 0.7.2 (@YamatoSecurity)

## v1.0.0 [2021/12/25]

- Initial release.<|MERGE_RESOLUTION|>--- conflicted
+++ resolved
@@ -12,11 +12,8 @@
 - Added `--no-summary` option to not display the results summary. (#672) (@hitenkoku)
 - Made the results summary more compact. (#675 #678) (@hitenkoku)
 - Made Channel field in channel_abbreviations.txt case-insensitive. (#685) (@hitenkoku)
-<<<<<<< HEAD
 - Changed pipe separator character in output. (#687) (@hitenkoku)
-=======
 - Added color to Saved alerts and events / Total events analyzed. (#690) (@hitenkoku)
->>>>>>> 7dd1aaa3
 
 **Bug Fixes:**
 
