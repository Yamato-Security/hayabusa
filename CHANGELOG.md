--- conflicted
+++ resolved
@@ -12,11 +12,7 @@
 - Added default details output based on `rules/config/default_details.txt` when no `details` field in a rule is specified. (i.e. Sigma rules) (#359) (@hitenkoku)
 - Updated clap crate package to version 3. (#413) (@hitnekoku)
 - Updated the default usage and help menu. (#387) (@hitenkoku)
-<<<<<<< HEAD
-=======
-- Added default details output based on `rules/config/default_details.txt` when no `details` field in a rule is specified. (i.e. Sigma rules) (#359) (@hitenkoku)
 - Hayabusa can be run from any directory, not just from the current directory. (#592) (@hitenkoku)
->>>>>>> de3f9d08
 - Added saved file size output when `output` is specified. (#595) (@hitenkoku)
 
 **Bug Fixes:**
