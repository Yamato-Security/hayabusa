# Changes

## v1.5.0 [2022/XX/XX]

**New Features:**

- Customizable output of fields defined at `config/profiles.yaml` and `config/default_profile.yaml`. (#165) (@hitenkoku)
- Implemented the `null` keyword for rule detection. It is used to check if a target field exists or not. (#643) (@hitenkoku)

**Enhancements:**

- Removed ./ from rule path when updating. (#642) (@hitenkoku)
- Added new output alias for MITRE ATT&CK tags and other tags. (#637) (@hitenkoku)
<<<<<<< HEAD
- Changed output summary numbers from without commas to with commas. (#649) (@hitenkoku)
- Organized menu (#651) (@YamatoSecurity and @hitenkoku)
=======
- Added commas to summary numbers to make them easier to read. (#649) (@hitenkoku)
>>>>>>> 2ca98f47

**Bug Fixes:**

- Fixed miscalculation of Data Reduction due to aggregation condition rule detection. (#640) (@hitenkoku)

## v1.4.3 [2022/08/03]

**Bug Fixes:**

- Hayabusa would not run on Windows 11 when the VC redistribute package was not installed but now everything is compiled statically. (#635) (@fukusuket)

## v1.4.2 [2022/07/24]

**Enhancements:**

- You can now update rules to a custom directory by combining the `--update-rules` and `--rules` options. (#615) (@hitenkoku)
- Improved speed with parallel processing by up to 20% with large files. (#479) (@kazuminn)
- When saving files with `-o`, the `.yml` detection rule path column changed from `RulePath` to `RuleFile` and only the rule file name will be saved in order to decrease file size. (#623) (@hitenkoku)

**Bug Fixes:**

- Fixed a runtime error when hayabusa is run from a different path than the current directory. (#618) (@hitenkoku)

## v1.4.1 [2022/06/30]

**Enhancements:**

- When no `details` field is defined in a rule nor in `./rules/config/default_details.txt`, all fields will be outputted to the `details` column. (#606) (@hitenkoku)
- Added the `-D, --deep-scan` option. Now by default, events are filtered by Event IDs that there are detection rules for defined in `./rules/config/target_event_IDs.txt`. This should improve performance by 25~55% while still detecting almost everything. If you want to do a thorough scan on all events, you can disable the event ID filter with `-D, --deep-scan`. (#608) (@hitenkoku)
- `channel_abbreviations.txt`, `statistics_event_info.txt` and `target_event_IDs.txt` have been moved from the `config` directory to the `rules/config` directory in order to provide updates with `-U, --update-rules`.

## v1.4.0 [2022/06/26]

**New Features:**

- Added `--target-file-ext` option. You can specify additional file extensions to scan in addtition to the default `.evtx` files. For example, `--target-file-ext evtx_data` or multiple extensions with `--target-file-ext evtx1 evtx2`. (#586) (@hitenkoku)
- Added `--exclude-status` option: You can ignore rules based on their `status`. (#596) (@hitenkoku)

**Enhancements:**

- Added default details output based on `rules/config/default_details.txt` when no `details` field in a rule is specified. (i.e. Sigma rules) (#359) (@hitenkoku)
- Updated clap crate package to version 3. (#413) (@hitnekoku)
- Updated the default usage and help menu. (#387) (@hitenkoku)
- Hayabusa can be run from any directory, not just from the current directory. (#592) (@hitenkoku)
- Added saved file size output when `output` is specified. (#595) (@hitenkoku)

**Bug Fixes:**

- Fixed output error and program termination when long output is displayed with color. (#603) (@hitenkoku)
- Ignore loading yml files in `rules/tools/sigmac/testfiles` to fix `Excluded rules` count. (#602) (@hitenkoku)

## v1.3.2 [2022/06/13]

**Enhancements:**

- Changed the evtx Rust crate from 0.7.2 to 0.7.3 with updated packages. (@YamatoSecurity)

## v1.3.1 [2022/06/13]

**New Features:**

- You can now specify specific fields when there are multiple fields with the same name (Ex: `Data`). In the `details` line in a rule, specify a placeholder like `%Data[1]%` to display the first `Data` field. (#487) (@hitenkoku)
- Added loaded rules status summary. (#583) (@hitenkoku)

**Enhancements:**

- Debug symbols are stripped by default for smaller Linux and macOS binaries. (#568) (@YamatoSecurity)
- Updated crate packages (@YamatoSecurity)
- Added new output time format options. (`--US-time`, `--US-military-time`, `--European-time`) (#574) (@hitenkoku)
- Changed the output time format when `--rfc-3339` option is enabled. (#574) (@hitenkoku)
- Changed the `-R / --display-record-id` option to `-R / --hide-record-id` and now by default the event record ID is displayed. You can hide the record ID with `-R / --hide-record-id`. (#579) (@hitenkoku)
- Added rule loading message. (#583) (@hitenkoku)

**Bug Fixes:**

- The RecordID and RecordInformation column headers would be shown even if those options were not enabled. (#577) (@hitenkoku)

## v1.3.0 [2022/06/06]

**New Features:**

- Added `-V / --visualize-timeline` option: Event Frequency Timeline feature to visualize the number of events. (Note: There needs to be more than 5 events and you need to use a terminal like Windows Terminal, iTerm2, etc... for it to properly render.) (#533, #566) (@hitenkoku)
- Display all the `tags` defined in a rule to the `MitreAttack` column when saving to CSV file with the `--all-tags` option. (#525) (@hitenkoku)
- Added the `-R / --display-record-id` option: Display the event record ID (`<Event><System><EventRecordID>`). (#548) (@hitenkoku)
- Display dates with most detections. (#550) (@hitenkoku)
- Display the top 5 computers with the most unique detections. (#557) (@hitenkoku)

**Enhancements:**

- In the `details` line in a rule, when a placeholder points to a field that does not exist or there is an incorrect alias mapping, it will be outputted as `n/a` (not available). (#528) (@hitenkoku)
- Display total event and data reduction count. (How many and what percent of events were ignored.) (#538) (@hitenkoku)
- New logo. (#536) (@YamatoSecurity)
- Display total evtx file size. (#540) (@hitenkoku)
- Changed logo color. (#537) (@hitenkoku)
- Display the original `Channel` name when not specified in `channel_abbrevations.txt`. (#553) (@hitenkoku)
- Display separately `Ignored rules` to `Exclude rules`, `Noisy rules`, and `Deprecated rules`. (#556) (@hitenkoku)
- Display results messge when `output` option is set. (#561) (@hitenkoku)

**Bug Fixes:**

- Fixed the `--start-timeline` and `--end-timeline` options as they were not working. (#546) (@hitenkoku)
- Fixed crash bug when level in rule is not valid. (#560) (@hitenkoku)

## v1.2.2 [2022/05/20]

**New Features:**

- Added a logon summary feature. (`-L` / `--logon-summary`) (@garigariganzy)

**Enhancements:**

- Colored output is now on by default and supports Command and Powershell prompts. (@hitenkoku)

**Bug Fixes:**

- Fixed a bug in the update feature when the rules repository does not exist but the rules folder exists. (#516) (@hitenkoku)
- Fixed a rule parsing error bug when there were .yml files in a .git folder. (#524) (@hitenkoku)
- Fixed wrong version number in the 1.2.1 binary.

## v1.2.1 [2022/04/20] Black Hat Asia Arsenal 2022 RC2

**New Features:**

- Added a `Channel` column to the output based on the `./config/channel_abbreviations.txt` config file. (@hitenkoku)
- Rule and rule config files are now forcefully updated. (@hitenkoku)

**Bug Fixes:**

- Rules marked as noisy or excluded would not have their `level` changed with `--level-tuning` but now all rules will be checked. (@hitenkoku)

## v1.2.0 [2022/04/15] Black Hat Asia Arsenal 2022 RC1

**New Features:**

- Specify config directory (`-C / --config`): When specifying a different rules directory, the rules config directory will still be the default `rules/config`, so this option is useful when you want to test rules and their config files in a different directory. (@hitenkoku) 
- `|equalsfield` aggregator: In order to write rules that compare if two fields are equal or not. (@hach1yon)
- Pivot keyword list generator feature (`-p / --pivot-keywords-list`): Will generate a list of keywords to grep for to quickly identify compromised machines, suspicious usernames, files, etc... (@kazuminn)
- `-F / --full-data` option: Will output all field information in addition to the fields defined in the rule’s `details`. (@hach1yon)
- `--level-tuning` option: You can tune the risk `level` in hayabusa and sigma rules to your environment. (@itib and @hitenkoku)

**Enhancements:**

- Updated detection rules and documentation. (@YamatoSecurity)
- Mac and Linux binaries now statically compile the OpenSSL libraries. (@YamatoSecurity)
- Performance and accuracy improvement for fields with tabs, etc... in them. (@hach1yon and @hitenkoku)
- Fields that are not defined in eventkey_alias.txt will automatically be searched in Event.EventData. (@kazuminn and @hitenkoku)
- When updating rules, the names of new rules as well as the count will be displayed. (@hitenkoku)
- Removed all Clippy warnings from the source code. (@hitenkoku and @hach1yon)
- Updated the event ID and title config file (`timeline_event_info.txt`) and changed the name to `statistics_event_info.txt`. (@YamatoSecurity and @garigariganzy)
- 32-bit Hayabusa Windows binaries are now prevented from running on 64-bit Windows as it would cause unexpected results. (@hitenkoku)
- MITRE ATT&CK tag output can be customized in `output_tag.txt`. (@hitenkoku)
- Added Channel column output. (@hitenkoku)

**Bug Fixes:**

- `.yml` files in the `.git` folder would cause parse errors so they are now ignored. (@hitenkoku)
- Removed unnecessary newline due to loading test file rules. (@hitenkoku)
- Fixed output stopping in Windows Terminal due a bug in Terminal itself. (@hitenkoku)

## v1.1.0 [2022/03/03]

**New Features:**

- Can specify a single rule with the `-r / --rules` option. (Great for testing rules!) (@kazuminn)
- Rule update option (`-u / --update-rules`): Update to the latest rules in the [hayabusa-rules](https://github.com/Yamato-Security/hayabusa-rules) repository. (@hitenkoku)
- Live analysis option (`-l / --live-analysis`): Can easily perform live analysis on Windows machines without specifying the Windows event log directory. (@hitenkoku) 

**Enhancements:**

- Updated documentation. (@kazuminn , @hitenkoku , @YamatoSecurity)
- Updated rules. (20+ Hayabusa rules, 200+ Sigma rules) (@YamatoSecurity)
- Windows binaries are now statically compiled so installing Visual C++ Redistributable is not required. (@hitenkoku)
- Color output (`-c / --color`) for terminals that support True Color (Windows Terminal, iTerm2, etc...). (@hitenkoku)
- MITRE ATT&CK tactics are included in the saved CSV output. (@hitenkoku)
- Performance improvement. (@hitenkoku)
- Comments added to exclusion and noisy config files. (@kazuminn)
- Using faster memory allocators (rpmalloc for Windows, jemalloc for macOS and Linux.) (@kazuminn)
- Updated cargo crates. (@YamatoSecurity)

**Bug Fixes:**

- Made the clap library version static to make `cargo update` more stable. (@hitenkoku)
- Some rules were not alerting if there were tabs or carriage returns in the fields. (@hitenkoku)

## v1.0.0-Release 2 [2022/01/27]

- Removed Excel result sample files as they were being flagged by anti-virus. (@YamatoSecurity)
- Updated the Rust evtx library to 0.7.2 (@YamatoSecurity)

## v1.0.0 [2021/12/25]

- Initial release.<|MERGE_RESOLUTION|>--- conflicted
+++ resolved
@@ -11,12 +11,8 @@
 
 - Removed ./ from rule path when updating. (#642) (@hitenkoku)
 - Added new output alias for MITRE ATT&CK tags and other tags. (#637) (@hitenkoku)
-<<<<<<< HEAD
-- Changed output summary numbers from without commas to with commas. (#649) (@hitenkoku)
 - Organized menu (#651) (@YamatoSecurity and @hitenkoku)
-=======
 - Added commas to summary numbers to make them easier to read. (#649) (@hitenkoku)
->>>>>>> 2ca98f47
 
 **Bug Fixes:**
 
