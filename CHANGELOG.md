# Changes

## 2.7.0 [2023/xx/xx]

**New Features:**

- Certain code numbers are now mapped to human-readable messages based on the `.yaml` config files in `./rules/config/data_mapping`. (Example: `%%2307` will be converted to `ACCOUNT LOCKOUT`). You can turn off this behavior with the `-F, --no-field-data-mapping` option. (#177) (@fukusuket)
- Added the `-R, --remove-duplicate-data` option in the `csv-timeline` command to replace duplicate field data with the string `DUP` in the `%Details%`, `%AllFieldInfo%`, `%ExtraFieldInfo%` columns to reduce file size. (#1056) (@hitenkoku)
- Added the `-P, --proven-rules` option in `csv-timeline` and `json-timeline` commands. When used, Hayabusa will only load rules that have been proven to work. These are defined by rule ID in the `./rules/config/proven_rules.txt` config file. (#1115) (@hitenkoku)
- Added the `--include-tags` option to `csv-timeline` and `json-timeline` commands to only load rules with the specified `tags` field. (#1108) (@hitenkoku)
- Added the `--exclude-tags` option to `csv-timeline` and `json-timeline` commands to exclude rules with specific `tags` from being loaded. (#1118) (@hitenkoku)
- Added `--include-category` and `--exclude-category` options to `csv-timeline` and `json-timeline` commands. When using `--include-category`, only rules with the specified `category` field will be loaded. `--exclude-category` will exclude rules from being loaded based on `category`. (#1119) (@hitenkoku)
- Added the `computer-metrics` command to list up how many events there are based on computer name. (#1116) (@hitenkoku)
- Added `--include-computer` and `--exclude-computer` options to `csv-timeline`, `json-timeline`, `metrics`, `logon-summary` and `pivot-keywords-list` commands. The `--include-computer` option only scans the specified computer(s). `--exclude-computer` excludes them. (#1117) (@hitenkoku)
- Added `--include-eid` and `--exclude-eid` options to `csv-timeline`, `json-timeline`, and `pivot-keywords-list` commands. The `--include-eid` option only scans the specified EventID(s). `--exclude-eid` excludes them. (#1130) (@hitenkoku)
- Added the `-R, --remove-duplicate-data` option to the `json-timeline` command to replace duplicate field data with the string `DUP` in the `%Details%`, `%AllFieldInfo%`, `%ExtraFieldInfo%` fields to reduce file size. (#1134) (@hitenkoku)

**Enhancements:**

- Ignore corrupted event records with timestamps before 2007/1/31 when Windows Vista was released with the new `.evtx` log format. (#1102) (@fukusuket)
- When `--output` is set in the `metrics` command, the results will not be displayed to screen. (#1099) (@hitenkoku)
- Added the `-C, --clobber` option to overwrite existing output files in the `pivot-keywords-list` command. (#1125) (@hitenkoku)
- Renamed the `metrics` command to `eid-metrics`. (#1128) (@hitenkoku)
<<<<<<< HEAD
- Renamed the `--live_analysis` option to `--live-analysis` option. (#1139) (@hitenkoku)
=======
- Added support for outputing timestamps in the following formats in the `search` command: `--European-time`, `--ISO-8601`, `--RFC-2822`, `--RFC-3339`, `--US-time`, `--US-military-time`, `-U, --UTC` (#1040) (@hitenkoku)
>>>>>>> bd0179df

**Bug Fixes:**

- The total number of records being displayed in the `metrics` and `logon-summary` commands differed from the `csv-timeline` command. (#1105) (@hitenkoku)

**Other:**

- The total counts of unique detections are now based on rule ID instead of rule file paths. (#1111) (@hitenkoku)

## 2.6.0 [2023/06/16] "Ajisai Release"

**New Features:**

- Added support for `'|all':`  keyword in sigma rules. (#1038) (@kazuminn)

**Enhancements:**

- Added `%ExtraFieldInfo%` alias to output profiles which will output all of the other fields that do not get outputted in `Details`. This is now included in the default `standard` output profile. (#900) (@hitenkoku)
- Added error messages for incompatible arguments. (#1054) (@YamatoSecurity)
- The output profile name is now outputted to standard output and in the HTML report. (#1055) (@hitenkoku)
- Added rule author names next to rule alerts in the HTML report. (#1065) (@hitenkoku)
- Made the table width shorter to prevent tables breaking in smaller terminal sizes. (#1071) (@hitenkoku)
- Added the `-C, --clobber` option to overwrite existing output files in `csv-timeline`, `json-timeline`, `metrics`, `logon-summary`, and `search` commands. (#1063) (@YamatoSecurity, @hitenkoku)
- Made the HTML report portable by embedding the images and inlining CSS. (#1078) (@hitenkoku, thanks for the suggestion from @joswr1ght)
- Speed improvements in the output. (#1088) (@hitenkoku, @fukusuket)
- The `metrics` command now performs word wrapping to make sure the table gets rendered correctly. (#1067) (@garigariganzy)
- `search` command results can now be outputted to JSON/JSONL. (#1041) (@hitenkoku)

**Bug Fixes:**

- `MitreTactics`, `MitreTags`, `OtherTags` fields were not being outputted in the `json-timeline` command. (#1062) (@hitenkoku)
- The detection frequency timeline (`-T`) would not output when the `no-summary` option was also enabled. (#1072) (@hitenkoku)
- Control characters would not be escaped in the `json-timeline` command causing a JSON parsing error. (#1068) (@hitenkoku)
- In the `metrics` command, channels would not be abbreviated if they were lowercase. (#1066) (@garigariganzy)
- Fixed an issue where some fields were misaligned in the JSON output. (#1086) (@hitenkoku)

## 2.5.1 [2023/05/14] "Mothers Day Release"

**Enhancements:**

- Reduced memory usage by half when using newly converted rules. (#1047) (@fukusuket)

**Bug Fixes:**

- Data in certain fields such as `AccessMask` would not be separated by spaces when outputted from the `details` field. (#1035) (@hitenkoku)
- Multiple spaces would be condensed to a single space when outputting to JSON. (#1048) (@hitenkoku)
- Output would be in color even if `--no-color` was used in the `pivot-keywords-list` command. (#1044) (@kazuminn)

## 2.5.0 [2023/05/07] "Golden Week Release"

**Enhancements:**

- Added `-M, --multiline` option to search command. (#1017) (@hitenkoku)
- Deleted return characters in the output of the `search` command. (#1003) (@hitenkoku)
- `regex` crate updated to 1.8 which allows unnecessary escapes in regular expressions reducing parsing errors. (#1018) (@YamatoSecurity)
- Deleted return characters in output of the `csv-timeline` command. (#1019) (@hitenkoku)
- Don't show new version information with the `update-rules` command when building a newer dev build. (#1028) (@hitenkoku)
- Sorted `search` timeline order. (#1033) (@hitenkoku)
- Enhanced `pivot-keywords-list` terminal output. (#1022) (@kazuminn)

**Bug Fixes:**

- Unconverted sigma rules that search for a string that end in a backslash would not be detected. Also `|contains` conditions would not match if the string was located in the beginning. (#1025) (@fukusuket)
- In versions 2.3.3-2.4.0, informational level alerts in the Results Summary would show the top 5 events twice instead of the top 10 events. (#1031) (@hitenkoku)

## 2.4.0 [2023/04/19] "SANS Secure Korea Release"

**New Features:**

- Added `search` command to search for specified keywords in records. (#617) (@itiB, @hitenkoku)
- Added `-r, --regex` option in the `search` command to search for regular expressions. (#992) (@itiB)

**Enhancements:**

- Alphabetically sorted commands. (#991) (@hitenkoku)
- Added attribute information of `Event.UserData` to the output of `AllFieldInfo` in `csv-timeline`, `json-timeline` and `search` commands. (#1006) (@hitenkoku)
- Updated Aho-Corasick crate to 1.0. (#1013) (@hitenkoku)

**Bug Fixes:**

- Fixed timestamps that did not exist from being displayed in the event frequency timeline (`-T, --visualize-timeline`) in version 2.3.3. (#977) (@hitenkoku)

## 2.3.3 [2023/04/07] "Sakura Release"

**Enhancements:**

- Removed an extra space when outputting the rule `level` to files (CSV, JSON, JSONL). (#979) (@hitenkoku)
- Rule authors are now outputted in multiple lines with the `-M, --multiline` option. (#980) (@hitenkoku)
- Approximately 3-5% speed increase by replacing String with CoW. (#984) (@hitenkoku)
- Made sure text after the logo does not turn green with recent clap versions. (#989) (@hitenkoku)

**Bug Fixes:**

- Fixed a crash when the `level-tuning` command was executed on version 2.3.0. (#977) (@hitenkoku)

## 2.3.2 [2023/03/22] "TMCIT Release-3"

**Enhancements:**

- Added `-M, --multiline` option in the `csv-timeline` command. (#972) (@hitenkoku)

## 2.3.1 [2023/03/18] "TMCIT Release-2"

**Enhancements:**

- Added double quotes in CSV fields of `csv-timeline` output to support multiple lines in fields. (#965) (@hitenkoku)
- Updated `logon-summary` headers. (#964) (@yamatosecurity)
- Added short-hand option `-D` for `--enable-deprecated-rules` and `-u` for `--enable-unsupported-rules`. (@yamatosecurity)
- Reordered option in Filtering and changed option help contents. (#969) (@hitenkoku)

**Bug Fixes:**

- Fixed a crash when the `update-rules` command was executed on version 2.3.0. (#965) (@hitenkoku)
- Fixed long underlines displayed in the help menu in Command Prompt and PowerShell prompt. (#911) (@yamatosecurity)

## 2.3.0 [2023/03/16] "TMCIT Release"

**New Features:**

- Added support for `|cidr`. (#961) (@fukusuket)
- Added support for `1 of selection*` and `all of selection*`. (#957) (@fukusuket)
- Added support for the `|contains|all` pipe keyword. (#945) (@hitenkoku)
- Added the `--enable-unsupported-rules` option to enable rules marked as `unsupported`. (#949) (@hitenkoku)

**Enhancements:**

- Approximately 2-3% speed increase and memory usage reduction by improving string contains check. (#947) (@hitenkoku)

**Bug Fixes:**

- Some event titles would be displayed as `Unknown` in the `metrics` command even if they were defined. (#943) (@hitenkoku)

## 2.2.2 [2023/2/22] "Ninja Day Release"

**New Features:**

- Added support for the `|base64offset|contains` pipe keyword. (#705) (@hitenkoku)

**Enhancements:**

- Reorganized the grouping of command line options. (#918) (@hitenkoku)
- Reduced memory usage by approximately 75% when reading JSONL formatted logs. (#921) (@fukusuket)
- Channel names are now further abbreviated in the metrics, json-timeline, csv-timeline commands according to `rules/config/generic_abbreviations.txt`. (#923) (@hitenkoku)
- Reduced parsing errors by updating the evtx crate. (@YamatoSecurity)
- Provider names (`%Provider%` field) are now abbreviated like channel names according to `rules/config/provider_abbreviations.txt` and `rules/config/generic_abbreviations.txt`. (#932) (@hitenkoku)
- Print the first and last timestamps in the metrics command when the `-d` directory option is used. (#935) (@hitenkoku)
- Added first and last timestamp to Results Summary. (#938) (@hitenkoku)
- Added Time Format options for `logon-summary`, `metrics` commands. (#938) (@hitenkoku)
- `\r`, `\n`, and `\t` characters are preserved (not converted to spaces) when saving results with the `json-output` command. (#940) (@hitenkoku)

**Bug Fixes:**

- The first and last timestamps in the `logon-summary` and `metrics` commands were blank. (#920) (@hitenkoku)
- Event titles stopped being shown in the `metrics` command during development of 2.2.2. (#933) (@hitenkoku)

## 2.2.0 [2023/2/12] "SECCON Release"

**New Features:**

- Added support for input of JSON-formatted event logs (`-J, --JSON-input`). (#386) (@hitenkoku)
- Log enrichment by outputting the ASN organization, city and country of source and destination IP addresses based on MaxMind GeoIP databases (`-G, --GeoIP`). (#879) (@hitenkoku)
- Added the `-e, --exact-level` option to scan for only specific rule levels. (#899) (@hitenkoku)

**Enhancements:**

- Added the executed command line to the HTML report. (#877) (@hitenkoku)
- Approximately 3% speed increase and memory usage reduction by performing exact string matching on Event IDs. (#882) (@fukusuket)
- Approximately 14% speed increase and memory usage reduction by filtering before regex usage. (#883) (@fukusuket)
- Approximately 8% speed increase and memory usage reduction by case-insensitive comparisons instead of regex usage. (#884) (@fukusuket)
- Approximately 5% speed increase and memory usage reduction by reducing regex usage in wildcard expressions. (#890) (@fukusuket)
- Further speed increase and memory usage reduction by removing unnecessary regex usage. (#894) (@fukusuket)
- Approximately 3% speed increase and 10% memory usage reduction by reducing regex usage. (#898) (@fukuseket)
- Improved `-T, --visualize-timeline` by increasing the height of the markers to make it easier to read. (#902) (@hitenkoku)
- Reduced memory usage by approximately 50% when reading JSON/L formatted logs. (#906) (@fukusuket)
- Alphabetically sorted options based on their long names. (#904) (@hitenkoku)
- Added JSON input support (`-J, --JSON-input` option) for `logon-summary`, `metrics` and `pivot-keywords-list` commands. (#908) (@hitenkoku)

**Bug Fixes:**

- Fixed a bug when rules with 4 consecutive backslashes in their conditions would not be detected. (#897) (@fukusuket)
- When parsing PowerShell EID 4103, the `Payload` field would be separated into multiple fields when outputting to JSON. (#895) (@hitenkoku)
- Fixed a crash when looking up event log file size. (#914) (@hitenkoku)

**Vulnerability Fixes:**

- Updated the git2 and gitlib2 crates to prevent a possible SSH MITM attack (CVE-2023-22742) when updating rules and config files. (#888) (@YamatoSecurity)

## 2.1.0 [2023/01/10] "Happy Year of the Rabbit Release"

**Enhancements:**

- Speed improvements. (#847) (@hitenkoku)
- Improved speed by up to 20% by improving I/O processesing. (#858) (@fukusuket)
- The timeline order of detections are now sorted to a fixed order even when the timestamp is identical. (#827) (@hitenkoku)

**Bug Fixes:**

- Successful login CSV results were not correctly being outputted when using the logon timeline function. (#849) (@hitenkoku)
- Removed unnecessary line breaks that would occur when using the `-J, --jsonl` option. (#852) (@hitenkoku)

## 2.0.0 [2022/12/24] "Merry Christmas Release"

**New Features:**

- Command usage and help menu are now done by subcommands. (#656) (@hitenkoku)

## 1.9.0 [2022/12/24] "Merry Christmas Release"

**New Features:**

- Added a new pipe keyword. (`|endswithfield`) (#740) (@hach1yon)
- Added `--debug` option to display memory utilization at runtime. (#788) (@fukusuket)

**Enhancements:**

- Updated clap crate package to version 4 and changed the `--visualize-timeline` short option `-V` to `-T`. (#725) (@hitenkoku)
- Added output of logon types, source computer and source IP address in Logon Summary as well as failed logons. (#835) (@garigariganzy @hitenkoku)
- Optimized speed and memory usage. (#787) (@fukusuket)
- Changed output color in eggs ascii art.(#839) (@hitenkoku)
- Made the `--debug` option hidden by default. (#841) (@hitenkoku)
- Added color to the ascii art eggs. (#839) (@hitenkoku)

**Bug Fixes:**

- Fixed a bug where evtx files would not be loaded if run from a command prompt and the directory path was enclosed in double quotes. (#828) (@hitenkoku)
- Fixed unneeded spaces outputted when there were rule parsing errors. (#829) (@hitenkoku)

## 1.8.1 [2022/11/21]

**Enhancements:**

- Specified the minimum Rust version `rust-version` field in `Cargo.toml` to avoid build dependency errors. (#802) (@hitenkoku)
- Reduced memory usage. (#806) (@fukusuket)
- Added the support for the `%RenderedMessage%` field in output profiles which is the rendered message in logs forwarded by WEC. (#760) (@hitenkoku)

**Bug Fixes:**

- Fixed a problem where rules using the `Data` field were not being detected. (#775) (@hitenkoku)
- Fixed a problem where the `%MitreTags%` and `%MitreTactics%` fields would randomly miss values. (#807) (@fukusuket)

## 1.8.0 [2022/11/07]

**New Features:**

- Added the `--ISO-8601` output time format option. This good to use when importing to Elastic Stack. It is exactly the same as what is in the original log.  (#767) (@hitenkoku)

**Enhancements:**

- Event ID filtering is now turned off by default. Use the `-e, --eid-filter` option to filter by Event ID. (Will usually be 10%+ faster but with a small chance of false negatives.) (#759) (@hitenkoku)
- Print an easy to understand error message when a user tries to download new rules with a different user account. (#758) (@fukusuket)
- Added total and unique detecion count information in the HTML Report. (#762) (@hitenkoku)
- Removed unnecessary array structure in the JSON output. (#766)(@hitenkoku)
- Added rule authors (`%RuleAuthor%`), rule creation date (`%RuleCreationDate%`), rule modified date (`%RuleModifiedDate%`), and rule status (`%Status%`) fields to output profiles. (#761) (@hitenkoku)
- Changed Details field in JSON output to an object. (#773) (@hitenkoku)
- Removed `build.rs` and changed the memory allocator to mimalloc for a speed increase of 20-30% on Intel-based OSes. (#657) (@fukusuket)
- Replaced `%RecordInformation%` alias in output profiles to `%AllFieldInfo%`, and changed the `AllFieldInfo` field in JSON output to an object. (#750) (@hitenkoku)
- Removed `HBFI-` prefix in `AllFieldInfo` field of json output. (#791) (@hitenkoku)
- Don't display result summary, etc... when `--no-summary` option is used. (This is good to use when using as a Velociraptor agent, etc... It will usually be 10% faster.) (#780) (@hitenkoku)
- Reduced memory usage and improved speed performance. (#778 #790) (@hitenkoku)
- Don't display Rule Authors list when authors list is empty. (#795) (@hitenkoku)
- Added rule ID (`%RuleID%`) and Provider Name (`%Provider%`) fields to output profiles. (#794) (@hitenkoku)

**Bug Fixes:**

- Fixed rule author unique rule count. (It was displaying one extra.) (#783) (@hitenkoku)

## 1.7.2 [2022/10/17]

**New Features:**

- Added `--list-profiles` option to print a list of output profiles. (#746) (@hitenkoku)

**Enhancements:**

- Moved the saved file line and shortened the update option output. (#754) (@YamatoSecurity)
- Limited rule author names of detected alerts to 40 characters. (#751) (@hitenkoku)

**Bug Fixes:**

- Fixed a bug where field information would get moved over in JSON/JSONL output when a drive letter (ex: `c:`) was in the field. (#748) (@hitenkoku)

## 1.7.1 [2022/10/10]

**Enhancements:**

- Hayabusa now checks Channel and EID information based on `rules/config/channel_eid_info.txt` to provide more accurate results. (#463) (@garigariganzy)
- Do not display a message about loading detection rules when using the `-M` or `-L` options. (#730) (@hitenkoku)
- Added a table of rule authors to standard output. (#724) (@hitenkoku)
- Ignore event records when the channel name is `null` (ETW events) when scanning and showing EID metrics. (#727) (@hitenkoku)

**Bug Fixes:**

- Fixed a bug where the same Channel and EID would be counted separately with the `-M` option. (#729) (@hitenkoku)

## 1.7.0 [2022/09/29]

**New Features:**

- Added a HTML summary report output option (`-H, --html-report`). (#689) (@hitenkoku, @nishikawaakira)

**Enhancements:**

- Changed Event ID Statistics option to Event ID Metrics option. (`-s, --statistics`  -> `-M, --metrics`) (#706) (@hitenkoku)
  (Note: `statistics_event_info.txt` was changed to `event_id_info.txt`.)
- Display new version of Hayabusa link when updating rules if there is a newer version. (#710) (@hitenkoku)
- Added logo in HTML summary output. (#714) (@hitenkoku)
- Unified output to one table when using `-M` or `-L` with the `-d` option. (#707) (@hitenkoku)
- Added Channel column to metrics output. (#707) (@hitenkoku)
- Removed First Timestamp and Last Timestamp of `-M` and `-L` option with the `-d` option. (#707) (@hitenkoku)
- Added csv output option(`-o --output`) when `-M` or `-L` option is used. (#707) (@hitenkoku)
- Separated Count and Percent columns in metric output. (#707) (@hitenkoku)
- Changed output table format of the metric option and logon information crate from prettytable-rs to comfy_table. (#707) (@hitenkoku)
- Added favicon.png in HTML summary output. (#722) (@hitenkoku)

## v1.6.0 [2022/09/16]

**New Features:**

- You can now save the timeline to JSON files with the `-j, --json` option.  (#654) (@hitenkoku)
- You can now save the timeline to JSONL files with the `-J, --jsonl` option.  (#694) (@hitenkoku)

**Enhancements:**

- Added top alerts to results summary. (#667) (@hitenkoku)
- Added `--no-summary` option to not display the results summary. (#672) (@hitenkoku)
- Made the results summary more compact. (#675 #678) (@hitenkoku)
- Made Channel field in channel_abbreviations.txt case-insensitive. (#685) (@hitenkoku)
- Changed pipe separator character in output from `|` to `‖`. (#687) (@hitenkoku)
- Added color to Saved alerts and events / Total events analyzed. (#690) (@hitenkoku)
- Updated evtx crate to 0.8.0. (better handling when headers or date values are invalid.)
- Updated output profiles. (@YamatoSecurity)

**Bug Fixes:**

- Hayabusa would crash with `-L` option (logon summary option). (#674) (@hitenkoku)
- Hayabusa would continue to scan without the correct config files but now will print and error and gracefully terminate. (#681) (@hitenkoku)
- Fixed total events from the number of scanned events to actual events in evtx. (#683) (@hitenkoku)

## v1.5.1 [2022/08/20]

**Enhancements:**

- Re-released v1.5.1 with an updated output profile that is compatible with Timesketch. (#668) (@YamatoSecurity)

## v1.5.1 [2022/08/19]

**Bug Fixes:**

- Critical, medium and low level alerts were not being displayed in color. (#663) (@fukusuket)
- Hayabusa would crash when an evtx file specified with `-f` did not exist. (#664) (@fukusuket)

## v1.5.0 [2022/08/18]

**New Features:**

- Customizable output of fields defined at `config/profiles.yaml` and `config/default_profile.yaml`. (#165) (@hitenkoku)
- Implemented the `null` keyword for rule detection. It is used to check if a target field exists or not. (#643) (@hitenkoku)
- Added output to JSON option (`-j` and `--json-timeline` )  (#654) (@hitenkoku)

**Enhancements:**

- Trimmed `./` from the rule path when updating. (#642) (@hitenkoku)
- Added new output aliases for MITRE ATT&CK tags and other tags. (#637) (@hitenkoku)
- Organized the menu output when `-h` is used. (#651) (@YamatoSecurity and @hitenkoku)
- Added commas to summary numbers to make them easier to read. (#649) (@hitenkoku)
- Added output percentage of detections in Result Summary. (#658) (@hitenkoku)

**Bug Fixes:**

- Fixed miscalculation of Data Reduction due to aggregation condition rule detection. (#640) (@hitenkoku)
- Fixed a race condition bug where a few events (around 0.01%) would not be detected. (#639 #660) (@fukusuket)

## v1.4.3 [2022/08/03]

**Bug Fixes:**

- Hayabusa would not run on Windows 11 when the VC redistribute package was not installed but now everything is compiled statically. (#635) (@fukusuket)

## v1.4.2 [2022/07/24]

**Enhancements:**

- You can now update rules to a custom directory by combining the `--update-rules` and `--rules` options. (#615) (@hitenkoku)
- Improved speed with parallel processing by up to 20% with large files. (#479) (@kazuminn)
- When saving files with `-o`, the `.yml` detection rule path column changed from `RulePath` to `RuleFile` and only the rule file name will be saved in order to decrease file size. (#623) (@hitenkoku)

**Bug Fixes:**

- Fixed a runtime error when hayabusa is run from a different path than the current directory. (#618) (@hitenkoku)

## v1.4.1 [2022/06/30]

**Enhancements:**

- When no `details` field is defined in a rule nor in `./rules/config/default_details.txt`, all fields will be outputted to the `details` column. (#606) (@hitenkoku)
- Added the `-D, --deep-scan` option. Now by default, events are filtered by Event IDs that there are detection rules for defined in `./rules/config/target_event_IDs.txt`. This should improve performance by 25~55% while still detecting almost everything. If you want to do a thorough scan on all events, you can disable the event ID filter with `-D, --deep-scan`. (#608) (@hitenkoku)
- `channel_abbreviations.txt`, `statistics_event_info.txt` and `target_event_IDs.txt` have been moved from the `config` directory to the `rules/config` directory in order to provide updates with `-U, --update-rules`.

## v1.4.0 [2022/06/26]

**New Features:**

- Added `--target-file-ext` option. You can specify additional file extensions to scan in addtition to the default `.evtx` files. For example, `--target-file-ext evtx_data` or multiple extensions with `--target-file-ext evtx1 evtx2`. (#586) (@hitenkoku)
- Added `--exclude-status` option: You can ignore rules based on their `status`. (#596) (@hitenkoku)

**Enhancements:**

- Added default details output based on `rules/config/default_details.txt` when no `details` field in a rule is specified. (i.e. Sigma rules) (#359) (@hitenkoku)
- Updated clap crate package to version 3. (#413) (@hitnekoku)
- Updated the default usage and help menu. (#387) (@hitenkoku)
- Hayabusa can be run from any directory, not just from the current directory. (#592) (@hitenkoku)
- Added saved file size output when `output` is specified. (#595) (@hitenkoku)

**Bug Fixes:**

- Fixed output error and program termination when long output is displayed with color. (#603) (@hitenkoku)
- Ignore loading yml files in `rules/tools/sigmac/testfiles` to fix `Excluded rules` count. (#602) (@hitenkoku)

## v1.3.2 [2022/06/13]

**Enhancements:**

- Changed the evtx Rust crate from 0.7.2 to 0.7.3 with updated packages. (@YamatoSecurity)

## v1.3.1 [2022/06/13]

**New Features:**

- You can now specify specific fields when there are multiple fields with the same name (Ex: `Data`). In the `details` line in a rule, specify a placeholder like `%Data[1]%` to display the first `Data` field. (#487) (@hitenkoku)
- Added loaded rules status summary. (#583) (@hitenkoku)

**Enhancements:**

- Debug symbols are stripped by default for smaller Linux and macOS binaries. (#568) (@YamatoSecurity)
- Updated crate packages (@YamatoSecurity)
- Added new output time format options. (`--US-time`, `--US-military-time`, `--European-time`) (#574) (@hitenkoku)
- Changed the output time format when `--rfc-3339` option is enabled. (#574) (@hitenkoku)
- Changed the `-R / --display-record-id` option to `-R / --hide-record-id` and now by default the event record ID is displayed. You can hide the record ID with `-R / --hide-record-id`. (#579) (@hitenkoku)
- Added rule loading message. (#583) (@hitenkoku)

**Bug Fixes:**

- The RecordID and RecordInformation column headers would be shown even if those options were not enabled. (#577) (@hitenkoku)

## v1.3.0 [2022/06/06]

**New Features:**

- Added `-V / --visualize-timeline` option: Event Frequency Timeline feature to visualize the number of events. (Note: There needs to be more than 5 events and you need to use a terminal like Windows Terminal, iTerm2, etc... for it to properly render.) (#533, #566) (@hitenkoku)
- Display all the `tags` defined in a rule to the `MitreAttack` column when saving to CSV file with the `--all-tags` option. (#525) (@hitenkoku)
- Added the `-R / --display-record-id` option: Display the event record ID (`<Event><System><EventRecordID>`). (#548) (@hitenkoku)
- Display dates with most detections. (#550) (@hitenkoku)
- Display the top 5 computers with the most unique detections. (#557) (@hitenkoku)

**Enhancements:**

- In the `details` line in a rule, when a placeholder points to a field that does not exist or there is an incorrect alias mapping, it will be outputted as `n/a` (not available). (#528) (@hitenkoku)
- Display total event and data reduction count. (How many and what percent of events were ignored.) (#538) (@hitenkoku)
- New logo. (#536) (@YamatoSecurity)
- Display total evtx file size. (#540) (@hitenkoku)
- Changed logo color. (#537) (@hitenkoku)
- Display the original `Channel` name when not specified in `channel_abbrevations.txt`. (#553) (@hitenkoku)
- Display separately `Ignored rules` to `Exclude rules`, `Noisy rules`, and `Deprecated rules`. (#556) (@hitenkoku)
- Display results messge when `output` option is set. (#561) (@hitenkoku)

**Bug Fixes:**

- Fixed the `--start-timeline` and `--end-timeline` options as they were not working. (#546) (@hitenkoku)
- Fixed crash bug when level in rule is not valid. (#560) (@hitenkoku)

## v1.2.2 [2022/05/20]

**New Features:**

- Added a logon summary feature. (`-L` / `--logon-summary`) (@garigariganzy)

**Enhancements:**

- Colored output is now on by default and supports Command and Powershell prompts. (@hitenkoku)

**Bug Fixes:**

- Fixed a bug in the update feature when the rules repository does not exist but the rules folder exists. (#516) (@hitenkoku)
- Fixed a rule parsing error bug when there were .yml files in a .git folder. (#524) (@hitenkoku)
- Fixed wrong version number in the 1.2.1 binary.

## v1.2.1 [2022/04/20] Black Hat Asia Arsenal 2022 RC2

**New Features:**

- Added a `Channel` column to the output based on the `./config/channel_abbreviations.txt` config file. (@hitenkoku)
- Rule and rule config files are now forcefully updated. (@hitenkoku)

**Bug Fixes:**

- Rules marked as noisy or excluded would not have their `level` changed with `--level-tuning` but now all rules will be checked. (@hitenkoku)

## v1.2.0 [2022/04/15] Black Hat Asia Arsenal 2022 RC1

**New Features:**

- Specify config directory (`-C / --config`): When specifying a different rules directory, the rules config directory will still be the default `rules/config`, so this option is useful when you want to test rules and their config files in a different directory. (@hitenkoku)
- `|equalsfield` aggregator: In order to write rules that compare if two fields are equal or not. (@hach1yon)
- Pivot keyword list generator feature (`-p / --pivot-keywords-list`): Will generate a list of keywords to grep for to quickly identify compromised machines, suspicious usernames, files, etc... (@kazuminn)
- `-F / --full-data` option: Will output all field information in addition to the fields defined in the rule’s `details`. (@hach1yon)
- `--level-tuning` option: You can tune the risk `level` in hayabusa and sigma rules to your environment. (@itib and @hitenkoku)

**Enhancements:**

- Updated detection rules and documentation. (@YamatoSecurity)
- Mac and Linux binaries now statically compile the OpenSSL libraries. (@YamatoSecurity)
- Performance and accuracy improvement for fields with tabs, etc... in them. (@hach1yon and @hitenkoku)
- Fields that are not defined in eventkey_alias.txt will automatically be searched in Event.EventData. (@kazuminn and @hitenkoku)
- When updating rules, the names of new rules as well as the count will be displayed. (@hitenkoku)
- Removed all Clippy warnings from the source code. (@hitenkoku and @hach1yon)
- Updated the event ID and title config file (`timeline_event_info.txt`) and changed the name to `statistics_event_info.txt`. (@YamatoSecurity and @garigariganzy)
- 32-bit Hayabusa Windows binaries are now prevented from running on 64-bit Windows as it would cause unexpected results. (@hitenkoku)
- MITRE ATT&CK tag output can be customized in `output_tag.txt`. (@hitenkoku)
- Added Channel column output. (@hitenkoku)

**Bug Fixes:**

- `.yml` files in the `.git` folder would cause parse errors so they are now ignored. (@hitenkoku)
- Removed unnecessary newline due to loading test file rules. (@hitenkoku)
- Fixed output stopping in Windows Terminal due a bug in Terminal itself. (@hitenkoku)

## v1.1.0 [2022/03/03]

**New Features:**

- Can specify a single rule with the `-r / --rules` option. (Great for testing rules!) (@kazuminn)
- Rule update option (`-u / --update-rules`): Update to the latest rules in the [hayabusa-rules](https://github.com/Yamato-Security/hayabusa-rules) repository. (@hitenkoku)
- Live analysis option (`-l / --live-analysis`): Can easily perform live analysis on Windows machines without specifying the Windows event log directory. (@hitenkoku)

**Enhancements:**

- Updated documentation. (@kazuminn , @hitenkoku , @YamatoSecurity)
- Updated rules. (20+ Hayabusa rules, 200+ Sigma rules) (@YamatoSecurity)
- Windows binaries are now statically compiled so installing Visual C++ Redistributable is not required. (@hitenkoku)
- Color output (`-c / --color`) for terminals that support True Color (Windows Terminal, iTerm2, etc...). (@hitenkoku)
- MITRE ATT&CK tactics are included in the saved CSV output. (@hitenkoku)
- Performance improvement. (@hitenkoku)
- Comments added to exclusion and noisy config files. (@kazuminn)
- Using faster memory allocators (rpmalloc for Windows, jemalloc for macOS and Linux.) (@kazuminn)
- Updated cargo crates. (@YamatoSecurity)

**Bug Fixes:**

- Made the clap library version static to make `cargo update` more stable. (@hitenkoku)
- Some rules were not alerting if there were tabs or carriage returns in the fields. (@hitenkoku)

## v1.0.0-Release 2 [2022/01/27]

- Removed Excel result sample files as they were being flagged by anti-virus. (@YamatoSecurity)
- Updated the Rust evtx library to 0.7.2 (@YamatoSecurity)

## v1.0.0 [2021/12/25]

- Initial release.<|MERGE_RESOLUTION|>--- conflicted
+++ resolved
@@ -21,11 +21,8 @@
 - When `--output` is set in the `metrics` command, the results will not be displayed to screen. (#1099) (@hitenkoku)
 - Added the `-C, --clobber` option to overwrite existing output files in the `pivot-keywords-list` command. (#1125) (@hitenkoku)
 - Renamed the `metrics` command to `eid-metrics`. (#1128) (@hitenkoku)
-<<<<<<< HEAD
 - Renamed the `--live_analysis` option to `--live-analysis` option. (#1139) (@hitenkoku)
-=======
 - Added support for outputing timestamps in the following formats in the `search` command: `--European-time`, `--ISO-8601`, `--RFC-2822`, `--RFC-3339`, `--US-time`, `--US-military-time`, `-U, --UTC` (#1040) (@hitenkoku)
->>>>>>> bd0179df
 
 **Bug Fixes:**
 
