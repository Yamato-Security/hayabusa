# Changes

<<<<<<< HEAD
## 2.13.0 [2024/XX/XX] "XXX Release"

**New Features:**

- XXX

**Enhancements:**

- adjusted `search` command's Filter option an exact match and wild card character. (#1240) (@hitenkoku)

**Bug Fixes:**

- XXX

**Other:**

- XXX

## 2.12.0 [2023/12/24] "SECCON Christmas Release"
=======
## 2.12.0 [2023/12/23] "SECCON Christmas Release"
>>>>>>> 172703cd

**Enhancements:**

- `%MitreTactics%`, `%MitreTags%`, `%OtherTags%` fields are now outputted as an array of strings in JSON output. (#1230) (@hitenkoku)
- Added a summary of MITRE ATT&CK tactics that were detected for each computer in the HTML report. In order to use this feature, you need to use a profile that includes the `%MitreTactics%` field. (#1226) (@hitenkoku)
- Output messages about reporting issues and false positives when using `csv-timeline` or `json-timeline` commands. (#1236) (@hitenkoku)

**Bug Fixes:**

- In JSON output, multiple field names with the same names were not outputted as an array so only one result would be returned when parsing with `jq`. We fixed this by outputting multiple field data with the same field name inside an array. (#1202) (@hitenkoku)
- Fixed a bug in the `csv-timeline`, `json-timeline`, `eid-metrics`, `logon-summary`, `pivot-keywords-list` and `search` commands so that Hayabusa will quit whenever no input option (`-l`, `-f` or `-d`) is specified. (#1235) (@hitenkoku)

## 2.11.0 [2023/12/03] "Nasi Lemak Release"

**New Features:**

- Extraction of fields from PowerShell classic logs. (Can disable with `--no-pwsh-field-extraction`) (#1220) (@fukusuket)

**Enhancements:**

- Added rule count in the scan wizard. (#1206) (@hitenkoku)

## 2.10.1 [2023/11/13] "Kamemushi Release"

**Enhancements:**

- Added questions to the scan wizard. (#1207) (@hitenkoku)

**Bug Fixes:**

- `update-rules` command would output `You currently have the latest rules` even if new rules were downloaded in version `2.10.0`. (#1209) (@fukusuket)
- Regular expressions would sometimes be incorrectly handled. (#1212) (@fukusuket)
- In the rare case that there is no `Data` field such as for JSON input, a panic would occur. (#1215) (@fukusuket)

## 2.10.0 [2023/10/31] "Halloween Release"

**Enhancements:**

- Added a scan wizard to help new users choose which rules they want to enable. Add the `-w, --no-wizard` option to run Hayabusa in the traditional way. (Scan for all events and alerts, and customize options manually.) (#1188) (@hitenkoku)
- Added the `--include-tag` option to the `pivot-keywords-list` command to only load rules with the specified `tags` field. (#1195) (@hitenkoku)
- Added the `--exclude-tag` option to the `pivot-keywords-list` command to exclude rules with specific `tags` from being loaded. (#1195) (@hitenkoku)

**Bug Fixes:**

- Fixed that field information defined in `Details` was also output to `ExtraFieldInfo` in some cases. (#1145) (@hitenkoku)
- Fixed output of newline and tab characters in `AllFieldInfo` in JSON output. (#1189) (@hitenkoku)
- Fixed output of space characters in some fields in standard output. (#1192) (@hitenkoku)

## 2.9.0 [2023/09/22] "Autumn Rain Release"

**Enhancements:**

- Added an error message to indicate that when you can't load evtx files in Windows due to specifying a directory path with spaces in it, you need to remove the trailing backslash. (#1166) (@hitenkoku, thanks for the suggestion from @joswr1ght)
- Optimized the number of records to load at a time for performance. (#1175) (@yamatosecurity)
- Replaced double backslashes in paths under the progress bar on Windows systems with single forward slashes. (#1172) (@hitenkoku)
- Made the `Details` field for `count` rules a string in the JSON output for easier parsing. (#1179) (@hitenkoku)
- Changed the default number of threads from number of CPUs to the estimate of the default amount of parallelism a program should use (`std::thread::available_parallelism`). (#1182) (@hitenkoku)

**Bug Fixes:**

- Fixed JSON fields would not be correctly parsed in rare cases. (#1145) (@hitenkoku)

**Other:**

- Removed the unmaintained `hhmmss` crate that uses an old `time` crate in order to pass the code coverage CI checks. (#1181) (@hitenkoku)

## 2.8.0 [2023/09/01] "Double X Release"

**New Features:**

- Added support for `HexToDecimal` in the field mapping configuration files to convert hex values to decimal. (Useful for converting the original process IDs from hex to decimal.) (#1133) (@fukusuket)
- Added `-x, --recover-records` option to `csv-timeline` and `json-timeline` to recover evtx records through file carving in evtx slack space. (#952) (@hitenkoku) (Evtx carving feature is thanks to @forensicmatt)
- Added `-X, --remove-duplicate-detections` option to `csv-timeline` and `json-timeline` to not output any duplicate detection entries. (Useful when you use `-x`, include backup logs or logs extracted from VSS with duplicate data, etc...)
- Added a `--timeline-offset` option to `csv-timeline`, `json-timeline`, `logon-summary`, `eid-metrics`, `pivot-keywords-list` and `search` commands to scan just recent events based on a offset of years, months, days, hours, etc... (#1159) (@hitenkoku)
- Added a `-a, --and-logic` option in the `search` command to search keywords with AND logic. (#1162) (@hitenkoku)

**Other:**

- When using `-x, --recover-records`, an additional `%RecoveredRecord%` field will be added to the output profile and will output `Y` to indicate if a record was recovered. (#1160) (@hitenkoku)

## 2.7.0 [2023/08/03] "SANS DFIR Summit Release"

**New Features:**

- Certain code numbers are now mapped to human-readable messages based on the `.yaml` config files in `./rules/config/data_mapping`. (Example: `%%2307` will be converted to `ACCOUNT LOCKOUT`). You can turn off this behavior with the `-F, --no-field-data-mapping` option. (#177) (@fukusuket)
- Added the `-R, --remove-duplicate-data` option in the `csv-timeline` command to replace duplicate field data with the string `DUP` in the `%Details%`, `%AllFieldInfo%`, `%ExtraFieldInfo%` columns to reduce file size. (#1056) (@hitenkoku)
- Added the `-P, --proven-rules` option in `csv-timeline` and `json-timeline` commands. When used, Hayabusa will only load rules that have been proven to work. These are defined by rule ID in the `./rules/config/proven_rules.txt` config file. (#1115) (@hitenkoku)
- Added the `--include-tag` option to `csv-timeline` and `json-timeline` commands to only load rules with the specified `tags` field. (#1108) (@hitenkoku)
- Added the `--exclude-tag` option to `csv-timeline` and `json-timeline` commands to exclude rules with specific `tags` from being loaded. (#1118) (@hitenkoku)
- Added `--include-category` and `--exclude-category` options to `csv-timeline` and `json-timeline` commands. When using `--include-category`, only rules with the specified `category` field will be loaded. `--exclude-category` will exclude rules from being loaded based on `category`. (#1119) (@hitenkoku)
- Added the `computer-metrics` command to list up how many events there are based on computer name. (#1116) (@hitenkoku)
- Added `--include-computer` and `--exclude-computer` options to `csv-timeline`, `json-timeline`, `metrics`, `logon-summary` and `pivot-keywords-list` commands. The `--include-computer` option only scans the specified computer(s). `--exclude-computer` excludes them. (#1117) (@hitenkoku)
- Added `--include-eid` and `--exclude-eid` options to `csv-timeline`, `json-timeline`, and `pivot-keywords-list` commands. The `--include-eid` option only scans the specified EventID(s). `--exclude-eid` excludes them. (#1130) (@hitenkoku)
- Added the `-R, --remove-duplicate-data` option to the `json-timeline` command to replace duplicate field data with the string `DUP` in the `%Details%`, `%AllFieldInfo%`, `%ExtraFieldInfo%` fields to reduce file size. (#1134) (@hitenkoku)

**Enhancements:**

- Ignore corrupted event records with timestamps before 2007/1/31 when Windows Vista was released with the new `.evtx` log format. (#1102) (@fukusuket)
- When `--output` is set in the `metrics` command, the results will not be displayed to screen. (#1099) (@hitenkoku)
- Added the `-C, --clobber` option to overwrite existing output files in the `pivot-keywords-list` command. (#1125) (@hitenkoku)
- Renamed the `metrics` command to `eid-metrics`. (#1128) (@hitenkoku)
- Reduced progress bar width to leave room for adjustment of the terminal. (#1135) (@hitenkoku)
- Added support for outputing timestamps in the following formats in the `search` command: `--European-time`, `--ISO-8601`, `--RFC-2822`, `--RFC-3339`, `--US-time`, `--US-military-time`, `-U, --UTC`. (#1040) (@hitenkoku)
- Replaced the ETA time in the progress bar with elapsed time as the ETA time was not accurate. (#1143) (@YamatoSecurity)
- Added `--timeline-start` and `--timeline-end` to the `logon-summary` command. (#1152) (@hitenkoku)

**Bug Fixes:**

- The total number of records being displayed in the `metrics` and `logon-summary` commands differed from the `csv-timeline` command. (#1105) (@hitenkoku)
- Changed rule count by rule ID instead of path. (#1113) (@hitenkoku)
- Fixed a problem with incorrect field splitting in the `CommandLine` field in JSON output. (#1145) (@hitenkoku)
- `--timeline-start` and `--timeline-end` were not working correctly with the `json-timeline` command. (#1148) (@hitenkoku)
- `--timeline-start` and `--timeline-end` were not working correctly with the `pivot-keywords-list` command. (#1150) (@hitenkoku)

**Other:**

- The total count of unique detections are now based on rule IDs instead of rule file paths. (#1111) (@hitenkoku)
- Renamed the `--live_analysis` option to `--live-analysis`. (#1139) (@hitenkoku)
- Renamed the `metrics` command to `eid-metrics`. (#1128) (@hitenkoku)

## 2.6.0 [2023/06/16] "Ajisai Release"

**New Features:**

- Added support for `'|all':`  keyword in sigma rules. (#1038) (@kazuminn)

**Enhancements:**

- Added `%ExtraFieldInfo%` alias to output profiles which will output all of the other fields that do not get outputted in `Details`. This is now included in the default `standard` output profile. (#900) (@hitenkoku)
- Added error messages for incompatible arguments. (#1054) (@YamatoSecurity)
- The output profile name is now outputted to standard output and in the HTML report. (#1055) (@hitenkoku)
- Added rule author names next to rule alerts in the HTML report. (#1065) (@hitenkoku)
- Made the table width shorter to prevent tables breaking in smaller terminal sizes. (#1071) (@hitenkoku)
- Added the `-C, --clobber` option to overwrite existing output files in `csv-timeline`, `json-timeline`, `metrics`, `logon-summary`, and `search` commands. (#1063) (@YamatoSecurity, @hitenkoku)
- Made the HTML report portable by embedding the images and inlining CSS. (#1078) (@hitenkoku, thanks for the suggestion from @joswr1ght)
- Speed improvements in the output. (#1088) (@hitenkoku, @fukusuket)
- The `metrics` command now performs word wrapping to make sure the table gets rendered correctly. (#1067) (@garigariganzy)
- `search` command results can now be outputted to JSON/JSONL. (#1041) (@hitenkoku)

**Bug Fixes:**

- `MitreTactics`, `MitreTags`, `OtherTags` fields were not being outputted in the `json-timeline` command. (#1062) (@hitenkoku)
- The detection frequency timeline (`-T`) would not output when the `no-summary` option was also enabled. (#1072) (@hitenkoku)
- Control characters would not be escaped in the `json-timeline` command causing a JSON parsing error. (#1068) (@hitenkoku)
- In the `metrics` command, channels would not be abbreviated if they were lowercase. (#1066) (@garigariganzy)
- Fixed an issue where some fields were misaligned in the JSON output. (#1086) (@hitenkoku)

## 2.5.1 [2023/05/14] "Mothers Day Release"

**Enhancements:**

- Reduced memory usage by half when using newly converted rules. (#1047) (@fukusuket)

**Bug Fixes:**

- Data in certain fields such as `AccessMask` would not be separated by spaces when outputted from the `details` field. (#1035) (@hitenkoku)
- Multiple spaces would be condensed to a single space when outputting to JSON. (#1048) (@hitenkoku)
- Output would be in color even if `--no-color` was used in the `pivot-keywords-list` command. (#1044) (@kazuminn)

## 2.5.0 [2023/05/07] "Golden Week Release"

**Enhancements:**

- Added `-M, --multiline` option to search command. (#1017) (@hitenkoku)
- Deleted return characters in the output of the `search` command. (#1003) (@hitenkoku)
- `regex` crate updated to 1.8 which allows unnecessary escapes in regular expressions reducing parsing errors. (#1018) (@YamatoSecurity)
- Deleted return characters in output of the `csv-timeline` command. (#1019) (@hitenkoku)
- Don't show new version information with the `update-rules` command when building a newer dev build. (#1028) (@hitenkoku)
- Sorted `search` timeline order. (#1033) (@hitenkoku)
- Enhanced `pivot-keywords-list` terminal output. (#1022) (@kazuminn)

**Bug Fixes:**

- Unconverted sigma rules that search for a string that end in a backslash would not be detected. Also `|contains` conditions would not match if the string was located in the beginning. (#1025) (@fukusuket)
- In versions 2.3.3-2.4.0, informational level alerts in the Results Summary would show the top 5 events twice instead of the top 10 events. (#1031) (@hitenkoku)

## 2.4.0 [2023/04/19] "SANS Secure Korea Release"

**New Features:**

- Added `search` command to search for specified keywords in records. (#617) (@itiB, @hitenkoku)
- Added `-r, --regex` option in the `search` command to search for regular expressions. (#992) (@itiB)

**Enhancements:**

- Alphabetically sorted commands. (#991) (@hitenkoku)
- Added attribute information of `Event.UserData` to the output of `AllFieldInfo` in `csv-timeline`, `json-timeline` and `search` commands. (#1006) (@hitenkoku)
- Updated Aho-Corasick crate to 1.0. (#1013) (@hitenkoku)

**Bug Fixes:**

- Fixed timestamps that did not exist from being displayed in the event frequency timeline (`-T, --visualize-timeline`) in version 2.3.3. (#977) (@hitenkoku)

## 2.3.3 [2023/04/07] "Sakura Release"

**Enhancements:**

- Removed an extra space when outputting the rule `level` to files (CSV, JSON, JSONL). (#979) (@hitenkoku)
- Rule authors are now outputted in multiple lines with the `-M, --multiline` option. (#980) (@hitenkoku)
- Approximately 3-5% speed increase by replacing String with CoW. (#984) (@hitenkoku)
- Made sure text after the logo does not turn green with recent clap versions. (#989) (@hitenkoku)

**Bug Fixes:**

- Fixed a crash when the `level-tuning` command was executed on version 2.3.0. (#977) (@hitenkoku)

## 2.3.2 [2023/03/22] "TMCIT Release-3"

**Enhancements:**

- Added `-M, --multiline` option in the `csv-timeline` command. (#972) (@hitenkoku)

## 2.3.1 [2023/03/18] "TMCIT Release-2"

**Enhancements:**

- Added double quotes in CSV fields of `csv-timeline` output to support multiple lines in fields. (#965) (@hitenkoku)
- Updated `logon-summary` headers. (#964) (@yamatosecurity)
- Added short-hand option `-D` for `--enable-deprecated-rules` and `-u` for `--enable-unsupported-rules`. (@yamatosecurity)
- Reordered option in Filtering and changed option help contents. (#969) (@hitenkoku)

**Bug Fixes:**

- Fixed a crash when the `update-rules` command was executed on version 2.3.0. (#965) (@hitenkoku)
- Fixed long underlines displayed in the help menu in Command Prompt and PowerShell prompt. (#911) (@yamatosecurity)

## 2.3.0 [2023/03/16] "TMCIT Release"

**New Features:**

- Added support for `|cidr`. (#961) (@fukusuket)
- Added support for `1 of selection*` and `all of selection*`. (#957) (@fukusuket)
- Added support for the `|contains|all` pipe keyword. (#945) (@hitenkoku)
- Added the `--enable-unsupported-rules` option to enable rules marked as `unsupported`. (#949) (@hitenkoku)

**Enhancements:**

- Approximately 2-3% speed increase and memory usage reduction by improving string contains check. (#947) (@hitenkoku)

**Bug Fixes:**

- Some event titles would be displayed as `Unknown` in the `metrics` command even if they were defined. (#943) (@hitenkoku)

## 2.2.2 [2023/2/22] "Ninja Day Release"

**New Features:**

- Added support for the `|base64offset|contains` pipe keyword. (#705) (@hitenkoku)

**Enhancements:**

- Reorganized the grouping of command line options. (#918) (@hitenkoku)
- Reduced memory usage by approximately 75% when reading JSONL formatted logs. (#921) (@fukusuket)
- Channel names are now further abbreviated in the metrics, json-timeline, csv-timeline commands according to `rules/config/generic_abbreviations.txt`. (#923) (@hitenkoku)
- Reduced parsing errors by updating the evtx crate. (@YamatoSecurity)
- Provider names (`%Provider%` field) are now abbreviated like channel names according to `rules/config/provider_abbreviations.txt` and `rules/config/generic_abbreviations.txt`. (#932) (@hitenkoku)
- Print the first and last timestamps in the metrics command when the `-d` directory option is used. (#935) (@hitenkoku)
- Added first and last timestamp to Results Summary. (#938) (@hitenkoku)
- Added Time Format options for `logon-summary`, `metrics` commands. (#938) (@hitenkoku)
- `\r`, `\n`, and `\t` characters are preserved (not converted to spaces) when saving results with the `json-output` command. (#940) (@hitenkoku)

**Bug Fixes:**

- The first and last timestamps in the `logon-summary` and `metrics` commands were blank. (#920) (@hitenkoku)
- Event titles stopped being shown in the `metrics` command during development of 2.2.2. (#933) (@hitenkoku)

## 2.2.0 [2023/2/12] "SECCON Release"

**New Features:**

- Added support for input of JSON-formatted event logs (`-J, --JSON-input`). (#386) (@hitenkoku)
- Log enrichment by outputting the ASN organization, city and country of source and destination IP addresses based on MaxMind GeoIP databases (`-G, --GeoIP`). (#879) (@hitenkoku)
- Added the `-e, --exact-level` option to scan for only specific rule levels. (#899) (@hitenkoku)

**Enhancements:**

- Added the executed command line to the HTML report. (#877) (@hitenkoku)
- Approximately 3% speed increase and memory usage reduction by performing exact string matching on Event IDs. (#882) (@fukusuket)
- Approximately 14% speed increase and memory usage reduction by filtering before regex usage. (#883) (@fukusuket)
- Approximately 8% speed increase and memory usage reduction by case-insensitive comparisons instead of regex usage. (#884) (@fukusuket)
- Approximately 5% speed increase and memory usage reduction by reducing regex usage in wildcard expressions. (#890) (@fukusuket)
- Further speed increase and memory usage reduction by removing unnecessary regex usage. (#894) (@fukusuket)
- Approximately 3% speed increase and 10% memory usage reduction by reducing regex usage. (#898) (@fukuseket)
- Improved `-T, --visualize-timeline` by increasing the height of the markers to make it easier to read. (#902) (@hitenkoku)
- Reduced memory usage by approximately 50% when reading JSON/L formatted logs. (#906) (@fukusuket)
- Alphabetically sorted options based on their long names. (#904) (@hitenkoku)
- Added JSON input support (`-J, --JSON-input` option) for `logon-summary`, `metrics` and `pivot-keywords-list` commands. (#908) (@hitenkoku)

**Bug Fixes:**

- Fixed a bug when rules with 4 consecutive backslashes in their conditions would not be detected. (#897) (@fukusuket)
- When parsing PowerShell EID 4103, the `Payload` field would be separated into multiple fields when outputting to JSON. (#895) (@hitenkoku)
- Fixed a crash when looking up event log file size. (#914) (@hitenkoku)

**Vulnerability Fixes:**

- Updated the git2 and gitlib2 crates to prevent a possible SSH MITM attack (CVE-2023-22742) when updating rules and config files. (#888) (@YamatoSecurity)

## 2.1.0 [2023/01/10] "Happy Year of the Rabbit Release"

**Enhancements:**

- Speed improvements. (#847) (@hitenkoku)
- Improved speed by up to 20% by improving I/O processesing. (#858) (@fukusuket)
- The timeline order of detections are now sorted to a fixed order even when the timestamp is identical. (#827) (@hitenkoku)

**Bug Fixes:**

- Successful login CSV results were not correctly being outputted when using the logon timeline function. (#849) (@hitenkoku)
- Removed unnecessary line breaks that would occur when using the `-J, --jsonl` option. (#852) (@hitenkoku)

## 2.0.0 [2022/12/24] "Merry Christmas Release"

**New Features:**

- Command usage and help menu are now done by subcommands. (#656) (@hitenkoku)

## 1.9.0 [2022/12/24] "Merry Christmas Release"

**New Features:**

- Added a new pipe keyword. (`|endswithfield`) (#740) (@hach1yon)
- Added `--debug` option to display memory utilization at runtime. (#788) (@fukusuket)

**Enhancements:**

- Updated clap crate package to version 4 and changed the `--visualize-timeline` short option `-V` to `-T`. (#725) (@hitenkoku)
- Added output of logon types, source computer and source IP address in Logon Summary as well as failed logons. (#835) (@garigariganzy @hitenkoku)
- Optimized speed and memory usage. (#787) (@fukusuket)
- Changed output color in eggs ascii art.(#839) (@hitenkoku)
- Made the `--debug` option hidden by default. (#841) (@hitenkoku)
- Added color to the ascii art eggs. (#839) (@hitenkoku)

**Bug Fixes:**

- Fixed a bug where evtx files would not be loaded if run from a command prompt and the directory path was enclosed in double quotes. (#828) (@hitenkoku)
- Fixed unneeded spaces outputted when there were rule parsing errors. (#829) (@hitenkoku)

## 1.8.1 [2022/11/21]

**Enhancements:**

- Specified the minimum Rust version `rust-version` field in `Cargo.toml` to avoid build dependency errors. (#802) (@hitenkoku)
- Reduced memory usage. (#806) (@fukusuket)
- Added the support for the `%RenderedMessage%` field in output profiles which is the rendered message in logs forwarded by WEC. (#760) (@hitenkoku)

**Bug Fixes:**

- Fixed a problem where rules using the `Data` field were not being detected. (#775) (@hitenkoku)
- Fixed a problem where the `%MitreTags%` and `%MitreTactics%` fields would randomly miss values. (#807) (@fukusuket)

## 1.8.0 [2022/11/07]

**New Features:**

- Added the `--ISO-8601` output time format option. This good to use when importing to Elastic Stack. It is exactly the same as what is in the original log.  (#767) (@hitenkoku)

**Enhancements:**

- Event ID filtering is now turned off by default. Use the `-e, --eid-filter` option to filter by Event ID. (Will usually be 10%+ faster but with a small chance of false negatives.) (#759) (@hitenkoku)
- Print an easy to understand error message when a user tries to download new rules with a different user account. (#758) (@fukusuket)
- Added total and unique detecion count information in the HTML Report. (#762) (@hitenkoku)
- Removed unnecessary array structure in the JSON output. (#766)(@hitenkoku)
- Added rule authors (`%RuleAuthor%`), rule creation date (`%RuleCreationDate%`), rule modified date (`%RuleModifiedDate%`), and rule status (`%Status%`) fields to output profiles. (#761) (@hitenkoku)
- Changed Details field in JSON output to an object. (#773) (@hitenkoku)
- Removed `build.rs` and changed the memory allocator to mimalloc for a speed increase of 20-30% on Intel-based OSes. (#657) (@fukusuket)
- Replaced `%RecordInformation%` alias in output profiles to `%AllFieldInfo%`, and changed the `AllFieldInfo` field in JSON output to an object. (#750) (@hitenkoku)
- Removed `HBFI-` prefix in `AllFieldInfo` field of json output. (#791) (@hitenkoku)
- Don't display result summary, etc... when `--no-summary` option is used. (This is good to use when using as a Velociraptor agent, etc... It will usually be 10% faster.) (#780) (@hitenkoku)
- Reduced memory usage and improved speed performance. (#778 #790) (@hitenkoku)
- Don't display Rule Authors list when authors list is empty. (#795) (@hitenkoku)
- Added rule ID (`%RuleID%`) and Provider Name (`%Provider%`) fields to output profiles. (#794) (@hitenkoku)

**Bug Fixes:**

- Fixed rule author unique rule count. (It was displaying one extra.) (#783) (@hitenkoku)

## 1.7.2 [2022/10/17]

**New Features:**

- Added `--list-profiles` option to print a list of output profiles. (#746) (@hitenkoku)

**Enhancements:**

- Moved the saved file line and shortened the update option output. (#754) (@YamatoSecurity)
- Limited rule author names of detected alerts to 40 characters. (#751) (@hitenkoku)

**Bug Fixes:**

- Fixed a bug where field information would get moved over in JSON/JSONL output when a drive letter (ex: `c:`) was in the field. (#748) (@hitenkoku)

## 1.7.1 [2022/10/10]

**Enhancements:**

- Hayabusa now checks Channel and EID information based on `rules/config/channel_eid_info.txt` to provide more accurate results. (#463) (@garigariganzy)
- Do not display a message about loading detection rules when using the `-M` or `-L` options. (#730) (@hitenkoku)
- Added a table of rule authors to standard output. (#724) (@hitenkoku)
- Ignore event records when the channel name is `null` (ETW events) when scanning and showing EID metrics. (#727) (@hitenkoku)

**Bug Fixes:**

- Fixed a bug where the same Channel and EID would be counted separately with the `-M` option. (#729) (@hitenkoku)

## 1.7.0 [2022/09/29]

**New Features:**

- Added a HTML summary report output option (`-H, --html-report`). (#689) (@hitenkoku, @nishikawaakira)

**Enhancements:**

- Changed Event ID Statistics option to Event ID Metrics option. (`-s, --statistics`  -> `-M, --metrics`) (#706) (@hitenkoku)
  (Note: `statistics_event_info.txt` was changed to `event_id_info.txt`.)
- Display new version of Hayabusa link when updating rules if there is a newer version. (#710) (@hitenkoku)
- Added logo in HTML summary output. (#714) (@hitenkoku)
- Unified output to one table when using `-M` or `-L` with the `-d` option. (#707) (@hitenkoku)
- Added Channel column to metrics output. (#707) (@hitenkoku)
- Removed First Timestamp and Last Timestamp of `-M` and `-L` option with the `-d` option. (#707) (@hitenkoku)
- Added csv output option(`-o --output`) when `-M` or `-L` option is used. (#707) (@hitenkoku)
- Separated Count and Percent columns in metric output. (#707) (@hitenkoku)
- Changed output table format of the metric option and logon information crate from prettytable-rs to comfy_table. (#707) (@hitenkoku)
- Added favicon.png in HTML summary output. (#722) (@hitenkoku)

## v1.6.0 [2022/09/16]

**New Features:**

- You can now save the timeline to JSON files with the `-j, --json` option.  (#654) (@hitenkoku)
- You can now save the timeline to JSONL files with the `-J, --jsonl` option.  (#694) (@hitenkoku)

**Enhancements:**

- Added top alerts to results summary. (#667) (@hitenkoku)
- Added `--no-summary` option to not display the results summary. (#672) (@hitenkoku)
- Made the results summary more compact. (#675 #678) (@hitenkoku)
- Made Channel field in channel_abbreviations.txt case-insensitive. (#685) (@hitenkoku)
- Changed pipe separator character in output from `|` to `‖`. (#687) (@hitenkoku)
- Added color to Saved alerts and events / Total events analyzed. (#690) (@hitenkoku)
- Updated evtx crate to 0.8.0. (better handling when headers or date values are invalid.)
- Updated output profiles. (@YamatoSecurity)

**Bug Fixes:**

- Hayabusa would crash with `-L` option (logon summary option). (#674) (@hitenkoku)
- Hayabusa would continue to scan without the correct config files but now will print and error and gracefully terminate. (#681) (@hitenkoku)
- Fixed total events from the number of scanned events to actual events in evtx. (#683) (@hitenkoku)

## v1.5.1 [2022/08/20]

**Enhancements:**

- Re-released v1.5.1 with an updated output profile that is compatible with Timesketch. (#668) (@YamatoSecurity)

## v1.5.1 [2022/08/19]

**Bug Fixes:**

- Critical, medium and low level alerts were not being displayed in color. (#663) (@fukusuket)
- Hayabusa would crash when an evtx file specified with `-f` did not exist. (#664) (@fukusuket)

## v1.5.0 [2022/08/18]

**New Features:**

- Customizable output of fields defined at `config/profiles.yaml` and `config/default_profile.yaml`. (#165) (@hitenkoku)
- Implemented the `null` keyword for rule detection. It is used to check if a target field exists or not. (#643) (@hitenkoku)
- Added output to JSON option (`-j` and `--json-timeline` )  (#654) (@hitenkoku)

**Enhancements:**

- Trimmed `./` from the rule path when updating. (#642) (@hitenkoku)
- Added new output aliases for MITRE ATT&CK tags and other tags. (#637) (@hitenkoku)
- Organized the menu output when `-h` is used. (#651) (@YamatoSecurity and @hitenkoku)
- Added commas to summary numbers to make them easier to read. (#649) (@hitenkoku)
- Added output percentage of detections in Result Summary. (#658) (@hitenkoku)

**Bug Fixes:**

- Fixed miscalculation of Data Reduction due to aggregation condition rule detection. (#640) (@hitenkoku)
- Fixed a race condition bug where a few events (around 0.01%) would not be detected. (#639 #660) (@fukusuket)

## v1.4.3 [2022/08/03]

**Bug Fixes:**

- Hayabusa would not run on Windows 11 when the VC redistribute package was not installed but now everything is compiled statically. (#635) (@fukusuket)

## v1.4.2 [2022/07/24]

**Enhancements:**

- You can now update rules to a custom directory by combining the `--update-rules` and `--rules` options. (#615) (@hitenkoku)
- Improved speed with parallel processing by up to 20% with large files. (#479) (@kazuminn)
- When saving files with `-o`, the `.yml` detection rule path column changed from `RulePath` to `RuleFile` and only the rule file name will be saved in order to decrease file size. (#623) (@hitenkoku)

**Bug Fixes:**

- Fixed a runtime error when hayabusa is run from a different path than the current directory. (#618) (@hitenkoku)

## v1.4.1 [2022/06/30]

**Enhancements:**

- When no `details` field is defined in a rule nor in `./rules/config/default_details.txt`, all fields will be outputted to the `details` column. (#606) (@hitenkoku)
- Added the `-D, --deep-scan` option. Now by default, events are filtered by Event IDs that there are detection rules for defined in `./rules/config/target_event_IDs.txt`. This should improve performance by 25~55% while still detecting almost everything. If you want to do a thorough scan on all events, you can disable the event ID filter with `-D, --deep-scan`. (#608) (@hitenkoku)
- `channel_abbreviations.txt`, `statistics_event_info.txt` and `target_event_IDs.txt` have been moved from the `config` directory to the `rules/config` directory in order to provide updates with `-U, --update-rules`.

## v1.4.0 [2022/06/26]

**New Features:**

- Added `--target-file-ext` option. You can specify additional file extensions to scan in addtition to the default `.evtx` files. For example, `--target-file-ext evtx_data` or multiple extensions with `--target-file-ext evtx1 evtx2`. (#586) (@hitenkoku)
- Added `--exclude-status` option: You can ignore rules based on their `status`. (#596) (@hitenkoku)

**Enhancements:**

- Added default details output based on `rules/config/default_details.txt` when no `details` field in a rule is specified. (i.e. Sigma rules) (#359) (@hitenkoku)
- Updated clap crate package to version 3. (#413) (@hitnekoku)
- Updated the default usage and help menu. (#387) (@hitenkoku)
- Hayabusa can be run from any directory, not just from the current directory. (#592) (@hitenkoku)
- Added saved file size output when `output` is specified. (#595) (@hitenkoku)

**Bug Fixes:**

- Fixed output error and program termination when long output is displayed with color. (#603) (@hitenkoku)
- Ignore loading yml files in `rules/tools/sigmac/testfiles` to fix `Excluded rules` count. (#602) (@hitenkoku)

## v1.3.2 [2022/06/13]

**Enhancements:**

- Changed the evtx Rust crate from 0.7.2 to 0.7.3 with updated packages. (@YamatoSecurity)

## v1.3.1 [2022/06/13]

**New Features:**

- You can now specify specific fields when there are multiple fields with the same name (Ex: `Data`). In the `details` line in a rule, specify a placeholder like `%Data[1]%` to display the first `Data` field. (#487) (@hitenkoku)
- Added loaded rules status summary. (#583) (@hitenkoku)

**Enhancements:**

- Debug symbols are stripped by default for smaller Linux and macOS binaries. (#568) (@YamatoSecurity)
- Updated crate packages (@YamatoSecurity)
- Added new output time format options. (`--US-time`, `--US-military-time`, `--European-time`) (#574) (@hitenkoku)
- Changed the output time format when `--rfc-3339` option is enabled. (#574) (@hitenkoku)
- Changed the `-R / --display-record-id` option to `-R / --hide-record-id` and now by default the event record ID is displayed. You can hide the record ID with `-R / --hide-record-id`. (#579) (@hitenkoku)
- Added rule loading message. (#583) (@hitenkoku)

**Bug Fixes:**

- The RecordID and RecordInformation column headers would be shown even if those options were not enabled. (#577) (@hitenkoku)

## v1.3.0 [2022/06/06]

**New Features:**

- Added `-V / --visualize-timeline` option: Event Frequency Timeline feature to visualize the number of events. (Note: There needs to be more than 5 events and you need to use a terminal like Windows Terminal, iTerm2, etc... for it to properly render.) (#533, #566) (@hitenkoku)
- Display all the `tags` defined in a rule to the `MitreAttack` column when saving to CSV file with the `--all-tags` option. (#525) (@hitenkoku)
- Added the `-R / --display-record-id` option: Display the event record ID (`<Event><System><EventRecordID>`). (#548) (@hitenkoku)
- Display dates with most detections. (#550) (@hitenkoku)
- Display the top 5 computers with the most unique detections. (#557) (@hitenkoku)

**Enhancements:**

- In the `details` line in a rule, when a placeholder points to a field that does not exist or there is an incorrect alias mapping, it will be outputted as `n/a` (not available). (#528) (@hitenkoku)
- Display total event and data reduction count. (How many and what percent of events were ignored.) (#538) (@hitenkoku)
- New logo. (#536) (@YamatoSecurity)
- Display total evtx file size. (#540) (@hitenkoku)
- Changed logo color. (#537) (@hitenkoku)
- Display the original `Channel` name when not specified in `channel_abbrevations.txt`. (#553) (@hitenkoku)
- Display separately `Ignored rules` to `Exclude rules`, `Noisy rules`, and `Deprecated rules`. (#556) (@hitenkoku)
- Display results messge when `output` option is set. (#561) (@hitenkoku)

**Bug Fixes:**

- Fixed the `--start-timeline` and `--end-timeline` options as they were not working. (#546) (@hitenkoku)
- Fixed crash bug when level in rule is not valid. (#560) (@hitenkoku)

## v1.2.2 [2022/05/20]

**New Features:**

- Added a logon summary feature. (`-L` / `--logon-summary`) (@garigariganzy)

**Enhancements:**

- Colored output is now on by default and supports Command and Powershell prompts. (@hitenkoku)

**Bug Fixes:**

- Fixed a bug in the update feature when the rules repository does not exist but the rules folder exists. (#516) (@hitenkoku)
- Fixed a rule parsing error bug when there were .yml files in a .git folder. (#524) (@hitenkoku)
- Fixed wrong version number in the 1.2.1 binary.

## v1.2.1 [2022/04/20] Black Hat Asia Arsenal 2022 RC2

**New Features:**

- Added a `Channel` column to the output based on the `./config/channel_abbreviations.txt` config file. (@hitenkoku)
- Rule and rule config files are now forcefully updated. (@hitenkoku)

**Bug Fixes:**

- Rules marked as noisy or excluded would not have their `level` changed with `--level-tuning` but now all rules will be checked. (@hitenkoku)

## v1.2.0 [2022/04/15] Black Hat Asia Arsenal 2022 RC1

**New Features:**

- Specify config directory (`-C / --config`): When specifying a different rules directory, the rules config directory will still be the default `rules/config`, so this option is useful when you want to test rules and their config files in a different directory. (@hitenkoku)
- `|equalsfield` aggregator: In order to write rules that compare if two fields are equal or not. (@hach1yon)
- Pivot keyword list generator feature (`-p / --pivot-keywords-list`): Will generate a list of keywords to grep for to quickly identify compromised machines, suspicious usernames, files, etc... (@kazuminn)
- `-F / --full-data` option: Will output all field information in addition to the fields defined in the rule’s `details`. (@hach1yon)
- `--level-tuning` option: You can tune the risk `level` in hayabusa and sigma rules to your environment. (@itib and @hitenkoku)

**Enhancements:**

- Updated detection rules and documentation. (@YamatoSecurity)
- Mac and Linux binaries now statically compile the OpenSSL libraries. (@YamatoSecurity)
- Performance and accuracy improvement for fields with tabs, etc... in them. (@hach1yon and @hitenkoku)
- Fields that are not defined in eventkey_alias.txt will automatically be searched in Event.EventData. (@kazuminn and @hitenkoku)
- When updating rules, the names of new rules as well as the count will be displayed. (@hitenkoku)
- Removed all Clippy warnings from the source code. (@hitenkoku and @hach1yon)
- Updated the event ID and title config file (`timeline_event_info.txt`) and changed the name to `statistics_event_info.txt`. (@YamatoSecurity and @garigariganzy)
- 32-bit Hayabusa Windows binaries are now prevented from running on 64-bit Windows as it would cause unexpected results. (@hitenkoku)
- MITRE ATT&CK tag output can be customized in `output_tag.txt`. (@hitenkoku)
- Added Channel column output. (@hitenkoku)

**Bug Fixes:**

- `.yml` files in the `.git` folder would cause parse errors so they are now ignored. (@hitenkoku)
- Removed unnecessary newline due to loading test file rules. (@hitenkoku)
- Fixed output stopping in Windows Terminal due a bug in Terminal itself. (@hitenkoku)

## v1.1.0 [2022/03/03]

**New Features:**

- Can specify a single rule with the `-r / --rules` option. (Great for testing rules!) (@kazuminn)
- Rule update option (`-u / --update-rules`): Update to the latest rules in the [hayabusa-rules](https://github.com/Yamato-Security/hayabusa-rules) repository. (@hitenkoku)
- Live analysis option (`-l / --live-analysis`): Can easily perform live analysis on Windows machines without specifying the Windows event log directory. (@hitenkoku)

**Enhancements:**

- Updated documentation. (@kazuminn , @hitenkoku , @YamatoSecurity)
- Updated rules. (20+ Hayabusa rules, 200+ Sigma rules) (@YamatoSecurity)
- Windows binaries are now statically compiled so installing Visual C++ Redistributable is not required. (@hitenkoku)
- Color output (`-c / --color`) for terminals that support True Color (Windows Terminal, iTerm2, etc...). (@hitenkoku)
- MITRE ATT&CK tactics are included in the saved CSV output. (@hitenkoku)
- Performance improvement. (@hitenkoku)
- Comments added to exclusion and noisy config files. (@kazuminn)
- Using faster memory allocators (rpmalloc for Windows, jemalloc for macOS and Linux.) (@kazuminn)
- Updated cargo crates. (@YamatoSecurity)

**Bug Fixes:**

- Made the clap library version static to make `cargo update` more stable. (@hitenkoku)
- Some rules were not alerting if there were tabs or carriage returns in the fields. (@hitenkoku)

## v1.0.0-Release 2 [2022/01/27]

- Removed Excel result sample files as they were being flagged by anti-virus. (@YamatoSecurity)
- Updated the Rust evtx library to 0.7.2 (@YamatoSecurity)

## v1.0.0 [2021/12/25]

- Initial release.<|MERGE_RESOLUTION|>--- conflicted
+++ resolved
@@ -1,6 +1,5 @@
 # Changes
 
-<<<<<<< HEAD
 ## 2.13.0 [2024/XX/XX] "XXX Release"
 
 **New Features:**
@@ -19,10 +18,7 @@
 
 - XXX
 
-## 2.12.0 [2023/12/24] "SECCON Christmas Release"
-=======
 ## 2.12.0 [2023/12/23] "SECCON Christmas Release"
->>>>>>> 172703cd
 
 **Enhancements:**
 
