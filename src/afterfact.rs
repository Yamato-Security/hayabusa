use crate::detections::configs::{
    Action, OutputOption, StoredStatic, CONTROL_CHAT_REPLACE_MAP, CURRENT_EXE_PATH, GEOIP_DB_PARSER,
};
use crate::detections::message::{self, AlertMessage, LEVEL_FULL, MESSAGEKEYS};
use crate::detections::utils::{
    self, format_time, get_writable_color, output_and_data_stack_for_html, write_color_buffer,
};
use crate::options::htmlreport;
use crate::options::profile::Profile;
use crate::timeline::timelines::Timeline;
use crate::yaml::ParseYaml;
use aho_corasick::{AhoCorasickBuilder, MatchKind};
use chrono::{DateTime, Local, TimeZone, Utc};
use comfy_table::modifiers::UTF8_ROUND_CORNERS;
use comfy_table::presets::UTF8_FULL;
use compact_str::CompactString;
use terminal_size::terminal_size;

use csv::{QuoteStyle, WriterBuilder};
use itertools::Itertools;
use krapslog::{build_sparkline, build_time_markers};
use nested::Nested;
use std::path::{Path, PathBuf};
use std::str::FromStr;
use yaml_rust::YamlLoader;

use comfy_table::*;
use hashbrown::{HashMap, HashSet};
use num_format::{Locale, ToFormattedString};
use std::cmp::{self, min};
use std::error::Error;

use std::io::{self, BufWriter, Write};

use std::fs::File;
use std::process;
use termcolor::{BufferWriter, Color, ColorChoice, ColorSpec, WriteColor};
use terminal_size::Width;

#[derive(Debug)]
pub struct Colors {
    pub output_color: termcolor::Color,
    pub table_color: comfy_table::Color,
}

/// level_color.txtファイルを読み込み対応する文字色のマッピングを返却する関数
pub fn set_output_color(no_color_flag: bool) -> HashMap<CompactString, Colors> {
    let read_result = utils::read_csv(
        utils::check_setting_path(
            &CURRENT_EXE_PATH.to_path_buf(),
            "config/level_color.txt",
            true,
        )
        .unwrap()
        .to_str()
        .unwrap(),
    );
    let mut color_map: HashMap<CompactString, Colors> = HashMap::new();
    if no_color_flag {
        return color_map;
    }
    if read_result.is_err() {
        // color情報がない場合は通常の白色の出力が出てくるのみで動作への影響を与えない為warnとして処理する
        AlertMessage::warn(read_result.as_ref().unwrap_err()).ok();
        return color_map;
    }
    read_result.unwrap().iter().for_each(|line| {
        if line.len() != 2 {
            return;
        }
        let empty = &"".to_string();
        let level = CompactString::new(line.get(0).unwrap_or(empty).to_lowercase());
        let convert_color_result = hex::decode(line.get(1).unwrap_or(empty).trim());
        if convert_color_result.is_err() {
            AlertMessage::warn(&format!(
                "Failed hex convert in level_color.txt. Color output is disabled. Input Line: {}",
                line.join(",")
            ))
            .ok();
            return;
        }
        let color_code = convert_color_result.unwrap();
        if level.is_empty() || color_code.len() < 3 {
            return;
        }
        color_map.insert(
            level,
            Colors {
                output_color: termcolor::Color::Rgb(color_code[0], color_code[1], color_code[2]),
                table_color: comfy_table::Color::Rgb {
                    r: color_code[0],
                    g: color_code[1],
                    b: color_code[2],
                },
            },
        );
    });
    color_map
}

fn _get_output_color(color_map: &HashMap<CompactString, Colors>, level: &str) -> Option<Color> {
    let mut color = None;
    if let Some(c) = color_map.get(&CompactString::from(level.to_lowercase())) {
        color = Some(c.output_color);
    }
    color
}

fn _get_table_color(
    color_map: &HashMap<CompactString, Colors>,
    level: &str,
) -> Option<comfy_table::Color> {
    let mut color = None;
    if let Some(c) = color_map.get(&CompactString::from(level.to_lowercase())) {
        color = Some(c.table_color);
    }
    color
}

/// print timeline histogram
fn _print_timeline_hist(timestamps: Vec<i64>, length: usize, side_margin_size: usize) {
    if timestamps.is_empty() {
        return;
    }

    let buf_wtr = BufferWriter::stdout(ColorChoice::Always);
    let mut wtr = buf_wtr.buffer();
    wtr.set_color(ColorSpec::new().set_fg(None)).ok();

    if timestamps.len() < 5 {
        writeln!(
            wtr,
            "Detection Frequency Timeline could not be displayed as there needs to be more than 5 events.",
        )
        .ok();
        buf_wtr.print(&wtr).ok();
        return;
    }

    let title = "Detection Frequency Timeline";
    let header_row_space = (length - title.len()) / 2;
    writeln!(wtr, "{}{}", " ".repeat(header_row_space), title).ok();
    println!();

    let timestamp_marker_max = if timestamps.len() < 2 {
        0
    } else {
        timestamps.len() - 2
    };
    let marker_num = min(timestamp_marker_max, 18);

    let (header_raw, footer_raw) =
        build_time_markers(&timestamps, marker_num, length - (side_margin_size * 2));
    let sparkline = build_sparkline(&timestamps, length - (side_margin_size * 2), 5_usize);
    for header_str in header_raw.lines() {
        writeln!(wtr, "{}{}", " ".repeat(side_margin_size - 1), header_str).ok();
    }
    for line in sparkline.lines() {
        writeln!(wtr, "{}{}", " ".repeat(side_margin_size - 1), line).ok();
    }
    for footer_str in footer_raw.lines() {
        writeln!(wtr, "{}{}", " ".repeat(side_margin_size - 1), footer_str).ok();
    }

    buf_wtr.print(&wtr).ok();
}

pub fn after_fact(
    all_record_cnt: usize,
    output_option: &Option<PathBuf>,
    no_color_flag: bool,
    stored_static: &StoredStatic,
    tl: Timeline,
) {
    let fn_emit_csv_err = |err: Box<dyn Error>| {
        AlertMessage::alert(&format!("Failed to write CSV. {err}")).ok();
        process::exit(1);
    };

    let mut displayflag = false;
    let mut target: Box<dyn io::Write> = if let Some(path) = &output_option {
        // output to file
        match File::create(path) {
            Ok(file) => Box::new(BufWriter::new(file)),
            Err(err) => {
                AlertMessage::alert(&format!("Failed to open file. {err}")).ok();
                process::exit(1);
            }
        }
    } else {
        displayflag = true;
        // stdoutput (termcolor crate color output is not csv writer)
        Box::new(BufWriter::new(io::stdout()))
    };
    let color_map = set_output_color(no_color_flag);
    if let Err(err) = emit_csv(
        &mut target,
        displayflag,
        color_map,
        all_record_cnt as u128,
        stored_static.profiles.as_ref().unwrap(),
        stored_static,
        (&tl.stats.start_time, &tl.stats.end_time),
    ) {
        fn_emit_csv_err(Box::new(err));
    }
}

fn emit_csv<W: std::io::Write>(
    writer: &mut W,
    displayflag: bool,
    color_map: HashMap<CompactString, Colors>,
    all_record_cnt: u128,
    profile: &Vec<(CompactString, Profile)>,
    stored_static: &StoredStatic,
    tl_start_end_time: (&Option<DateTime<Utc>>, &Option<DateTime<Utc>>),
) -> io::Result<()> {
    let output_replaced_maps: HashMap<&str, &str> =
        HashMap::from_iter(vec![("🛂r", "\r"), ("🛂n", "\n"), ("🛂t", "\t")]);
    let mut removed_replaced_maps: HashMap<&str, &str> =
        HashMap::from_iter(vec![("\n", " "), ("\r", " "), ("\t", " ")]);
    if stored_static.multiline_flag {
        removed_replaced_maps.insert("🛂🛂", "\r\n");
        removed_replaced_maps.insert(" ¦ ", "\r\n");
    }
    let output_replacer = AhoCorasickBuilder::new()
        .match_kind(MatchKind::LeftmostLongest)
        .build(output_replaced_maps.keys())
        .unwrap();
    let output_remover = AhoCorasickBuilder::new()
        .match_kind(MatchKind::LeftmostLongest)
        .build(removed_replaced_maps.keys())
        .unwrap();

    let mut html_output_stock = Nested::<String>::new();
    let html_output_flag = stored_static.html_report_flag;
    let output_option = stored_static.output_option.as_ref().unwrap();

    let disp_wtr = BufferWriter::stdout(ColorChoice::Always);
    let mut disp_wtr_buf = disp_wtr.buffer();
    let mut json_output_flag = false;
    let mut jsonl_output_flag = false;
    let mut remove_duplicate_data_flag = false;

    let tmp_wtr = match &stored_static.config.action.as_ref().unwrap() {
        Action::JsonTimeline(option) => {
            json_output_flag = true;
            jsonl_output_flag = option.jsonl_timeline;
            Some(
                WriterBuilder::new()
                    .delimiter(b'\n')
                    .double_quote(false)
                    .quote_style(QuoteStyle::Never)
                    .from_writer(writer),
            )
        }
        Action::CsvTimeline(option) => {
            remove_duplicate_data_flag = option.remove_duplicate_data;
            Some(
                WriterBuilder::new()
                    .quote_style(QuoteStyle::NonNumeric)
                    .from_writer(writer),
            )
        }
        _ => None,
    };
    //CsvTimeLineとJsonTimeLine以外はこの関数は呼ばれないが、matchをつかうためにこの処理を追加した。
    if tmp_wtr.is_none() {
        return Ok(());
    }
    let mut wtr = tmp_wtr.unwrap();

    disp_wtr_buf.set_color(ColorSpec::new().set_fg(None)).ok();

    // level is divided by "Critical","High","Medium","Low","Informational","Undefined".
    let mut total_detect_counts_by_level: Vec<u128> = vec![0; 6];
    let mut unique_detect_counts_by_level: Vec<u128> = vec![0; 6];
    let mut detected_rule_files: HashSet<CompactString> = HashSet::new();
    let mut detected_rule_ids: HashSet<CompactString> = HashSet::new();
    let mut detected_computer_and_rule_names: HashSet<CompactString> = HashSet::new();
    let mut detect_counts_by_date_and_level: HashMap<CompactString, HashMap<CompactString, i128>> =
        HashMap::new();
    let mut detect_counts_by_computer_and_level: HashMap<
        CompactString,
        HashMap<CompactString, i128>,
    > = HashMap::new();
    let mut detect_counts_by_rule_and_level: HashMap<CompactString, HashMap<CompactString, i128>> =
        HashMap::new();
    let mut rule_title_path_map: HashMap<CompactString, CompactString> = HashMap::new();
    let mut detect_rule_authors: HashMap<CompactString, CompactString> = HashMap::new();
    let mut rule_author_counter: HashMap<CompactString, i128> = HashMap::new();

    let levels = ["crit", "high", "med ", "low ", "info", "undefined"];
    // レベル別、日ごとの集計用変数の初期化
    for level_init in levels {
        detect_counts_by_date_and_level.insert(CompactString::from(level_init), HashMap::new());
        detect_counts_by_computer_and_level.insert(CompactString::from(level_init), HashMap::new());
        detect_counts_by_rule_and_level.insert(CompactString::from(level_init), HashMap::new());
    }
    if displayflag {
        println!();
    }
    let mut timestamps: Vec<i64> = vec![0; MESSAGEKEYS.lock().unwrap().len()];
    let mut plus_header = true;
    let mut detected_record_idset: HashSet<CompactString> = HashSet::new();

    let level_map: HashMap<&str, u128> = HashMap::from([
        ("INFORMATIONAL", 1),
        ("LOW", 2),
        ("MEDIUM", 3),
        ("HIGH", 4),
        ("CRITICAL", 5),
    ]);

    let get_level_suffix = |level_str: &str| {
        *level_map
            .get(
                LEVEL_FULL
                    .get(level_str)
                    .unwrap_or(&"undefined")
                    .to_uppercase()
                    .as_str(),
            )
            .unwrap_or(&0) as usize
    };
    let mut author_list_cache: HashMap<CompactString, Nested<String>> = HashMap::new();

    // remove duplicate dataのための前レコード分の情報を保持する変数
    let mut prev_message: HashMap<CompactString, Profile> = HashMap::new();
    for (message_idx, time) in MESSAGEKEYS
        .lock()
        .unwrap()
        .iter()
        .sorted_unstable()
        .enumerate()
    {
        let multi = message::MESSAGES.get(time).unwrap();
        let (_, detect_infos) = multi.pair();
        timestamps[message_idx] = _get_timestamp(output_option, time);
        for detect_info in detect_infos.iter().sorted_by(|a, b| {
            Ord::cmp(
                &format!(
                    "{}:{}:{}:{}",
                    get_level_suffix(a.level.as_str()),
                    a.eventid,
                    a.rulepath,
                    a.computername
                ),
                &format!(
                    "{}:{}:{}:{}",
                    get_level_suffix(b.level.as_str()),
                    b.eventid,
                    b.rulepath,
                    b.computername
                ),
            )
        }) {
            if !detect_info.is_condition {
                detected_record_idset.insert(CompactString::from(format!(
                    "{}_{}",
                    time, detect_info.eventid
                )));
            }
            if displayflag {
                // 標準出力の場合
                if plus_header {
                    // ヘッダーのみを出力
                    write_color_buffer(
                        &disp_wtr,
                        get_writable_color(None, stored_static.common_options.no_color),
                        &_get_serialized_disp_output(profile, true),
                        false,
                    )
                    .ok();
                    plus_header = false;
                }
                write_color_buffer(
                    &disp_wtr,
                    get_writable_color(
                        _get_output_color(
                            &color_map,
                            LEVEL_FULL.get(detect_info.level.as_str()).unwrap_or(&""),
                        ),
                        stored_static.common_options.no_color,
                    ),
                    &_get_serialized_disp_output(&detect_info.ext_field, false)
                        .split_whitespace()
                        .join(" "),
                    true,
                )
                .ok();
            } else if jsonl_output_flag {
                // JSONL output format
                wtr.write_field(format!(
                    "{{ {} }}",
                    &output_json_str(
                        &detect_info.ext_field,
                        jsonl_output_flag,
                        GEOIP_DB_PARSER.read().unwrap().is_some()
                    )
                ))?;
            } else if json_output_flag {
                // JSON output
                wtr.write_field("{")?;
                wtr.write_field(&output_json_str(
                    &detect_info.ext_field,
                    jsonl_output_flag,
                    GEOIP_DB_PARSER.read().unwrap().is_some(),
                ))?;
                wtr.write_field("}")?;
            } else {
                // csv output format
                if plus_header {
                    wtr.write_record(detect_info.ext_field.iter().map(|x| x.0.trim()))?;
                    plus_header = false;
                }
                wtr.write_record(detect_info.ext_field.iter().map(|x| {
                    match x.1 {
                        Profile::Details(_)
                        | Profile::AllFieldInfo(_)
                        | Profile::ExtraFieldInfo(_) => {
                            let ret = if remove_duplicate_data_flag
                                && x.1.to_value()
                                    == prev_message
                                        .get(&x.0)
                                        .unwrap_or(&Profile::Literal("-".into()))
                                        .to_value()
                            {
                                "DUP".to_string()
                            } else {
                                output_remover.replace_all(
                                    &output_replacer
                                        .replace_all(
                                            &x.1.to_value(),
                                            &output_replaced_maps.values().collect_vec(),
                                        )
                                        .split_whitespace()
                                        .join(" "),
                                    &removed_replaced_maps.values().collect_vec(),
                                )
                            };
                            prev_message.insert(x.0.clone(), x.1.clone());
                            ret
                        }
                        _ => output_remover.replace_all(
                            &output_replacer
                                .replace_all(
                                    &x.1.to_value(),
                                    &output_replaced_maps.values().collect_vec(),
                                )
                                .split_whitespace()
                                .join(" "),
                            &removed_replaced_maps.values().collect_vec(),
                        ),
                    }
                }))?;
            }
            // 各種集計作業
            if !output_option.no_summary {
                let level_suffix = get_level_suffix(detect_info.level.as_str());
                let author_list = author_list_cache
                    .entry(detect_info.rulepath.clone())
                    .or_insert_with(|| extract_author_name(&detect_info.rulepath, stored_static))
                    .clone();
                let author_str = author_list.iter().join(", ");
                detect_rule_authors.insert(
                    detect_info.rulepath.to_owned(),
                    author_str.to_owned().into(),
                );

                if !detected_rule_files.contains(&detect_info.rulepath) {
                    detected_rule_files.insert(detect_info.rulepath.to_owned());
                    for author in author_list.iter() {
                        *rule_author_counter
                            .entry(CompactString::from(author))
                            .or_insert(0) += 1;
                    }
                }
                if !detected_rule_ids.contains(&detect_info.ruleid) {
                    detected_rule_ids.insert(detect_info.ruleid.to_owned());
                    unique_detect_counts_by_level[level_suffix] += 1;
                }

                let computer_rule_check_key = CompactString::from(format!(
                    "{}|{}",
                    &detect_info.computername, &detect_info.rulepath
                ));
                if !detected_computer_and_rule_names.contains(&computer_rule_check_key) {
                    detected_computer_and_rule_names.insert(computer_rule_check_key);
                    countup_aggregation(
                        &mut detect_counts_by_computer_and_level,
                        &detect_info.level,
                        &detect_info.computername,
                    );
                }
                rule_title_path_map.insert(
                    detect_info.ruletitle.to_owned(),
                    detect_info.rulepath.to_owned(),
                );

                countup_aggregation(
                    &mut detect_counts_by_date_and_level,
                    &detect_info.level,
                    &format_time(time, true, output_option),
                );
                countup_aggregation(
                    &mut detect_counts_by_rule_and_level,
                    &detect_info.level,
                    &detect_info.ruletitle,
                );
                total_detect_counts_by_level[level_suffix] += 1;
            }
        }
    }

    if displayflag {
        println!();
    } else {
        wtr.flush()?;
    }

    disp_wtr_buf.clear();
    let level_abbr: Nested<Vec<CompactString>> = Nested::from_iter(
        vec![
            [CompactString::from("critical"), CompactString::from("crit")].to_vec(),
            [CompactString::from("high"), CompactString::from("high")].to_vec(),
            [CompactString::from("medium"), CompactString::from("med ")].to_vec(),
            [CompactString::from("low"), CompactString::from("low ")].to_vec(),
            [
                CompactString::from("informational"),
                CompactString::from("info"),
            ]
            .to_vec(),
        ]
        .iter(),
    );

    let terminal_width = match terminal_size() {
        Some((Width(w), _)) => w as usize,
        None => 100,
    };

    if !output_option.no_summary && !rule_author_counter.is_empty() {
        write_color_buffer(
            &disp_wtr,
            get_writable_color(
                Some(Color::Rgb(0, 255, 0)),
                stored_static.common_options.no_color,
            ),
            "Rule Authors:",
            false,
        )
        .ok();
        write_color_buffer(
            &disp_wtr,
            get_writable_color(None, stored_static.common_options.no_color),
            " ",
            true,
        )
        .ok();

        println!();
        let table_column_num = if terminal_width <= 105 {
            2
        } else if terminal_width < 140 {
            3
        } else if terminal_width < 175 {
            4
        } else if terminal_width <= 210 {
            5
        } else {
            6
        };
        output_detected_rule_authors(rule_author_counter, table_column_num);
    }

    println!();
    if output_option.visualize_timeline {
        _print_timeline_hist(timestamps, terminal_width, 3);
        println!();
    }

    if !output_option.no_summary {
        disp_wtr_buf.clear();
        write_color_buffer(
            &disp_wtr,
            get_writable_color(
                Some(Color::Rgb(0, 255, 0)),
                stored_static.common_options.no_color,
            ),
            "Results Summary:",
            true,
        )
        .ok();

        if tl_start_end_time.0.is_some() {
            output_and_data_stack_for_html(
                &format!(
                    "First Timestamp: {}",
                    utils::format_time(
                        &tl_start_end_time.0.unwrap(),
                        false,
                        stored_static.output_option.as_ref().unwrap()
                    )
                ),
                "Results Summary {#results_summary}",
                stored_static.html_report_flag,
            );
        }
        if tl_start_end_time.1.is_some() {
            output_and_data_stack_for_html(
                &format!(
                    "Last Timestamp: {}",
                    utils::format_time(
                        &tl_start_end_time.1.unwrap(),
                        false,
                        stored_static.output_option.as_ref().unwrap()
                    )
                ),
                "Results Summary {#results_summary}",
                stored_static.html_report_flag,
            );
            println!();
        }

        let reducted_record_cnt: u128 = all_record_cnt - detected_record_idset.len() as u128;
        let reducted_percent = if all_record_cnt == 0 {
            0 as f64
        } else {
            (reducted_record_cnt as f64) / (all_record_cnt as f64) * 100.0
        };
        write_color_buffer(
            &disp_wtr,
            get_writable_color(
                Some(Color::Rgb(255, 255, 0)),
                stored_static.common_options.no_color,
            ),
            "Events with hits",
            false,
        )
        .ok();
        write_color_buffer(
            &disp_wtr,
            get_writable_color(None, stored_static.common_options.no_color),
            " / ",
            false,
        )
        .ok();
        write_color_buffer(
            &disp_wtr,
            get_writable_color(
                Some(Color::Rgb(0, 255, 255)),
                stored_static.common_options.no_color,
            ),
            "Total events",
            false,
        )
        .ok();
        write_color_buffer(
            &disp_wtr,
            get_writable_color(None, stored_static.common_options.no_color),
            ": ",
            false,
        )
        .ok();
        let saved_alerts_output =
            (all_record_cnt - reducted_record_cnt).to_formatted_string(&Locale::en);
        write_color_buffer(
            &disp_wtr,
            get_writable_color(
                Some(Color::Rgb(255, 255, 0)),
                stored_static.common_options.no_color,
            ),
            &saved_alerts_output,
            false,
        )
        .ok();
        write_color_buffer(
            &disp_wtr,
            get_writable_color(None, stored_static.common_options.no_color),
            " / ",
            false,
        )
        .ok();

        let all_record_output = all_record_cnt.to_formatted_string(&Locale::en);
        write_color_buffer(
            &disp_wtr,
            get_writable_color(
                Some(Color::Rgb(0, 255, 255)),
                stored_static.common_options.no_color,
            ),
            &all_record_output,
            false,
        )
        .ok();
        write_color_buffer(
            &disp_wtr,
            get_writable_color(None, stored_static.common_options.no_color),
            " (",
            false,
        )
        .ok();
        let reduction_output = format!(
            "Data reduction: {} events ({:.2}%)",
            reducted_record_cnt.to_formatted_string(&Locale::en),
            reducted_percent
        );
        write_color_buffer(
            &disp_wtr,
            get_writable_color(
                Some(Color::Rgb(0, 255, 0)),
                stored_static.common_options.no_color,
            ),
            &reduction_output,
            false,
        )
        .ok();

        write_color_buffer(
            &disp_wtr,
            get_writable_color(None, stored_static.common_options.no_color),
            ")",
            false,
        )
        .ok();
        println!();
        println!();

        if html_output_flag {
            html_output_stock.push(format!("- Events with hits: {}", &saved_alerts_output));
            html_output_stock.push(format!("- Total events analyzed: {}", &all_record_output));
            html_output_stock.push(format!("- {reduction_output}"));
        }

        _print_unique_results(
            total_detect_counts_by_level,
            unique_detect_counts_by_level,
            (
                CompactString::from("Total | Unique"),
                CompactString::from("detections"),
            ),
            &color_map,
            &level_abbr,
            &mut html_output_stock,
            html_output_flag,
        );
        println!();

        _print_detection_summary_by_date(
            detect_counts_by_date_and_level,
            &color_map,
            &level_abbr,
            &mut html_output_stock,
            stored_static,
        );
        println!();
        println!();
        if html_output_flag {
            html_output_stock.push("");
        }

        _print_detection_summary_by_computer(
            detect_counts_by_computer_and_level,
            &color_map,
            &level_abbr,
            &mut html_output_stock,
            stored_static,
        );
        println!();
        if html_output_flag {
            html_output_stock.push("");
        }

        _print_detection_summary_tables(
            detect_counts_by_rule_and_level,
            &color_map,
            (rule_title_path_map, detect_rule_authors),
            &level_abbr,
            &mut html_output_stock,
            stored_static,
            cmp::min((terminal_width / 2) - 15, 200),
        );
        println!();
        if html_output_flag {
            html_output_stock.push("");
        }
    }
    if html_output_flag {
        htmlreport::add_md_data("Results Summary {#results_summary}", html_output_stock);
    }
    Ok(())
}

fn countup_aggregation(
    count_map: &mut HashMap<CompactString, HashMap<CompactString, i128>>,
    key: &str,
    entry_key: &str,
) {
    let compact_lowercase_key = CompactString::from(key.to_lowercase());
    let mut detect_counts_by_rules = count_map
        .get(&compact_lowercase_key)
        .unwrap_or_else(|| count_map.get("undefined").unwrap())
        .to_owned();
    *detect_counts_by_rules.entry(entry_key.into()).or_insert(0) += 1;
    count_map.insert(compact_lowercase_key, detect_counts_by_rules);
}

/// columnt position. in cell
/// First: |<str> |
/// Last: | <str>|
/// Othre: | <str> |
enum ColPos {
    First,
    Last,
    Other,
}

fn _get_serialized_disp_output(data: &Vec<(CompactString, Profile)>, header: bool) -> String {
    let data_length = data.len();
    let mut ret = Nested::<String>::new();
    if header {
        for (i, d) in data.iter().enumerate() {
            if i == 0 {
                ret.push(_format_cellpos(&d.0, ColPos::First))
            } else if i == data_length - 1 {
                ret.push(_format_cellpos(&d.0, ColPos::Last))
            } else {
                ret.push(_format_cellpos(&d.0, ColPos::Other))
            }
        }
    } else {
        for (i, d) in data.iter().enumerate() {
            if i == 0 {
                ret.push(
                    _format_cellpos(
                        &d.1.to_value()
                            .replace("🛂r", "")
                            .replace("🛂n", "")
                            .replace("🛂t", ""),
                        ColPos::First,
                    )
                    .replace('|', "🦅"),
                )
            } else if i == data_length - 1 {
                ret.push(
                    _format_cellpos(
                        &d.1.to_value()
                            .replace("🛂r", "")
                            .replace("🛂n", "")
                            .replace("🛂t", ""),
                        ColPos::Last,
                    )
                    .replace('|', "🦅"),
                )
            } else {
                ret.push(
                    _format_cellpos(
                        &d.1.to_value()
                            .replace("🛂r", "")
                            .replace("🛂n", "")
                            .replace("🛂t", ""),
                        ColPos::Other,
                    )
                    .replace('|', "🦅"),
                )
            }
        }
    }
    let mut disp_serializer = WriterBuilder::new()
        .double_quote(false)
        .quote_style(QuoteStyle::Never)
        .delimiter(b'|')
        .has_headers(false)
        .from_writer(vec![]);

    disp_serializer
        .write_record(ret.iter().collect::<Vec<_>>())
        .ok();
    String::from_utf8(disp_serializer.into_inner().unwrap_or_default())
        .unwrap_or_default()
        .replace('|', "‖")
        .replace('🦅', "|")
}

/// return str position in output file
fn _format_cellpos(colval: &str, column: ColPos) -> String {
    match column {
        ColPos::First => format!("{colval} "),
        ColPos::Last => format!(" {colval}"),
        ColPos::Other => format!(" {colval} "),
    }
}

/// output info which unique detection count and all detection count information(separated by level and total) to stdout.
fn _print_unique_results(
    mut counts_by_level: Vec<u128>,
    mut unique_counts_by_level: Vec<u128>,
    head_and_tail_word: (CompactString, CompactString),
    color_map: &HashMap<CompactString, Colors>,
    level_abbr: &Nested<Vec<CompactString>>,
    html_output_stock: &mut Nested<String>,
    html_output_flag: bool,
) {
    // the order in which are registered and the order of levels to be displayed are reversed
    counts_by_level.reverse();
    unique_counts_by_level.reverse();

    let total_count = counts_by_level.iter().sum::<u128>();
    let unique_total_count = unique_counts_by_level.iter().sum::<u128>();
    // output total results
    write_color_buffer(
        &BufferWriter::stdout(ColorChoice::Always),
        None,
        &format!(
            "{} {}: {} | {}",
            head_and_tail_word.0,
            head_and_tail_word.1,
            total_count.to_formatted_string(&Locale::en),
            unique_total_count.to_formatted_string(&Locale::en)
        ),
        true,
    )
    .ok();

    let mut total_detect_md = vec!["- Total detections:".to_string()];
    let mut unique_detect_md = vec!["- Unique detections:".to_string()];

    for (i, level_name) in level_abbr.iter().enumerate() {
        if "undefined" == level_name[0] {
            continue;
        }
        let percent = if total_count == 0 {
            0 as f64
        } else {
            (counts_by_level[i] as f64) / (total_count as f64) * 100.0
        };
        let unique_percent = if unique_total_count == 0 {
            0 as f64
        } else {
            (unique_counts_by_level[i] as f64) / (unique_total_count as f64) * 100.0
        };
        if html_output_flag {
            total_detect_md.push(format!(
                "    - {}: {} ({:.2}%)",
                level_name[0],
                counts_by_level[i].to_formatted_string(&Locale::en),
                percent
            ));
            unique_detect_md.push(format!(
                "    - {}: {} ({:.2}%)",
                level_name[0],
                unique_counts_by_level[i].to_formatted_string(&Locale::en),
                unique_percent
            ));
        }
        let output_raw_str = format!(
            "{} {} {}: {} ({:.2}%) | {} ({:.2}%)",
            head_and_tail_word.0,
            level_name[0],
            head_and_tail_word.1,
            counts_by_level[i].to_formatted_string(&Locale::en),
            percent,
            unique_counts_by_level[i].to_formatted_string(&Locale::en),
            unique_percent
        );
        write_color_buffer(
            &BufferWriter::stdout(ColorChoice::Always),
            _get_output_color(color_map, &level_name[0]),
            &output_raw_str,
            true,
        )
        .ok();
    }
    if html_output_flag {
        html_output_stock.extend(total_detect_md.iter());
        html_output_stock.extend(unique_detect_md.iter());
    }
}

/// 各レベル毎で最も高い検知数を出した日付を出力する
fn _print_detection_summary_by_date(
    detect_counts_by_date: HashMap<CompactString, HashMap<CompactString, i128>>,
    color_map: &HashMap<CompactString, Colors>,
    level_abbr: &Nested<Vec<CompactString>>,
    html_output_stock: &mut Nested<String>,
    stored_static: &StoredStatic,
) {
    let buf_wtr = BufferWriter::stdout(ColorChoice::Always);
    let mut wtr = buf_wtr.buffer();
    wtr.set_color(ColorSpec::new().set_fg(None)).ok();
    let output_header = "Dates with most total detections:";
    write_color_buffer(&buf_wtr, None, output_header, true).ok();

    if stored_static.html_report_flag {
        html_output_stock.push(format!("- {output_header}"));
    }
    for (idx, level) in level_abbr.iter().enumerate() {
        // output_levelsはlevelsからundefinedを除外した配列であり、各要素は必ず初期化されているのでSomeであることが保証されているのでunwrapをそのまま実施
        let detections_by_day = detect_counts_by_date.get(&level[1]).unwrap();
        let mut max_detect_str = CompactString::default();
        let mut tmp_cnt: i128 = 0;
        let mut exist_max_data = false;
        for (date, cnt) in detections_by_day {
            if cnt > &tmp_cnt {
                exist_max_data = true;
                max_detect_str =
                    format!("{} ({})", date, cnt.to_formatted_string(&Locale::en)).into();
                tmp_cnt = *cnt;
            }
        }
        wtr.set_color(ColorSpec::new().set_fg(_get_output_color(
            color_map,
            LEVEL_FULL.get(level[1].as_str()).unwrap(),
        )))
        .ok();
        if !exist_max_data {
            max_detect_str = "n/a".into();
        }
        let output_str = format!(
            "{}: {}",
            LEVEL_FULL.get(level[1].as_str()).unwrap(),
            &max_detect_str
        );
        write!(wtr, "{output_str}").ok();
        if idx != level_abbr.len() - 1 {
            wtr.set_color(ColorSpec::new().set_fg(None)).ok();
            write!(wtr, ", ").ok();
        }
        if stored_static.html_report_flag {
            html_output_stock.push(format!("    - {output_str}"));
        }
    }
    buf_wtr.print(&wtr).ok();
}

/// 各レベル毎で最も高い検知数を出したコンピュータ名を出力する
fn _print_detection_summary_by_computer(
    detect_counts_by_computer: HashMap<CompactString, HashMap<CompactString, i128>>,
    color_map: &HashMap<CompactString, Colors>,
    level_abbr: &Nested<Vec<CompactString>>,
    html_output_stock: &mut Nested<String>,
    stored_static: &StoredStatic,
) {
    let buf_wtr = BufferWriter::stdout(ColorChoice::Always);
    let mut wtr = buf_wtr.buffer();
    wtr.set_color(ColorSpec::new().set_fg(None)).ok();

    writeln!(wtr, "Top 5 computers with most unique detections:").ok();
    for level in level_abbr.iter() {
        // output_levelsはlevelsからundefinedを除外した配列であり、各要素は必ず初期化されているのでSomeであることが保証されているのでunwrapをそのまま実施
        let detections_by_computer = detect_counts_by_computer.get(&level[1]).unwrap();
        let mut result_vec = Nested::<String>::new();
        //computer nameで-となっているものは除外して集計する
        let mut sorted_detections: Vec<(&CompactString, &i128)> = detections_by_computer
            .iter()
            .filter(|a| a.0.as_str() != "-")
            .collect();

        sorted_detections.sort_by(|a, b| (-a.1).cmp(&(-b.1)));

        // html出力は各種すべてのコンピュータ名を表示するようにする
        if stored_static.html_report_flag {
            html_output_stock.push(format!(
                "### Computers with most unique {} detections: {{#computers_with_most_unique_{}_detections}}",
                LEVEL_FULL.get(level[1].as_str()).unwrap(),
                LEVEL_FULL.get(level[1].as_str()).unwrap()
            ));
            for x in sorted_detections.iter() {
                html_output_stock.push(format!(
                    "- {} ({})",
                    x.0,
                    x.1.to_formatted_string(&Locale::en)
                ));
            }
            html_output_stock.push("");
        }
        for x in sorted_detections.iter().take(5) {
            result_vec.push(format!(
                "{} ({})",
                x.0,
                x.1.to_formatted_string(&Locale::en)
            ));
        }
        let result_str = if result_vec.is_empty() {
            "n/a".to_string()
        } else {
            result_vec.iter().collect::<Vec<_>>().join(", ")
        };

        wtr.set_color(ColorSpec::new().set_fg(_get_output_color(
            color_map,
            LEVEL_FULL.get(level[1].as_str()).unwrap(),
        )))
        .ok();
        writeln!(
            wtr,
            "{}: {}",
            LEVEL_FULL.get(level[1].as_str()).unwrap(),
            &result_str
        )
        .ok();
    }
    buf_wtr.print(&wtr).ok();
}

/// 各レベルごとで検出数が多かったルールを表形式で出力する関数
fn _print_detection_summary_tables(
    detect_counts_by_rule_and_level: HashMap<CompactString, HashMap<CompactString, i128>>,
    color_map: &HashMap<CompactString, Colors>,
    (rule_title_path_map, rule_detect_author_map): (
        HashMap<CompactString, CompactString>,
        HashMap<CompactString, CompactString>,
    ),
    level_abbr: &Nested<Vec<CompactString>>,
    html_output_stock: &mut Nested<String>,
    stored_static: &StoredStatic,
    limit_num: usize,
) {
    let buf_wtr = BufferWriter::stdout(ColorChoice::Always);
    let mut wtr = buf_wtr.buffer();
    wtr.set_color(ColorSpec::new().set_fg(None)).ok();
    let mut output = vec![];
    let mut col_color = vec![];
    for level in level_abbr.iter() {
        let mut col_output: Nested<String> = Nested::<String>::new();
        col_output.push(format!(
            "Top {} alerts:",
            LEVEL_FULL.get(level[1].as_str()).unwrap()
        ));

        col_color.push(_get_table_color(
            color_map,
            LEVEL_FULL.get(level[1].as_str()).unwrap(),
        ));

        // output_levelsはlevelsからundefinedを除外した配列であり、各要素は必ず初期化されているのでSomeであることが保証されているのでunwrapをそのまま実施
        let detections_by_computer = detect_counts_by_rule_and_level.get(&level[1]).unwrap();
        let mut sorted_detections: Vec<(&CompactString, &i128)> =
            detections_by_computer.iter().collect();

        sorted_detections.sort_by(|a, b| (-a.1).cmp(&(-b.1)));

        // html出力の場合はすべての内容を出力するようにする
        if stored_static.html_report_flag {
            html_output_stock.push(format!(
                "### All {} alerts: {{#all_{}_alerts}}",
                LEVEL_FULL.get(level[1].as_str()).unwrap(),
                LEVEL_FULL.get(level[1].as_str()).unwrap()
            ));
            for x in sorted_detections.iter() {
                let not_found_str = CompactString::from_str("<Not Found Path>").unwrap();
                let rule_path = rule_title_path_map.get(x.0).unwrap_or(&not_found_str);
                html_output_stock.push(format!(
                    "- [{}]({}) ({}) - {}",
                    x.0,
                    &rule_path.replace('\\', "/"),
                    x.1.to_formatted_string(&Locale::en),
                    rule_detect_author_map
                        .get(rule_path)
                        .unwrap_or(&not_found_str)
                ));
            }
            html_output_stock.push("");
        }

        let take_cnt = if "informational" == *LEVEL_FULL.get(level[1].as_str()).unwrap_or(&"-") {
            10
        } else {
            5
        };
        for x in sorted_detections.iter().take(take_cnt) {
            let output_title = if x.0.len() > limit_num - 3 {
                format!("{}...", &x.0[..(limit_num - 3)])
            } else {
                x.0.to_string()
            };
            col_output.push(format!(
                "{output_title} ({})",
                x.1.to_formatted_string(&Locale::en)
            ));
        }
        let na_cnt = if sorted_detections.len() > take_cnt {
            0
        } else {
            take_cnt - sorted_detections.len()
        };
        for _x in 0..na_cnt {
            col_output.push("n/a");
        }
        output.push(col_output);
    }

    let mut tb = Table::new();
    tb.load_preset(UTF8_FULL)
        .apply_modifier(UTF8_ROUND_CORNERS)
        .set_style(TableComponent::VerticalLines, ' ');
    let hlch = tb.style(TableComponent::HorizontalLines).unwrap();
    let tbch = tb.style(TableComponent::TopBorder).unwrap();
    for x in 0..output.len() / 2 {
        tb.add_row(vec![
            Cell::new(&output[2 * x][0]).fg(col_color[2 * x].unwrap_or(comfy_table::Color::Reset)),
            Cell::new(&output[2 * x + 1][0])
                .fg(col_color[2 * x + 1].unwrap_or(comfy_table::Color::Reset)),
        ])
        .set_style(TableComponent::MiddleIntersections, hlch)
        .set_style(TableComponent::TopBorderIntersections, tbch)
        .set_style(TableComponent::BottomBorderIntersections, hlch);

        tb.add_row(vec![
            Cell::new(output[2 * x].iter().skip(1).join("\n"))
                .fg(col_color[2 * x].unwrap_or(comfy_table::Color::Reset)),
            Cell::new(output[2 * x + 1].iter().skip(1).join("\n"))
                .fg(col_color[2 * x + 1].unwrap_or(comfy_table::Color::Reset)),
        ]);
    }

    let odd_col = &mut output[4].iter().skip(1).take(5);
    let even_col = &mut output[4].iter().skip(6).take(5);
    tb.add_row(vec![
        Cell::new(&output[4][0]).fg(col_color[4].unwrap_or(comfy_table::Color::Reset)),
        Cell::new(""),
    ]);
    tb.add_row(vec![
        Cell::new(odd_col.join("\n")).fg(col_color[4].unwrap_or(comfy_table::Color::Reset)),
        Cell::new(even_col.join("\n")).fg(col_color[4].unwrap_or(comfy_table::Color::Reset)),
    ]);
    println!("{tb}");
}

/// get timestamp to input datetime.
fn _get_timestamp(output_option: &OutputOption, time: &DateTime<Utc>) -> i64 {
    if output_option.utc || output_option.iso_8601 {
        time.timestamp()
    } else {
        let offset_sec = Local
            .timestamp_opt(0, 0)
            .unwrap()
            .offset()
            .local_minus_utc();
        offset_sec as i64 + time.with_timezone(&Local).timestamp()
    }
}

/// json出力の際に配列として対応させるdetails,MitreTactics,MitreTags,OtherTagsに該当する場合に配列を返す関数
fn _get_json_vec(profile: &Profile, target_data: &String) -> Vec<String> {
    match profile {
        Profile::MitreTactics(_) | Profile::MitreTags(_) | Profile::OtherTags(_) => {
            target_data.split(": ").map(|x| x.to_string()).collect()
        }
        Profile::Details(_) | Profile::AllFieldInfo(_) | Profile::ExtraFieldInfo(_) => {
            let ret: Vec<String> = target_data.split(" ¦ ").map(|x| x.to_string()).collect();
            if target_data == &ret[0] && !utils::contains_str(target_data, ": ") {
                vec![]
            } else {
                ret
            }
        }
        _ => vec![],
    }
}

/// JSONの出力フォーマットに合わせた文字列を出力する関数
fn _create_json_output_format(
    key: &str,
    value: &str,
    key_quote_exclude_flag: bool,
    concat_flag: bool,
    space_cnt: usize,
) -> String {
    let head = if key_quote_exclude_flag {
        key.chars()
            .map(|x| {
                if let Some(c) = CONTROL_CHAT_REPLACE_MAP.get(&x) {
                    c.to_string()
                } else {
                    String::from(x)
                }
            })
            .collect::<CompactString>()
    } else {
        format!("\"{key}\"")
            .chars()
            .map(|x| {
                if let Some(c) = CONTROL_CHAT_REPLACE_MAP.get(&x) {
                    c.to_string()
                } else {
                    String::from(x)
                }
            })
            .collect::<CompactString>()
    };
    // 4 space is json indent.
    if let Ok(i) = i64::from_str(value) {
        format!("{}{}: {}", " ".repeat(space_cnt), head, i)
    } else if let Ok(b) = bool::from_str(value) {
        format!("{}{}: {}", " ".repeat(space_cnt), head, b)
    } else if concat_flag {
        format!(
            "{}{}: {}",
            " ".repeat(space_cnt),
            head,
            value
                .chars()
                .map(|x| {
                    if let Some(c) = CONTROL_CHAT_REPLACE_MAP.get(&x) {
                        c.to_string()
                    } else {
                        String::from(x)
                    }
                })
                .collect::<CompactString>()
        )
    } else {
        format!(
            "{}{}: \"{}\"",
            " ".repeat(space_cnt),
            head,
            value
                .chars()
                .map(|x| {
                    if let Some(c) = CONTROL_CHAT_REPLACE_MAP.get(&x) {
                        c.to_string()
                    } else {
                        String::from(x)
                    }
                })
                .collect::<CompactString>()
        )
    }
}

/// JSONの値に対して文字列の出力形式をJSON出力でエラーにならないようにするための変換を行う関数
fn _convert_valid_json_str(input: &[&str], concat_flag: bool) -> String {
    let con_cal = if input.len() == 1 {
        input[0].to_string()
    } else if concat_flag {
        input.join(": ")
    } else {
        input[1..].join(": ")
    };
    let char_cnt = con_cal.char_indices().count();
    if char_cnt == 0 {
        con_cal
    } else if con_cal.starts_with('\"') {
        let addition_header = if !con_cal.starts_with('\"') { "\"" } else { "" };
        let addition_quote = if !con_cal.ends_with('\"') && concat_flag {
            "\""
        } else if !con_cal.ends_with('\"') {
            "\\\""
        } else {
            ""
        };
        [
            addition_header,
            &con_cal
                .replace('🛂', "\\")
                .replace('\\', "\\\\")
                .replace('\"', "\\\""),
            addition_quote,
        ]
        .join("")
    } else {
        con_cal
            .replace('🛂', "\\")
            .replace('\\', "\\\\")
            .replace('\"', "\\\"")
    }
}

/// JSONに出力する1検知分のオブジェクトの文字列を出力する関数
pub fn output_json_str(
    ext_field: &[(CompactString, Profile)],
    jsonl_output_flag: bool,
    is_included_geo_ip: bool,
) -> String {
    let mut target: Vec<String> = vec![];
    let ext_field_map: HashMap<CompactString, Profile> = HashMap::from_iter(ext_field.to_owned());
    let key_add_to_details = vec![
        "SrcASN",
        "SrcCountry",
        "SrcCity",
        "TgtASN",
        "TgtCountry",
        "TgtCity",
    ];
    let valid_key_add_to_details: Vec<&str> = key_add_to_details
        .iter()
        .filter(|target_key| {
            let target = ext_field_map.get(&CompactString::from(**target_key));
            target.is_some() && target.unwrap().to_value() != "-"
        })
        .copied()
        .collect();
    for (key, profile) in ext_field.iter() {
        let val = profile.to_value();
        let vec_data = _get_json_vec(profile, &val.to_string());
        if !key_add_to_details.contains(&key.as_str()) && vec_data.is_empty() {
            let tmp_val: Vec<&str> = val.split(": ").collect();
            let output_val =
                _convert_valid_json_str(&tmp_val, matches!(profile, Profile::AllFieldInfo(_)));
            target.push(_create_json_output_format(
                key,
                output_val.trim(),
                key.starts_with('\"'),
                output_val.starts_with('\"'),
                4,
            ));
        } else {
            match profile {
                // process GeoIP profile in details sections to include GeoIP data in details section.
                Profile::SrcASN(_)
                | Profile::SrcCountry(_)
                | Profile::SrcCity(_)
                | Profile::TgtASN(_)
                | Profile::TgtCountry(_)
                | Profile::TgtCity(_) => continue,
                Profile::Details(_) | Profile::AllFieldInfo(_) | Profile::ExtraFieldInfo(_) => {
                    let mut output_stock: Vec<String> = vec![];
                    output_stock.push(format!("    \"{key}\": {{"));
                    let mut stocked_value: Vec<Vec<String>> = vec![];
                    let mut key_index_stock = vec![];
                    for detail_contents in vec_data.iter() {
                        // 分解してキーとなりえる箇所を抽出する
                        let mut tmp_stock = vec![];
                        let mut space_split_contents = detail_contents.split(' ');
                        while let Some(sp) = space_split_contents.next() {
                            if !sp.contains('\\') && sp.ends_with(':') && sp.len() > 2 {
                                key_index_stock.push(sp.replace(':', ""));
                                if sp == "Payload:" {
                                    stocked_value.push(vec![]);
                                    stocked_value.push(
                                        space_split_contents.map(|s| s.to_string()).collect(),
                                    );
                                    break;
                                } else {
                                    stocked_value.push(tmp_stock);
                                    tmp_stock = vec![];
                                }
                            } else {
                                tmp_stock.push(sp.to_owned());
                            }
                        }
                        if !tmp_stock.is_empty() {
                            stocked_value.push(tmp_stock);
                        }
                    }
                    if stocked_value
                        .iter()
                        .counts_by(|x| x.len())
                        .get(&0)
                        .unwrap_or(&0)
                        != &key_index_stock.len()
                    {
                        if let Some((target_idx, _)) = key_index_stock
                            .iter()
                            .enumerate()
                            .rfind(|(_, y)| "CmdLine" == *y)
                        {
                            let cmd_line_vec_idx_len =
                                stocked_value[2 * (target_idx + 1) - 1].len();
                            stocked_value[2 * (target_idx + 1) - 1][cmd_line_vec_idx_len - 1]
                                .push_str(&format!(" {}:", key_index_stock[target_idx + 1]));
                            key_index_stock.remove(target_idx + 1);
                        }
                    }
                    let mut key_idx = 0;
                    let mut output_value_stock = String::default();
                    for (value_idx, value) in stocked_value.iter().enumerate() {
                        if key_idx >= key_index_stock.len() {
                            break;
                        }
                        let mut tmp = if value_idx == 0 && !value.is_empty() {
                            key.as_str()
                        } else {
                            key_index_stock[key_idx].as_str()
                        };
                        if !output_value_stock.is_empty() {
                            output_value_stock.push_str(" | ");
                        }
                        output_value_stock.push_str(&value.join(" "));
                        //1つまえのキーの段階で以降にvalueの配列で区切りとなる空の配列が存在しているかを確認する
                        let is_remain_split_stock = key_index_stock.len() > 1
                            && key_idx == key_index_stock.len() - 2
                            && value_idx < stocked_value.len() - 1
                            && !output_value_stock.is_empty()
                            && !stocked_value[value_idx + 1..]
                                .iter()
                                .any(|remain_value| remain_value.is_empty());
                        if (value_idx < stocked_value.len() - 1
                            && stocked_value[value_idx + 1].is_empty())
                            || is_remain_split_stock
                        {
                            // 次の要素を確認して、存在しないもしくは、キーが入っているとなった場合現在ストックしている内容が出力していいことが確定するので出力処理を行う
                            let output_tmp = format!("{tmp}: {output_value_stock}");
                            let output: Vec<&str> = output_tmp.split(": ").collect();
                            let key = _convert_valid_json_str(&[output[0]], false);
                            let fmted_val = _convert_valid_json_str(&output, false);
                            output_stock.push(format!(
                                "{},",
                                _create_json_output_format(
                                    &key,
                                    &fmted_val,
                                    key.starts_with('\"'),
                                    fmted_val.starts_with('\"'),
                                    8
                                )
                            ));
                            output_value_stock.clear();
                            tmp = "";
                            key_idx += 1;
                        }
                        if value_idx == stocked_value.len() - 1
                            && !(tmp.is_empty() && stocked_value.is_empty())
                        {
                            let output_tmp = format!("{tmp}: {output_value_stock}");
                            let output: Vec<&str> = output_tmp.split(": ").collect();
                            let key = _convert_valid_json_str(&[output[0]], false);
                            let fmted_val = _convert_valid_json_str(&output, false);
                            let last_contents_end =
                                if is_included_geo_ip && !valid_key_add_to_details.is_empty() {
                                    ","
                                } else {
                                    ""
                                };
                            output_stock.push(format!(
                                "{}{last_contents_end}",
                                _create_json_output_format(
                                    &key,
                                    &fmted_val,
                                    key.starts_with('\"'),
                                    fmted_val.starts_with('\"'),
                                    8,
                                )
                            ));
                            key_idx += 1;
                        }
                    }
                    if is_included_geo_ip {
                        for (geo_ip_field_cnt, target_key) in
                            valid_key_add_to_details.iter().enumerate()
                        {
                            let val = ext_field_map
                                .get(&CompactString::from(*target_key))
                                .unwrap()
                                .to_value();
                            let output_end_fmt =
                                if geo_ip_field_cnt == valid_key_add_to_details.len() - 1 {
                                    ""
                                } else {
                                    ","
                                };
                            output_stock.push(format!(
                                "{}{output_end_fmt}",
                                _create_json_output_format(
                                    target_key,
                                    &val,
                                    target_key.starts_with('\"'),
                                    val.starts_with('\"'),
                                    8
                                )
                            ));
                        }
                    }
                    output_stock.push("    }".to_string());
                    if jsonl_output_flag {
                        target.push(output_stock.join(""));
                    } else {
                        target.push(output_stock.join("\n"));
                    }
                }
                Profile::MitreTags(_) | Profile::MitreTactics(_) | Profile::OtherTags(_) => {
                    let key = _convert_valid_json_str(&[key.as_str()], false);
                    let values = val.split(": ").filter(|x| x.trim() != "");
                    let values_len = values.clone().count();
                    if values_len == 0 {
                        continue;
                    }
                    let mut value: Vec<String> = vec![];
                    for (idx, tag_val) in values.enumerate() {
                        if idx == 0 {
                            value.push("[\n".to_string());
                        }
                        let insert_val = format!("        \"{}\"", tag_val.trim());
                        value.push(insert_val);
                        if idx != values_len - 1 {
                            value.push(",\n".to_string());
                        }
                    }
                    value.push("\n    ]".to_string());

                    let fmted_val = if jsonl_output_flag {
                        value.iter().map(|x| x.replace('\n', "")).join("")
                    } else {
                        value.join("")
                    };
                    target.push(_create_json_output_format(
                        &key,
                        fmted_val.trim(),
                        key.starts_with('\"'),
                        true,
                        4,
                    ));
                }
                _ => {}
            }
        }
    }
    if jsonl_output_flag {
        // JSONL output
        target.into_iter().map(|x| x.replace("  ", "")).join(",")
    } else {
        // JSON format output
        target.join(",\n")
    }
}

/// output detected rule author name function.
fn output_detected_rule_authors(
    rule_author_counter: HashMap<CompactString, i128>,
    table_column_num: usize,
) {
    let mut sorted_authors: Vec<(&CompactString, &i128)> = rule_author_counter.iter().collect();

    sorted_authors.sort_by(|a, b| (-a.1).cmp(&(-b.1)));
    let div = if sorted_authors.len() % 4 != 0 {
        sorted_authors.len() / table_column_num + 1
    } else {
        sorted_authors.len() / table_column_num
    };

    let mut tb = Table::new();
    tb.load_preset(UTF8_FULL)
        .apply_modifier(UTF8_ROUND_CORNERS)
        .set_style(TableComponent::VerticalLines, ' ');
    let mut stored_by_column = vec![];
    let hlch = tb.style(TableComponent::HorizontalLines).unwrap();
    let tbch = tb.style(TableComponent::TopBorder).unwrap();
    for x in 0..table_column_num {
        let mut tmp = Vec::new();
        for y in 0..div {
            if y * table_column_num + x < sorted_authors.len() {
                // Limit length to 27 to prevent the table from wrapping
                let filter_author = if sorted_authors[y * table_column_num + x].0.len() <= 27 {
                    sorted_authors[y * table_column_num + x].0.to_string()
                } else {
                    format!("{}...", &sorted_authors[y * table_column_num + x].0[0..24])
                };
                tmp.push(format!(
                    "{} ({})",
                    filter_author,
                    sorted_authors[y * table_column_num + x].1
                ));
            }
        }
        if !tmp.is_empty() {
            stored_by_column.push(tmp);
        }
    }
    let mut output = vec![];
    for col_data in stored_by_column {
        output.push(col_data.join("\n"));
    }
    if !output.is_empty() {
        tb.add_row(output)
            .set_style(TableComponent::MiddleIntersections, hlch)
            .set_style(TableComponent::TopBorderIntersections, tbch)
            .set_style(TableComponent::BottomBorderIntersections, hlch);
    }
    println!("{tb}");
}

/// 与えられたyaml_pathからauthorの名前を抽出して配列で返却する関数
fn extract_author_name(yaml_path: &str, stored_static: &StoredStatic) -> Nested<String> {
    let parser = ParseYaml::new(stored_static);
    let contents = match parser.read_file(Path::new(&yaml_path).to_path_buf()) {
        Ok(yaml) => Some(yaml),
        Err(e) => {
            AlertMessage::alert(&e).ok();
            None
        }
    };
    if contents.is_none() {
        // 対象のファイルが存在しなかった場合は空配列を返す(検知しているルールに対して行うため、ここは通る想定はないが、ファイルが検知途中で削除された場合などを考慮して追加)
        return Nested::new();
    }
    for yaml in YamlLoader::load_from_str(&contents.unwrap())
        .unwrap_or_default()
        .into_iter()
    {
        if let Some(author) = yaml["author"].as_str() {
            let mut ret = Nested::<String>::new();
            for author in author.split(',').map(|s| {
                // 各要素の括弧以降の記載は名前としないためtmpの一番最初の要素のみを参照する
                // データの中にdouble quote と single quoteが入っているためここで除外する
                s.split('(').next().unwrap_or_default().to_string()
            }) {
                ret.extend(author.split(';'));
            }

            return ret
                .iter()
                .map(|r| {
                    r.split('/')
                        .map(|p| p.trim().replace(['"', '\''], ""))
                        .collect::<String>()
                })
                .collect();
        };
    }
    // ここまで来た場合は要素がない場合なので空配列を返す
    Nested::new()
}

#[cfg(test)]
mod tests {
    use crate::afterfact::Colors;
    use crate::afterfact::_get_serialized_disp_output;
    use crate::afterfact::emit_csv;
    use crate::afterfact::format_time;
    use crate::detections::configs::load_eventkey_alias;
    use crate::detections::configs::Action;
    use crate::detections::configs::CommonOptions;
    use crate::detections::configs::Config;
    use crate::detections::configs::CsvOutputOption;
    use crate::detections::configs::DetectCommonOption;
    use crate::detections::configs::InputOption;
    use crate::detections::configs::JSONOutputOption;
    use crate::detections::configs::OutputOption;
    use crate::detections::configs::StoredStatic;
    use crate::detections::configs::CURRENT_EXE_PATH;
    use crate::detections::message;
    use crate::detections::message::DetectInfo;
    use crate::detections::utils;
    use crate::options::profile::{load_profile, Profile};
    use chrono::{Local, TimeZone, Utc};
    use compact_str::CompactString;
    use hashbrown::HashMap;
    use serde_json::Value;
    use std::fs::File;
    use std::fs::{read_to_string, remove_file};
    use std::io;
    use std::path::Path;

    use super::set_output_color;

    #[test]
    fn test_emit_csv_output() {
        let mock_ch_filter = message::create_output_filter_config(
            "test_files/config/channel_abbreviations.txt",
            true,
        );
        let test_filepath: &str = "test.evtx";
        let test_rulepath: &str = "test-rule.yml";
        let test_rule_id: &str = "00000000-0000-0000-0000-000000000000";
        let test_title = "test_title";
        let test_level = "high";
        let test_computername = "testcomputer";
        let test_computername2 = "testcomputer2";
        let test_eventid = "1111";
        let test_channel = "Sec";
        let output = "pokepoke";
        let test_attack = "execution/txxxx.yyy";
        let test_recinfo = "CommandRLine: hoge";
        let test_record_id = "11111";
        let expect_time = Utc
            .datetime_from_str("1996-02-27T01:05:01Z", "%Y-%m-%dT%H:%M:%SZ")
            .unwrap();
        let expect_tz = expect_time.with_timezone(&Utc);
        let dummy_action = Action::CsvTimeline(CsvOutputOption {
            output_options: OutputOption {
                input_args: InputOption {
                    directory: None,
                    filepath: None,
                    live_analysis: false,
                },
                profile: None,
                enable_deprecated_rules: false,
                exclude_status: None,
                min_level: "informational".to_string(),
                exact_level: None,
                enable_noisy_rules: false,
                end_timeline: None,
                start_timeline: None,
                eid_filter: false,
                european_time: false,
                iso_8601: false,
                rfc_2822: false,
                rfc_3339: false,
                us_military_time: false,
                us_time: false,
                utc: false,
                visualize_timeline: false,
                rules: Path::new("./rules").to_path_buf(),
                html_report: None,
                no_summary: true,
                common_options: CommonOptions {
                    no_color: false,
                    quiet: false,
                },
                detect_common_options: DetectCommonOption {
                    evtx_file_ext: None,
                    thread_number: None,
                    quiet_errors: false,
                    config: Path::new("./rules/config").to_path_buf(),
                    verbose: false,
                    json_input: false,
                },
                enable_unsupported_rules: false,
                clobber: false,
<<<<<<< HEAD
                tags: None,
                proven_rules: false,
=======
                include_tags: None,
                exclude_tags: None,
>>>>>>> fea4d143
                include_category: None,
                exclude_category: None,
            },
            geo_ip: None,
            output: Some(Path::new("./test_emit_csv.csv").to_path_buf()),
            multiline: false,
            remove_duplicate_data: false,
        });
        let dummy_config = Some(Config {
            action: Some(dummy_action),
            debug: false,
        });
        let stored_static = StoredStatic::create_static_data(dummy_config);
        let output_profile: Vec<(CompactString, Profile)> = load_profile(
            "test_files/config/default_profile.yaml",
            "test_files/config/profiles.yaml",
            Some(&stored_static),
        )
        .unwrap_or_default();
        {
            let messages = &message::MESSAGES;
            messages.clear();
            let val = r##"
                {
                    "Event": {
                        "EventData": {
                            "CommandRLine": "hoge"
                        },
                        "System": {
                            "TimeCreated_attributes": {
                                "SystemTime": "1996-02-27T01:05:01Z"
                            }
                        }
                    }
                }
            "##;
            let event: Value = serde_json::from_str(val).unwrap();
            let output_option = OutputOption {
                input_args: InputOption {
                    directory: None,
                    filepath: None,
                    live_analysis: false,
                },
                profile: None,
                enable_deprecated_rules: false,
                exclude_status: None,
                min_level: "informational".to_string(),
                exact_level: None,
                enable_noisy_rules: false,
                end_timeline: None,
                start_timeline: None,
                eid_filter: false,
                european_time: false,
                iso_8601: false,
                rfc_2822: false,
                rfc_3339: false,
                us_military_time: false,
                us_time: false,
                utc: false,
                visualize_timeline: false,
                rules: Path::new("./rules").to_path_buf(),
                html_report: None,
                no_summary: false,
                common_options: CommonOptions {
                    no_color: false,
                    quiet: false,
                },
                detect_common_options: DetectCommonOption {
                    evtx_file_ext: None,
                    thread_number: None,
                    quiet_errors: false,
                    config: Path::new("./rules/config").to_path_buf(),
                    verbose: false,
                    json_input: false,
                },
                enable_unsupported_rules: false,
                clobber: false,
<<<<<<< HEAD
                tags: None,
                proven_rules: false,
=======
                include_tags: None,
                exclude_tags: None,
>>>>>>> fea4d143
                include_category: None,
                exclude_category: None,
            };
            let ch = mock_ch_filter
                .get(&CompactString::from("security"))
                .unwrap_or(&CompactString::default())
                .clone();
            let mut profile_converter: HashMap<&str, Profile> = HashMap::from([
                (
                    "Timestamp",
                    Profile::Timestamp(format_time(&expect_time, false, &output_option).into()),
                ),
                ("Computer", Profile::Computer(test_computername2.into())),
                ("Channel", Profile::Channel(ch.into())),
                ("Level", Profile::Level(test_level.into())),
                ("EventID", Profile::EventID(test_eventid.into())),
                ("MitreAttack", Profile::MitreTactics(test_attack.into())),
                ("RecordID", Profile::RecordID(test_record_id.into())),
                ("RuleTitle", Profile::RuleTitle(test_title.into())),
                (
                    "RecordInformation",
                    Profile::AllFieldInfo(test_recinfo.into()),
                ),
                ("RuleFile", Profile::RuleFile(test_rulepath.into())),
                ("EvtxFile", Profile::EvtxFile(test_filepath.into())),
                ("Tags", Profile::MitreTags(test_attack.into())),
            ]);
            let eventkey_alias = load_eventkey_alias(
                utils::check_setting_path(
                    &CURRENT_EXE_PATH.to_path_buf(),
                    "rules/config/eventkey_alias.txt",
                    true,
                )
                .unwrap()
                .to_str()
                .unwrap(),
            );
            message::insert(
                &event,
                CompactString::new(output),
                DetectInfo {
                    rulepath: CompactString::from(test_rulepath),
                    ruleid: test_rule_id.into(),
                    ruletitle: CompactString::from(test_title),
                    level: CompactString::from(test_level),
                    computername: CompactString::from(test_computername2),
                    eventid: CompactString::from(test_eventid),
                    detail: CompactString::default(),
                    ext_field: output_profile.to_owned(),
                    is_condition: false,
                },
                expect_time,
                &mut profile_converter,
                (false, false, false),
                &eventkey_alias,
            );
            *profile_converter.get_mut("Computer").unwrap() =
                Profile::Computer(test_computername.into());

            message::insert(
                &event,
                CompactString::new(output),
                DetectInfo {
                    rulepath: CompactString::from(test_rulepath),
                    ruleid: test_rule_id.into(),
                    ruletitle: CompactString::from(test_title),
                    level: CompactString::from(test_level),
                    computername: CompactString::from(test_computername),
                    eventid: CompactString::from(test_eventid),
                    detail: CompactString::default(),
                    ext_field: output_profile.to_owned(),
                    is_condition: false,
                },
                expect_time,
                &mut profile_converter,
                (false, false, false),
                &eventkey_alias,
            );
            let multi = message::MESSAGES.get(&expect_time).unwrap();
            let (_, detect_infos) = multi.pair();

            println!("message: {detect_infos:?}");
        }
        let expect =
            "\"Timestamp\",\"Computer\",\"Channel\",\"Level\",\"EventID\",\"MitreAttack\",\"RecordID\",\"RuleTitle\",\"Details\",\"RecordInformation\",\"RuleFile\",\"EvtxFile\",\"Tags\"\n\""
                .to_string()
                + &expect_tz.with_timezone(&Local).format("%Y-%m-%d %H:%M:%S%.3f %:z").to_string()
                + "\",\""
                + test_computername
                + "\",\""
                + test_channel
                + "\",\""
                + test_level
                + "\","
                + test_eventid
                + ",\""
                + test_attack
                + "\","
                + test_record_id
                + ",\""
                + test_title
                + "\",\""
                + output
                + "\",\""
                + test_recinfo
                + "\",\""
                + test_rulepath
                + "\",\""
                + test_filepath
                + "\",\""
                + test_attack
                + "\"\n\""
                + &expect_tz.with_timezone(&Local).format("%Y-%m-%d %H:%M:%S%.3f %:z")
                .to_string()
                + "\",\""
                + test_computername2
                + "\",\""
                + test_channel
                + "\",\""
                + test_level
                + "\","
                + test_eventid
                + ",\""
                + test_attack
                + "\","
                + test_record_id
                + ",\""
                + test_title
                + "\",\""
                + output
                + "\",\""
                + test_recinfo
                + "\",\""
                + test_rulepath
                + "\",\""
                + test_filepath
                + "\",\""
                + test_attack
                + "\"\n";
        let mut file: Box<dyn io::Write> = Box::new(File::create("./test_emit_csv.csv").unwrap());

        assert!(emit_csv(
            &mut file,
            false,
            HashMap::new(),
            1,
            &output_profile,
            &stored_static,
            (&Some(expect_tz), &Some(expect_tz))
        )
        .is_ok());
        match read_to_string("./test_emit_csv.csv") {
            Err(_) => panic!("Failed to open file."),
            Ok(s) => {
                assert_eq!(s, expect);
            }
        };
        assert!(remove_file("./test_emit_csv.csv").is_ok());
    }

    #[test]
    fn test_emit_csv_output_with_multiline_opt() {
        let mock_ch_filter = message::create_output_filter_config(
            "test_files/config/channel_abbreviations.txt",
            true,
        );
        let test_filepath: &str = "test.evtx";
        let test_rulepath: &str = "test-rule.yml";
        let test_rule_id: &str = "00000000-0000-0000-0000-000000000000";
        let test_title = "test_title";
        let test_level = "high";
        let test_computername = "testcomputer";
        let test_computername2 = "testcomputer2";
        let test_eventid = "1111";
        let test_channel = "Sec";
        let output = "pokepoke";
        let test_attack = "execution/txxxx.yyy";
        let test_recinfo = "CommandRLine: hoge ¦ Test1: hogetest1 ¦ Test2: hogetest2";
        let test_record_id = "11111";
        let expect_time = Utc
            .datetime_from_str("1996-02-27T01:05:01Z", "%Y-%m-%dT%H:%M:%SZ")
            .unwrap();
        let expect_tz = expect_time.with_timezone(&Utc);
        let dummy_action = Action::CsvTimeline(CsvOutputOption {
            output_options: OutputOption {
                input_args: InputOption {
                    directory: None,
                    filepath: None,
                    live_analysis: false,
                },
                profile: Some("verbose-2".to_string()),
                enable_deprecated_rules: false,
                exclude_status: None,
                min_level: "informational".to_string(),
                exact_level: None,
                enable_noisy_rules: false,
                end_timeline: None,
                start_timeline: None,
                eid_filter: false,
                european_time: false,
                iso_8601: false,
                rfc_2822: false,
                rfc_3339: false,
                us_military_time: false,
                us_time: false,
                utc: false,
                visualize_timeline: false,
                rules: Path::new("./rules").to_path_buf(),
                html_report: None,
                no_summary: true,
                common_options: CommonOptions {
                    no_color: false,
                    quiet: false,
                },
                detect_common_options: DetectCommonOption {
                    evtx_file_ext: None,
                    thread_number: None,
                    quiet_errors: false,
                    config: Path::new("./rules/config").to_path_buf(),
                    verbose: false,
                    json_input: false,
                },
                enable_unsupported_rules: false,
                clobber: false,
<<<<<<< HEAD
                tags: None,
                proven_rules: false,
=======
                include_tags: None,
                exclude_tags: None,
>>>>>>> fea4d143
                include_category: None,
                exclude_category: None,
            },
            geo_ip: None,
            output: Some(Path::new("./test_emit_csv_multiline.csv").to_path_buf()),
            multiline: true,
            remove_duplicate_data: false,
        });
        let dummy_config = Some(Config {
            action: Some(dummy_action),
            debug: false,
        });
        let stored_static = StoredStatic::create_static_data(dummy_config);
        let output_profile: Vec<(CompactString, Profile)> = load_profile(
            "test_files/config/default_profile.yaml",
            "test_files/config/profiles.yaml",
            Some(&stored_static),
        )
        .unwrap_or_default();
        {
            let messages = &message::MESSAGES;
            messages.clear();
            let val = r##"
                {
                    "Event": {
                        "EventData": {
                            "CommandRLine": "hoge",
                            "Test1": "hogetest1",
                            "Test2": "hogetest2"
                        },
                        "System": {
                            "TimeCreated_attributes": {
                                "SystemTime": "1996-02-27T01:05:01Z"
                            }
                        }
                    }
                }
            "##;
            let event: Value = serde_json::from_str(val).unwrap();
            let output_option = OutputOption {
                input_args: InputOption {
                    directory: None,
                    filepath: None,
                    live_analysis: false,
                },
                profile: Some("verbose-2".to_string()),
                enable_deprecated_rules: false,
                exclude_status: None,
                min_level: "informational".to_string(),
                exact_level: None,
                enable_noisy_rules: false,
                end_timeline: None,
                start_timeline: None,
                eid_filter: false,
                european_time: false,
                iso_8601: false,
                rfc_2822: false,
                rfc_3339: false,
                us_military_time: false,
                us_time: false,
                utc: false,
                visualize_timeline: false,
                rules: Path::new("./rules").to_path_buf(),
                html_report: None,
                no_summary: false,
                common_options: CommonOptions {
                    no_color: false,
                    quiet: false,
                },
                detect_common_options: DetectCommonOption {
                    evtx_file_ext: None,
                    thread_number: None,
                    quiet_errors: false,
                    config: Path::new("./rules/config").to_path_buf(),
                    verbose: false,
                    json_input: false,
                },
                enable_unsupported_rules: false,
                clobber: false,
<<<<<<< HEAD
                tags: None,
                proven_rules: false,
=======
                include_tags: None,
                exclude_tags: None,
>>>>>>> fea4d143
                include_category: None,
                exclude_category: None,
            };
            let ch = mock_ch_filter
                .get(&CompactString::from("security"))
                .unwrap_or(&CompactString::default())
                .clone();
            let mut profile_converter: HashMap<&str, Profile> = HashMap::from([
                (
                    "Timestamp",
                    Profile::Timestamp(format_time(&expect_time, false, &output_option).into()),
                ),
                ("Computer", Profile::Computer(test_computername2.into())),
                ("Channel", Profile::Channel(ch.into())),
                ("Level", Profile::Level(test_level.into())),
                ("EventID", Profile::EventID(test_eventid.into())),
                ("MitreAttack", Profile::MitreTactics(test_attack.into())),
                ("RecordID", Profile::RecordID(test_record_id.into())),
                ("RuleTitle", Profile::RuleTitle(test_title.into())),
                ("AllFieldInfo", Profile::AllFieldInfo(test_recinfo.into())),
                ("RuleFile", Profile::RuleFile(test_rulepath.into())),
                ("EvtxFile", Profile::EvtxFile(test_filepath.into())),
                ("Tags", Profile::MitreTags(test_attack.into())),
            ]);
            let eventkey_alias = load_eventkey_alias(
                utils::check_setting_path(
                    &CURRENT_EXE_PATH.to_path_buf(),
                    "rules/config/eventkey_alias.txt",
                    true,
                )
                .unwrap()
                .to_str()
                .unwrap(),
            );
            message::insert(
                &event,
                CompactString::new(output),
                DetectInfo {
                    rulepath: CompactString::from(test_rulepath),
                    ruleid: test_rule_id.into(),
                    ruletitle: CompactString::from(test_title),
                    level: CompactString::from(test_level),
                    computername: CompactString::from(test_computername2),
                    eventid: CompactString::from(test_eventid),
                    detail: CompactString::default(),
                    ext_field: output_profile.to_owned(),
                    is_condition: false,
                },
                expect_time,
                &mut profile_converter,
                (false, false, true),
                &eventkey_alias,
            );
            *profile_converter.get_mut("Computer").unwrap() =
                Profile::Computer(test_computername.into());

            message::insert(
                &event,
                CompactString::new(output),
                DetectInfo {
                    rulepath: CompactString::from(test_rulepath),
                    ruleid: test_rule_id.into(),
                    ruletitle: CompactString::from(test_title),
                    level: CompactString::from(test_level),
                    computername: CompactString::from(test_computername),
                    eventid: CompactString::from(test_eventid),
                    detail: CompactString::default(),
                    ext_field: output_profile.to_owned(),
                    is_condition: false,
                },
                expect_time,
                &mut profile_converter,
                (false, false, true),
                &eventkey_alias,
            );
            let multi = message::MESSAGES.get(&expect_time).unwrap();
            let (_, detect_infos) = multi.pair();

            println!("message: {detect_infos:?}");
        }
        let expect =
            "\"Timestamp\",\"Computer\",\"Channel\",\"EventID\",\"Level\",\"Tags\",\"RecordID\",\"RuleTitle\",\"Details\",\"AllFieldInfo\"\n\""
                .to_string()
                + &expect_tz.with_timezone(&Local).format("%Y-%m-%d %H:%M:%S%.3f %:z").to_string()
                + "\",\""
                + test_computername
                + "\",\""
                + test_channel
                + "\","
                + test_eventid
                + ",\""
                + test_level
                + "\",\""
                + test_attack
                + "\","
                + test_record_id
                + ",\""
                + test_title
                + "\",\""
                + output
                + "\",\""
                + &test_recinfo.replace(" ¦ ", "\r\n")
                + "\"\n\""
                + &expect_tz.with_timezone(&Local).format("%Y-%m-%d %H:%M:%S%.3f %:z")
                .to_string()
                + "\",\""
                + test_computername2
                + "\",\""
                + test_channel
                + "\","
                + test_eventid
                + ",\""
                + test_level
                + "\",\""
                + test_attack
                + "\","
                + test_record_id
                + ",\""
                + test_title
                + "\",\""
                + output
                + "\",\""
                + &test_recinfo.replace(" ¦ ", "\r\n")
                + "\"\n";
        let mut file: Box<dyn io::Write> =
            Box::new(File::create("./test_emit_csv_multiline.csv").unwrap());

        assert!(emit_csv(
            &mut file,
            false,
            HashMap::new(),
            1,
            &output_profile,
            &stored_static,
            (&Some(expect_tz), &Some(expect_tz))
        )
        .is_ok());
        match read_to_string("./test_emit_csv_multiline.csv") {
            Err(_) => panic!("Failed to open file."),
            Ok(s) => {
                assert_eq!(s, expect);
            }
        };
        assert!(remove_file("./test_emit_csv_multiline.csv").is_ok());
    }

    #[test]
    fn test_emit_csv_output_with_remove_duplicate_opt() {
        let mock_ch_filter = message::create_output_filter_config(
            "test_files/config/channel_abbreviations.txt",
            true,
        );
        let test_filepath: &str = "test.evtx";
        let test_rulepath: &str = "test-rule.yml";
        let test_rule_id: &str = "00000000-0000-0000-0000-000000000000";
        let test_title = "test_title";
        let test_level = "high";
        let test_computername = "testcomputer";
        let test_computername2 = "testcomputer2";
        let test_eventid = "1111";
        let test_channel = "Sec";
        let output = "pokepoke";
        let test_attack = "execution/txxxx.yyy";
        let test_recinfo = "CommandRLine: hoge";
        let test_record_id = "11111";
        let expect_time = Utc
            .datetime_from_str("1996-02-27T01:05:01Z", "%Y-%m-%dT%H:%M:%SZ")
            .unwrap();
        let expect_tz = expect_time.with_timezone(&Utc);
        let dummy_action = Action::CsvTimeline(CsvOutputOption {
            output_options: OutputOption {
                input_args: InputOption {
                    directory: None,
                    filepath: None,
                    live_analysis: false,
                },
                profile: None,
                enable_deprecated_rules: false,
                exclude_status: None,
                min_level: "informational".to_string(),
                exact_level: None,
                enable_noisy_rules: false,
                end_timeline: None,
                start_timeline: None,
                eid_filter: false,
                european_time: false,
                iso_8601: false,
                rfc_2822: false,
                rfc_3339: false,
                us_military_time: false,
                us_time: false,
                utc: false,
                visualize_timeline: false,
                rules: Path::new("./rules").to_path_buf(),
                html_report: None,
                no_summary: true,
                common_options: CommonOptions {
                    no_color: false,
                    quiet: false,
                },
                detect_common_options: DetectCommonOption {
                    evtx_file_ext: None,
                    thread_number: None,
                    quiet_errors: false,
                    config: Path::new("./rules/config").to_path_buf(),
                    verbose: false,
                    json_input: false,
                },
                enable_unsupported_rules: false,
                clobber: false,
<<<<<<< HEAD
                tags: None,
                proven_rules: false,
=======
                include_tags: None,
                exclude_tags: None,
>>>>>>> fea4d143
                include_category: None,
                exclude_category: None,
            },
            geo_ip: None,
            output: Some(Path::new("./test_emit_csv_remove_duplicate.csv").to_path_buf()),
            multiline: false,
            remove_duplicate_data: true,
        });
        let dummy_config = Some(Config {
            action: Some(dummy_action),
            debug: false,
        });
        let stored_static = StoredStatic::create_static_data(dummy_config);
        let output_profile: Vec<(CompactString, Profile)> = load_profile(
            "test_files/config/default_profile.yaml",
            "test_files/config/profiles.yaml",
            Some(&stored_static),
        )
        .unwrap_or_default();
        {
            let messages = &message::MESSAGES;
            messages.clear();
            let val = r##"
                {
                    "Event": {
                        "EventData": {
                            "CommandRLine": "hoge"
                        },
                        "System": {
                            "TimeCreated_attributes": {
                                "SystemTime": "1996-02-27T01:05:01Z"
                            }
                        }
                    }
                }
            "##;
            let event: Value = serde_json::from_str(val).unwrap();
            let output_option = OutputOption {
                input_args: InputOption {
                    directory: None,
                    filepath: None,
                    live_analysis: false,
                },
                profile: None,
                enable_deprecated_rules: false,
                exclude_status: None,
                min_level: "informational".to_string(),
                exact_level: None,
                enable_noisy_rules: false,
                end_timeline: None,
                start_timeline: None,
                eid_filter: false,
                european_time: false,
                iso_8601: false,
                rfc_2822: false,
                rfc_3339: false,
                us_military_time: false,
                us_time: false,
                utc: false,
                visualize_timeline: false,
                rules: Path::new("./rules").to_path_buf(),
                html_report: None,
                no_summary: false,
                common_options: CommonOptions {
                    no_color: false,
                    quiet: false,
                },
                detect_common_options: DetectCommonOption {
                    evtx_file_ext: None,
                    thread_number: None,
                    quiet_errors: false,
                    config: Path::new("./rules/config").to_path_buf(),
                    verbose: false,
                    json_input: false,
                },
                enable_unsupported_rules: false,
                clobber: false,
<<<<<<< HEAD
                tags: None,
                proven_rules: false,
=======
                include_tags: None,
                exclude_tags: None,
>>>>>>> fea4d143
                include_category: None,
                exclude_category: None,
            };
            let ch = mock_ch_filter
                .get(&CompactString::from("security"))
                .unwrap_or(&CompactString::default())
                .clone();
            let mut profile_converter: HashMap<&str, Profile> = HashMap::from([
                (
                    "Timestamp",
                    Profile::Timestamp(format_time(&expect_time, false, &output_option).into()),
                ),
                ("Computer", Profile::Computer(test_computername2.into())),
                ("Channel", Profile::Channel(ch.into())),
                ("Level", Profile::Level(test_level.into())),
                ("EventID", Profile::EventID(test_eventid.into())),
                ("MitreAttack", Profile::MitreTactics(test_attack.into())),
                ("RecordID", Profile::RecordID(test_record_id.into())),
                ("RuleTitle", Profile::RuleTitle(test_title.into())),
                (
                    "RecordInformation",
                    Profile::AllFieldInfo(test_recinfo.into()),
                ),
                ("RuleFile", Profile::RuleFile(test_rulepath.into())),
                ("EvtxFile", Profile::EvtxFile(test_filepath.into())),
                ("Tags", Profile::MitreTags(test_attack.into())),
            ]);
            let eventkey_alias = load_eventkey_alias(
                utils::check_setting_path(
                    &CURRENT_EXE_PATH.to_path_buf(),
                    "rules/config/eventkey_alias.txt",
                    true,
                )
                .unwrap()
                .to_str()
                .unwrap(),
            );
            message::insert(
                &event,
                CompactString::new(output),
                DetectInfo {
                    rulepath: CompactString::from(test_rulepath),
                    ruleid: test_rule_id.into(),
                    ruletitle: CompactString::from(test_title),
                    level: CompactString::from(test_level),
                    computername: CompactString::from(test_computername2),
                    eventid: CompactString::from(test_eventid),
                    detail: CompactString::default(),
                    ext_field: output_profile.to_owned(),
                    is_condition: false,
                },
                expect_time,
                &mut profile_converter,
                (false, false, false),
                &eventkey_alias,
            );
            *profile_converter.get_mut("Computer").unwrap() =
                Profile::Computer(test_computername.into());

            message::insert(
                &event,
                CompactString::new(output),
                DetectInfo {
                    rulepath: CompactString::from(test_rulepath),
                    ruleid: test_rule_id.into(),
                    ruletitle: CompactString::from(test_title),
                    level: CompactString::from(test_level),
                    computername: CompactString::from(test_computername),
                    eventid: CompactString::from(test_eventid),
                    detail: CompactString::default(),
                    ext_field: output_profile.to_owned(),
                    is_condition: false,
                },
                expect_time,
                &mut profile_converter,
                (false, false, false),
                &eventkey_alias,
            );
            let multi = message::MESSAGES.get(&expect_time).unwrap();
            let (_, detect_infos) = multi.pair();

            println!("message: {detect_infos:?}");
        }
        let expect =
            "\"Timestamp\",\"Computer\",\"Channel\",\"Level\",\"EventID\",\"MitreAttack\",\"RecordID\",\"RuleTitle\",\"Details\",\"RecordInformation\",\"RuleFile\",\"EvtxFile\",\"Tags\"\n\""
                .to_string()
                + &expect_tz.with_timezone(&Local).format("%Y-%m-%d %H:%M:%S%.3f %:z").to_string()
                + "\",\""
                + test_computername
                + "\",\""
                + test_channel
                + "\",\""
                + test_level
                + "\","
                + test_eventid
                + ",\""
                + test_attack
                + "\","
                + test_record_id
                + ",\""
                + test_title
                + "\",\""
                + output
                + "\",\""
                + test_recinfo
                + "\",\""
                + test_rulepath
                + "\",\""
                + test_filepath
                + "\",\""
                + test_attack
                + "\"\n\""
                + &expect_tz.with_timezone(&Local).format("%Y-%m-%d %H:%M:%S%.3f %:z")
                .to_string()
                + "\",\""
                + test_computername2
                + "\",\""
                + test_channel
                + "\",\""
                + test_level
                + "\","
                + test_eventid
                + ",\""
                + test_attack
                + "\","
                + test_record_id
                + ",\""
                + test_title
                + "\",\"DUP\",\"DUP\",\""
                + test_rulepath
                + "\",\""
                + test_filepath
                + "\",\""
                + test_attack
                + "\"\n";
        let mut file: Box<dyn io::Write> =
            Box::new(File::create("./test_emit_csv_remove_duplicate.csv").unwrap());

        assert!(emit_csv(
            &mut file,
            false,
            HashMap::new(),
            1,
            &output_profile,
            &stored_static,
            (&Some(expect_tz), &Some(expect_tz))
        )
        .is_ok());
        match read_to_string("./test_emit_csv_remove_duplicate.csv") {
            Err(_) => panic!("Failed to open file."),
            Ok(s) => {
                assert_eq!(s, expect);
            }
        };
        assert!(remove_file("./test_emit_csv_remove_duplicate.csv").is_ok());
    }

    #[test]
    fn test_emit_csv_display() {
        let test_title = "test_title2";
        let test_level = "medium";
        let test_computername = "testcomputer2";
        let test_eventid = "2222";
        let test_channel = "Sysmon";
        let output = "displaytest";
        let test_recinfo = "testinfo";
        let test_recid = "22222";

        let test_timestamp = Utc
            .datetime_from_str("1996-02-27T01:05:01Z", "%Y-%m-%dT%H:%M:%SZ")
            .unwrap();
        let expect_header = "Timestamp ‖ Computer ‖ Channel ‖ EventID ‖ Level ‖ RecordID ‖ RuleTitle ‖ Details ‖ RecordInformation\n";
        let expect_tz = test_timestamp.with_timezone(&Local);

        let expect_no_header = expect_tz.format("%Y-%m-%d %H:%M:%S%.3f %:z").to_string()
            + " ‖ "
            + test_computername
            + " ‖ "
            + test_channel
            + " ‖ "
            + test_eventid
            + " ‖ "
            + test_level
            + " ‖ "
            + test_recid
            + " ‖ "
            + test_title
            + " ‖ "
            + output
            + " ‖ "
            + test_recinfo
            + "\n";
        let output_option = OutputOption {
            input_args: InputOption {
                directory: None,
                filepath: None,
                live_analysis: false,
            },
            profile: None,
            enable_deprecated_rules: false,
            exclude_status: None,
            min_level: "informational".to_string(),
            exact_level: None,
            enable_noisy_rules: false,
            end_timeline: None,
            start_timeline: None,
            eid_filter: false,
            european_time: false,
            iso_8601: false,
            rfc_2822: false,
            rfc_3339: false,
            us_military_time: false,
            us_time: false,
            utc: false,
            visualize_timeline: false,
            rules: Path::new("./rules").to_path_buf(),
            html_report: None,
            no_summary: false,
            common_options: CommonOptions {
                no_color: false,
                quiet: false,
            },
            detect_common_options: DetectCommonOption {
                evtx_file_ext: None,
                thread_number: None,
                quiet_errors: false,
                config: Path::new("./rules/config").to_path_buf(),
                verbose: false,
                json_input: false,
            },
            enable_unsupported_rules: false,
            clobber: false,
<<<<<<< HEAD
            tags: None,
            proven_rules: false,
=======
            include_tags: None,
            exclude_tags: None,
>>>>>>> fea4d143
            include_category: None,
            exclude_category: None,
        };
        let data: Vec<(CompactString, Profile)> = vec![
            (
                CompactString::new("Timestamp"),
                Profile::Timestamp(format_time(&test_timestamp, false, &output_option).into()),
            ),
            (
                CompactString::new("Computer"),
                Profile::Computer(test_computername.into()),
            ),
            (
                CompactString::new("Channel"),
                Profile::Channel(test_channel.into()),
            ),
            (
                CompactString::new("EventID"),
                Profile::EventID(test_eventid.into()),
            ),
            (
                CompactString::new("Level"),
                Profile::Level(test_level.into()),
            ),
            (
                CompactString::new("RecordID"),
                Profile::RecordID(test_recid.into()),
            ),
            (
                CompactString::new("RuleTitle"),
                Profile::RuleTitle(test_title.into()),
            ),
            (
                CompactString::new("Details"),
                Profile::Details(output.into()),
            ),
            (
                CompactString::new("RecordInformation"),
                Profile::AllFieldInfo(test_recinfo.into()),
            ),
        ];
        assert_eq!(_get_serialized_disp_output(&data, true), expect_header);
        assert_eq!(_get_serialized_disp_output(&data, false), expect_no_header);
    }

    fn check_hashmap_data(
        target: HashMap<CompactString, Colors>,
        expected: HashMap<CompactString, Colors>,
    ) {
        assert_eq!(target.len(), expected.len());
        for (k, v) in target {
            assert!(expected.get(&k).is_some());
            assert_eq!(format!("{v:?}"), format!("{:?}", expected.get(&k).unwrap()));
        }
    }

    #[test]
    /// To confirm that empty character color mapping data is returned when the no_color flag is given.
    fn test_set_output_color_no_color_flag() {
        let expect: HashMap<CompactString, Colors> = HashMap::new();
        check_hashmap_data(set_output_color(true), expect);
    }

    #[test]
    fn test_emit_csv_json_output() {
        let mock_ch_filter = message::create_output_filter_config(
            "test_files/config/channel_abbreviations.txt",
            true,
        );
        let test_filepath: &str = "test.evtx";
        let test_rulepath: &str = "test-rule.yml";
        let test_rule_id: &str = "00000000-0000-0000-0000-000000000000";
        let test_title = "test_title";
        let test_level = "high";
        let test_computername = "testcomputer";
        let test_computername2 = "testcomputer";
        let test_eventid = "1111";
        let output = "pokepoke";
        let test_attack = "execution/txxxx.yyy";
        let test_recinfo = "CommandRLine: hoge";
        let test_record_id = "11111";
        let expect_time = Utc
            .datetime_from_str("1996-02-27T01:05:01Z", "%Y-%m-%dT%H:%M:%SZ")
            .unwrap();
        let expect_tz = expect_time.with_timezone(&Utc);
        let json_dummy_action = Action::JsonTimeline(JSONOutputOption {
            output_options: OutputOption {
                input_args: InputOption {
                    directory: None,
                    filepath: None,
                    live_analysis: false,
                },
                profile: None,
                enable_deprecated_rules: false,
                exclude_status: None,
                min_level: "informational".to_string(),
                exact_level: None,
                enable_noisy_rules: false,
                end_timeline: None,
                start_timeline: None,
                eid_filter: false,
                european_time: false,
                iso_8601: false,
                rfc_2822: false,
                rfc_3339: false,
                us_military_time: false,
                us_time: false,
                utc: false,
                visualize_timeline: false,
                rules: Path::new("./rules").to_path_buf(),
                html_report: None,
                no_summary: true,
                common_options: CommonOptions {
                    no_color: false,
                    quiet: false,
                },
                detect_common_options: DetectCommonOption {
                    evtx_file_ext: None,
                    thread_number: None,
                    quiet_errors: false,
                    config: Path::new("./rules/config").to_path_buf(),
                    verbose: false,
                    json_input: false,
                },
                enable_unsupported_rules: false,
                clobber: false,
<<<<<<< HEAD
                tags: None,
                proven_rules: false,
=======
                include_tags: None,
                exclude_tags: None,
>>>>>>> fea4d143
                include_category: None,
                exclude_category: None,
            },
            geo_ip: None,
            output: Some(Path::new("./test_emit_csv_json.json").to_path_buf()),
            jsonl_timeline: false,
        });

        let dummy_config = Some(Config {
            action: Some(json_dummy_action),
            debug: false,
        });
        let stored_static = StoredStatic::create_static_data(dummy_config);
        let output_profile: Vec<(CompactString, Profile)> = load_profile(
            "test_files/config/default_profile.yaml",
            "test_files/config/profiles.yaml",
            Some(&stored_static),
        )
        .unwrap_or_default();
        {
            let val = r##"
                {
                    "Event": {
                        "EventData": {
                            "CommandRLine": "hoge"
                        },
                        "System": {
                            "TimeCreated_attributes": {
                                "SystemTime": "1996-02-27T01:05:01Z"
                            }
                        }
                    }
                }
            "##;
            let event: Value = serde_json::from_str(val).unwrap();
            let output_option = OutputOption {
                input_args: InputOption {
                    directory: None,
                    filepath: None,
                    live_analysis: false,
                },
                profile: None,
                enable_deprecated_rules: false,
                exclude_status: None,
                min_level: "informational".to_string(),
                exact_level: None,
                enable_noisy_rules: false,
                end_timeline: None,
                start_timeline: None,
                eid_filter: false,
                european_time: false,
                iso_8601: false,
                rfc_2822: false,
                rfc_3339: false,
                us_military_time: false,
                us_time: false,
                utc: true,
                visualize_timeline: false,
                rules: Path::new("./rules").to_path_buf(),
                html_report: None,
                no_summary: false,
                common_options: CommonOptions {
                    no_color: false,
                    quiet: false,
                },
                detect_common_options: DetectCommonOption {
                    evtx_file_ext: None,
                    thread_number: None,
                    quiet_errors: false,
                    config: Path::new("./rules/config").to_path_buf(),
                    verbose: false,
                    json_input: false,
                },
                enable_unsupported_rules: false,
                clobber: false,
<<<<<<< HEAD
                tags: None,
                proven_rules: false,
=======
                include_tags: None,
                exclude_tags: None,
>>>>>>> fea4d143
                include_category: None,
                exclude_category: None,
            };
            let ch = mock_ch_filter
                .get(&CompactString::from("security"))
                .unwrap_or(&CompactString::default())
                .clone();
            let mut profile_converter: HashMap<&str, Profile> = HashMap::from([
                (
                    "Timestamp",
                    Profile::Timestamp(format_time(&expect_time, false, &output_option).into()),
                ),
                ("Computer", Profile::Computer(test_computername2.into())),
                ("Channel", Profile::Channel(ch.into())),
                ("Level", Profile::Level(test_level.into())),
                ("EventID", Profile::EventID(test_eventid.into())),
                ("MitreAttack", Profile::MitreTactics(test_attack.into())),
                ("RecordID", Profile::RecordID(test_record_id.into())),
                ("RuleTitle", Profile::RuleTitle(test_title.into())),
                (
                    "RecordInformation",
                    Profile::AllFieldInfo(test_recinfo.into()),
                ),
                ("RuleFile", Profile::RuleFile(test_rulepath.into())),
                ("EvtxFile", Profile::EvtxFile(test_filepath.into())),
                ("Tags", Profile::MitreTags(test_attack.into())),
            ]);
            let eventkey_alias = load_eventkey_alias(
                utils::check_setting_path(
                    &CURRENT_EXE_PATH.to_path_buf(),
                    "rules/config/eventkey_alias.txt",
                    true,
                )
                .unwrap()
                .to_str()
                .unwrap(),
            );
            let messages = &message::MESSAGES;
            messages.clear();
            message::insert(
                &event,
                CompactString::new(output),
                DetectInfo {
                    rulepath: CompactString::from(test_rulepath),
                    ruleid: test_rule_id.into(),
                    ruletitle: CompactString::from(test_title),
                    level: CompactString::from(test_level),
                    computername: CompactString::from(test_computername2),
                    eventid: CompactString::from(test_eventid),
                    detail: CompactString::default(),
                    ext_field: output_profile.to_owned(),
                    is_condition: false,
                },
                expect_time,
                &mut profile_converter,
                (false, false, false),
                &eventkey_alias,
            );
            *profile_converter.get_mut("Computer").unwrap() =
                Profile::Computer(test_computername.into());
        }
        let expect = vec![
            "{",
            "\"Timestamp\": \"1996-02-27 01:05:01.000 +00:00\",",
            "\"Computer\": \"testcomputer\",",
            "\"Channel\": \"Sec\",",
            "\"Level\": \"high\",",
            "\"EventID\": 1111,",
            "\"MitreAttack\": [\n        \"execution/txxxx.yyy\"\n    ],",
            "\"RecordID\": 11111,",
            "\"RuleTitle\": \"test_title\",",
            "\"Details\": \"pokepoke\",",
            "\"RecordInformation\": {\n        \"CommandRLine\": \"hoge\"\n    },",
            "\"RuleFile\": \"test-rule.yml\",",
            "\"EvtxFile\": \"test.evtx\",",
            "\"Tags\": [\n        \"execution/txxxx.yyy\"\n    ]",
        ];
        let mut file: Box<dyn io::Write> =
            Box::new(File::create("./test_emit_csv_json.json").unwrap());
        assert!(emit_csv(
            &mut file,
            false,
            HashMap::new(),
            1,
            &output_profile,
            &stored_static,
            (&Some(expect_tz), &Some(expect_tz))
        )
        .is_ok());
        match read_to_string("./test_emit_csv_json.json") {
            Err(_) => panic!("Failed to open file."),
            Ok(s) => {
                assert_eq!(s, format!("{}\n}}", expect.join("\n    ")));
            }
        };
        assert!(remove_file("./test_emit_csv_json.json").is_ok());
    }

    #[test]
    fn test_emit_csv_jsonl_output() {
        let mock_ch_filter = message::create_output_filter_config(
            "test_files/config/channel_abbreviations.txt",
            true,
        );
        let test_filepath: &str = "test.evtx";
        let test_rulepath: &str = "test-rule.yml";
        let test_rule_id: &str = "00000000-0000-0000-0000-000000000000";
        let test_title = "test_title";
        let test_level = "high";
        let test_computername = "testcomputer";
        let test_computername2 = "testcomputer";
        let test_eventid = "1111";
        let output = "pokepoke";
        let test_attack = "execution/txxxx.yyy";
        let test_recinfo = "CommandRLine: hoge";
        let test_record_id = "11111";
        let expect_time = Utc
            .datetime_from_str("1996-02-27T01:05:01Z", "%Y-%m-%dT%H:%M:%SZ")
            .unwrap();
        let expect_tz = expect_time.with_timezone(&Utc);
        let json_dummy_action = Action::JsonTimeline(JSONOutputOption {
            output_options: OutputOption {
                input_args: InputOption {
                    directory: None,
                    filepath: None,
                    live_analysis: false,
                },
                profile: None,
                enable_deprecated_rules: false,
                exclude_status: None,
                min_level: "informational".to_string(),
                exact_level: None,
                enable_noisy_rules: false,
                end_timeline: None,
                start_timeline: None,
                eid_filter: false,
                european_time: false,
                iso_8601: false,
                rfc_2822: false,
                rfc_3339: false,
                us_military_time: false,
                us_time: false,
                utc: false,
                visualize_timeline: false,
                rules: Path::new("./rules").to_path_buf(),
                html_report: None,
                no_summary: true,
                common_options: CommonOptions {
                    no_color: false,
                    quiet: false,
                },
                detect_common_options: DetectCommonOption {
                    evtx_file_ext: None,
                    thread_number: None,
                    quiet_errors: false,
                    config: Path::new("./rules/config").to_path_buf(),
                    verbose: false,
                    json_input: false,
                },
                enable_unsupported_rules: false,
                clobber: false,
<<<<<<< HEAD
                tags: None,
                proven_rules: false,
=======
                include_tags: None,
                exclude_tags: None,
>>>>>>> fea4d143
                include_category: None,
                exclude_category: None,
            },
            geo_ip: None,
            output: Some(Path::new("./test_emit_csv_jsonl.jsonl").to_path_buf()),
            jsonl_timeline: true,
        });

        let dummy_config = Some(Config {
            action: Some(json_dummy_action),
            debug: false,
        });
        let stored_static = StoredStatic::create_static_data(dummy_config);
        let output_profile: Vec<(CompactString, Profile)> = load_profile(
            "test_files/config/default_profile.yaml",
            "test_files/config/profiles.yaml",
            Some(&stored_static),
        )
        .unwrap_or_default();
        {
            let val = r##"
                {
                    "Event": {
                        "EventData": {
                            "CommandRLine": "hoge"
                        },
                        "System": {
                            "TimeCreated_attributes": {
                                "SystemTime": "1996-02-27T01:05:01Z"
                            }
                        }
                    }
                }
            "##;
            let event: Value = serde_json::from_str(val).unwrap();
            let output_option = OutputOption {
                input_args: InputOption {
                    directory: None,
                    filepath: None,
                    live_analysis: false,
                },
                profile: None,
                enable_deprecated_rules: false,
                exclude_status: None,
                min_level: "informational".to_string(),
                exact_level: None,
                enable_noisy_rules: false,
                end_timeline: None,
                start_timeline: None,
                eid_filter: false,
                european_time: false,
                iso_8601: false,
                rfc_2822: false,
                rfc_3339: false,
                us_military_time: false,
                us_time: false,
                utc: true,
                visualize_timeline: false,
                rules: Path::new("./rules").to_path_buf(),
                html_report: None,
                no_summary: false,
                common_options: CommonOptions {
                    no_color: false,
                    quiet: false,
                },
                detect_common_options: DetectCommonOption {
                    evtx_file_ext: None,
                    thread_number: None,
                    quiet_errors: false,
                    config: Path::new("./rules/config").to_path_buf(),
                    verbose: false,
                    json_input: false,
                },
                enable_unsupported_rules: false,
                clobber: false,
<<<<<<< HEAD
                tags: None,
                proven_rules: false,
=======
                include_tags: None,
                exclude_tags: None,
>>>>>>> fea4d143
                include_category: None,
                exclude_category: None,
            };
            let ch = mock_ch_filter
                .get(&CompactString::from("security"))
                .unwrap_or(&CompactString::default())
                .clone();
            let mut profile_converter: HashMap<&str, Profile> = HashMap::from([
                (
                    "Timestamp",
                    Profile::Timestamp(format_time(&expect_time, false, &output_option).into()),
                ),
                ("Computer", Profile::Computer(test_computername2.into())),
                ("Channel", Profile::Channel(ch.into())),
                ("Level", Profile::Level(test_level.into())),
                ("EventID", Profile::EventID(test_eventid.into())),
                ("MitreAttack", Profile::MitreTactics(test_attack.into())),
                ("RecordID", Profile::RecordID(test_record_id.into())),
                ("RuleTitle", Profile::RuleTitle(test_title.into())),
                (
                    "RecordInformation",
                    Profile::AllFieldInfo(test_recinfo.into()),
                ),
                ("RuleFile", Profile::RuleFile(test_rulepath.into())),
                ("EvtxFile", Profile::EvtxFile(test_filepath.into())),
                ("Tags", Profile::MitreTags(test_attack.into())),
            ]);
            let eventkey_alias = load_eventkey_alias(
                utils::check_setting_path(
                    &CURRENT_EXE_PATH.to_path_buf(),
                    "rules/config/eventkey_alias.txt",
                    true,
                )
                .unwrap()
                .to_str()
                .unwrap(),
            );
            let messages = &message::MESSAGES;
            messages.clear();
            message::insert(
                &event,
                CompactString::new(output),
                DetectInfo {
                    rulepath: CompactString::from(test_rulepath),
                    ruleid: test_rule_id.into(),
                    ruletitle: CompactString::from(test_title),
                    level: CompactString::from(test_level),
                    computername: CompactString::from(test_computername2),
                    eventid: CompactString::from(test_eventid),
                    detail: CompactString::default(),
                    ext_field: output_profile.to_owned(),
                    is_condition: false,
                },
                expect_time,
                &mut profile_converter,
                (false, false, false),
                &eventkey_alias,
            );
            *profile_converter.get_mut("Computer").unwrap() =
                Profile::Computer(test_computername.into());
        }
        let expect = vec![
            "{ ",
            "\"Timestamp\": \"1996-02-27 01:05:01.000 +00:00\",",
            "\"Computer\": \"testcomputer\",",
            "\"Channel\": \"Sec\",",
            "\"Level\": \"high\",",
            "\"EventID\": 1111,",
            "\"MitreAttack\": [\"execution/txxxx.yyy\"],",
            "\"RecordID\": 11111,",
            "\"RuleTitle\": \"test_title\",",
            "\"Details\": \"pokepoke\",",
            "\"RecordInformation\": {\"CommandRLine\": \"hoge\"},",
            "\"RuleFile\": \"test-rule.yml\",",
            "\"EvtxFile\": \"test.evtx\",",
            "\"Tags\": [\"execution/txxxx.yyy\"]",
        ];
        let mut file: Box<dyn io::Write> =
            Box::new(File::create("./test_emit_csv_jsonl.jsonl").unwrap());
        assert!(emit_csv(
            &mut file,
            false,
            HashMap::new(),
            1,
            &output_profile,
            &stored_static,
            (&Some(expect_tz), &Some(expect_tz))
        )
        .is_ok());
        match read_to_string("./test_emit_csv_jsonl.jsonl") {
            Err(_) => panic!("Failed to open file."),
            Ok(s) => {
                assert_eq!(s, format!("{} }}", expect.join("")));
            }
        };
        assert!(remove_file("./test_emit_csv_jsonl.jsonl").is_ok());
    }
}<|MERGE_RESOLUTION|>--- conflicted
+++ resolved
@@ -1808,13 +1808,9 @@
                 },
                 enable_unsupported_rules: false,
                 clobber: false,
-<<<<<<< HEAD
-                tags: None,
                 proven_rules: false,
-=======
                 include_tags: None,
                 exclude_tags: None,
->>>>>>> fea4d143
                 include_category: None,
                 exclude_category: None,
             },
@@ -1892,13 +1888,9 @@
                 },
                 enable_unsupported_rules: false,
                 clobber: false,
-<<<<<<< HEAD
-                tags: None,
                 proven_rules: false,
-=======
                 include_tags: None,
                 exclude_tags: None,
->>>>>>> fea4d143
                 include_category: None,
                 exclude_category: None,
             };
@@ -2123,13 +2115,9 @@
                 },
                 enable_unsupported_rules: false,
                 clobber: false,
-<<<<<<< HEAD
-                tags: None,
                 proven_rules: false,
-=======
                 include_tags: None,
                 exclude_tags: None,
->>>>>>> fea4d143
                 include_category: None,
                 exclude_category: None,
             },
@@ -2209,13 +2197,9 @@
                 },
                 enable_unsupported_rules: false,
                 clobber: false,
-<<<<<<< HEAD
-                tags: None,
                 proven_rules: false,
-=======
                 include_tags: None,
                 exclude_tags: None,
->>>>>>> fea4d143
                 include_category: None,
                 exclude_category: None,
             };
@@ -2426,13 +2410,9 @@
                 },
                 enable_unsupported_rules: false,
                 clobber: false,
-<<<<<<< HEAD
-                tags: None,
                 proven_rules: false,
-=======
                 include_tags: None,
                 exclude_tags: None,
->>>>>>> fea4d143
                 include_category: None,
                 exclude_category: None,
             },
@@ -2510,13 +2490,9 @@
                 },
                 enable_unsupported_rules: false,
                 clobber: false,
-<<<<<<< HEAD
-                tags: None,
                 proven_rules: false,
-=======
                 include_tags: None,
                 exclude_tags: None,
->>>>>>> fea4d143
                 include_category: None,
                 exclude_category: None,
             };
@@ -2749,13 +2725,9 @@
             },
             enable_unsupported_rules: false,
             clobber: false,
-<<<<<<< HEAD
-            tags: None,
             proven_rules: false,
-=======
             include_tags: None,
             exclude_tags: None,
->>>>>>> fea4d143
             include_category: None,
             exclude_category: None,
         };
@@ -2882,13 +2854,9 @@
                 },
                 enable_unsupported_rules: false,
                 clobber: false,
-<<<<<<< HEAD
-                tags: None,
                 proven_rules: false,
-=======
                 include_tags: None,
                 exclude_tags: None,
->>>>>>> fea4d143
                 include_category: None,
                 exclude_category: None,
             },
@@ -2964,13 +2932,9 @@
                 },
                 enable_unsupported_rules: false,
                 clobber: false,
-<<<<<<< HEAD
-                tags: None,
                 proven_rules: false,
-=======
                 include_tags: None,
                 exclude_tags: None,
->>>>>>> fea4d143
                 include_category: None,
                 exclude_category: None,
             };
@@ -3132,13 +3096,9 @@
                 },
                 enable_unsupported_rules: false,
                 clobber: false,
-<<<<<<< HEAD
-                tags: None,
                 proven_rules: false,
-=======
                 include_tags: None,
                 exclude_tags: None,
->>>>>>> fea4d143
                 include_category: None,
                 exclude_category: None,
             },
@@ -3214,13 +3174,9 @@
                 },
                 enable_unsupported_rules: false,
                 clobber: false,
-<<<<<<< HEAD
-                tags: None,
                 proven_rules: false,
-=======
                 include_tags: None,
                 exclude_tags: None,
->>>>>>> fea4d143
                 include_category: None,
                 exclude_category: None,
             };
