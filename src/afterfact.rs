use crate::detections::configs::{
    Action, OutputOption, StoredStatic, CONTROL_CHAT_REPLACE_MAP, CURRENT_EXE_PATH, GEOIP_DB_PARSER,
};
use crate::detections::message::{self, AlertMessage, LEVEL_FULL, MESSAGEKEYS};
use crate::detections::utils::{
    self, format_time, get_writable_color, output_and_data_stack_for_html, write_color_buffer,
};
use crate::options::htmlreport;
use crate::options::profile::Profile;
use crate::timeline::timelines::Timeline;
use crate::yaml::ParseYaml;
use aho_corasick::{AhoCorasick, AhoCorasickBuilder, MatchKind};
use chrono::{DateTime, Local, TimeZone, Utc};
use comfy_table::modifiers::UTF8_ROUND_CORNERS;
use comfy_table::presets::UTF8_FULL;
use compact_str::CompactString;
use terminal_size::terminal_size;

use csv::{QuoteStyle, WriterBuilder};
use itertools::Itertools;
use krapslog::{build_sparkline, build_time_markers};
use nested::Nested;
use std::path::{Path, PathBuf};
use std::str::FromStr;
use yaml_rust::YamlLoader;

use comfy_table::*;
use hashbrown::{HashMap, HashSet};
use num_format::{Locale, ToFormattedString};
use std::cmp::{self, min};
use std::error::Error;

use std::io::{self, BufWriter, Write};

use std::fs::File;
use std::process;
use termcolor::{BufferWriter, Color, ColorChoice, ColorSpec, WriteColor};
use terminal_size::Width;

#[derive(Debug)]
pub struct Colors {
    pub output_color: termcolor::Color,
    pub table_color: comfy_table::Color,
}

/// level_color.txtファイルを読み込み対応する文字色のマッピングを返却する関数
pub fn set_output_color(no_color_flag: bool) -> HashMap<CompactString, Colors> {
    let read_result = utils::read_csv(
        utils::check_setting_path(
            &CURRENT_EXE_PATH.to_path_buf(),
            "config/level_color.txt",
            true,
        )
        .unwrap()
        .to_str()
        .unwrap(),
    );
    let mut color_map: HashMap<CompactString, Colors> = HashMap::new();
    if no_color_flag {
        return color_map;
    }
    let color_map_contents = match read_result {
        Ok(c) => c,
        Err(e) => {
            // color情報がない場合は通常の白色の出力が出てくるのみで動作への影響を与えない為warnとして処理する
            AlertMessage::warn(&e).ok();
            return color_map;
        }
    };
    color_map_contents.iter().for_each(|line| {
        if line.len() != 2 {
            return;
        }
        let empty = &"".to_string();
        let level = CompactString::new(line.first().unwrap_or(empty).to_lowercase());
        let convert_color_result = hex::decode(line.get(1).unwrap_or(empty).trim());
        if convert_color_result.is_err() {
            AlertMessage::warn(&format!(
                "Failed hex convert in level_color.txt. Color output is disabled. Input Line: {}",
                line.join(",")
            ))
            .ok();
            return;
        }
        let color_code = convert_color_result.unwrap();
        if level.is_empty() || color_code.len() < 3 {
            return;
        }
        color_map.insert(
            level,
            Colors {
                output_color: termcolor::Color::Rgb(color_code[0], color_code[1], color_code[2]),
                table_color: comfy_table::Color::Rgb {
                    r: color_code[0],
                    g: color_code[1],
                    b: color_code[2],
                },
            },
        );
    });
    color_map
}

fn _get_output_color(color_map: &HashMap<CompactString, Colors>, level: &str) -> Option<Color> {
    let mut color = None;
    if let Some(c) = color_map.get(&CompactString::from(level.to_lowercase())) {
        color = Some(c.output_color);
    }
    color
}

fn _get_table_color(
    color_map: &HashMap<CompactString, Colors>,
    level: &str,
) -> Option<comfy_table::Color> {
    let mut color = None;
    if let Some(c) = color_map.get(&CompactString::from(level.to_lowercase())) {
        color = Some(c.table_color);
    }
    color
}

/// print timeline histogram
fn _print_timeline_hist(timestamps: Vec<i64>, length: usize, side_margin_size: usize) {
    if timestamps.is_empty() {
        return;
    }

    let buf_wtr = BufferWriter::stdout(ColorChoice::Always);
    let mut wtr = buf_wtr.buffer();
    wtr.set_color(ColorSpec::new().set_fg(None)).ok();

    if timestamps.len() < 5 {
        writeln!(
            wtr,
            "Detection Frequency Timeline could not be displayed as there needs to be more than 5 events.",
        )
        .ok();
        buf_wtr.print(&wtr).ok();
        return;
    }

    let title = "Detection Frequency Timeline";
    let header_row_space = (length - title.len()) / 2;
    writeln!(wtr, "{}{}", " ".repeat(header_row_space), title).ok();
    println!();

    let timestamp_marker_max = if timestamps.len() < 2 {
        0
    } else {
        timestamps.len() - 2
    };
    let marker_num = min(timestamp_marker_max, 18);

    let (header_raw, footer_raw) =
        build_time_markers(&timestamps, marker_num, length - (side_margin_size * 2));
    let sparkline = build_sparkline(&timestamps, length - (side_margin_size * 2), 5_usize);
    for header_str in header_raw.lines() {
        writeln!(wtr, "{}{}", " ".repeat(side_margin_size - 1), header_str).ok();
    }
    for line in sparkline.lines() {
        writeln!(wtr, "{}{}", " ".repeat(side_margin_size - 1), line).ok();
    }
    for footer_str in footer_raw.lines() {
        writeln!(wtr, "{}{}", " ".repeat(side_margin_size - 1), footer_str).ok();
    }

    buf_wtr.print(&wtr).ok();
}

pub fn after_fact(
    all_record_cnt: usize,
    output_option: &Option<PathBuf>,
    no_color_flag: bool,
    stored_static: &StoredStatic,
    tl: Timeline,
    recover_records_cnt: usize,
) {
    let fn_emit_csv_err = |err: Box<dyn Error>| {
        AlertMessage::alert(&format!("Failed to write CSV. {err}")).ok();
        process::exit(1);
    };

    let mut displayflag = false;
    let mut target: Box<dyn io::Write> = if let Some(path) = &output_option {
        // output to file
        match File::create(path) {
            Ok(file) => Box::new(BufWriter::new(file)),
            Err(err) => {
                AlertMessage::alert(&format!("Failed to open file. {err}")).ok();
                process::exit(1);
            }
        }
    } else {
        displayflag = true;
        // stdoutput (termcolor crate color output is not csv writer)
        Box::new(BufWriter::new(io::stdout()))
    };
    let color_map = set_output_color(no_color_flag);
    if let Err(err) = emit_csv(
        &mut target,
        displayflag,
        color_map,
        (all_record_cnt as u128, recover_records_cnt as u128),
        stored_static.profiles.as_ref().unwrap(),
        stored_static,
        (&tl.stats.start_time, &tl.stats.end_time),
    ) {
        fn_emit_csv_err(Box::new(err));
    }
}

fn emit_csv<W: std::io::Write>(
    writer: &mut W,
    displayflag: bool,
    color_map: HashMap<CompactString, Colors>,
    (all_record_cnt, recover_records_cnt): (u128, u128),
    profile: &Vec<(CompactString, Profile)>,
    stored_static: &StoredStatic,
    tl_start_end_time: (&Option<DateTime<Utc>>, &Option<DateTime<Utc>>),
) -> io::Result<()> {
    let output_replaced_maps: HashMap<&str, &str> =
        HashMap::from_iter(vec![("🛂r", "\r"), ("🛂n", "\n"), ("🛂t", "\t")]);
    let mut removed_replaced_maps: HashMap<&str, &str> =
        HashMap::from_iter(vec![("\n", " "), ("\r", " "), ("\t", " ")]);
    if stored_static.multiline_flag {
        removed_replaced_maps.insert("🛂🛂", "\r\n");
        removed_replaced_maps.insert(" ¦ ", "\r\n");
    }
    let output_replacer = AhoCorasickBuilder::new()
        .match_kind(MatchKind::LeftmostLongest)
        .build(output_replaced_maps.keys())
        .unwrap();
    let output_remover = AhoCorasickBuilder::new()
        .match_kind(MatchKind::LeftmostLongest)
        .build(removed_replaced_maps.keys())
        .unwrap();

    let mut html_output_stock = Nested::<String>::new();
    let html_output_flag = stored_static.html_report_flag;
    let output_option = stored_static.output_option.as_ref().unwrap();
    let disp_wtr = BufferWriter::stdout(ColorChoice::Always);
    let mut disp_wtr_buf = disp_wtr.buffer();
    let mut json_output_flag = false;
    let mut jsonl_output_flag = false;
    let mut remove_duplicate_data_flag = false;

    let tmp_wtr = match &stored_static.config.action.as_ref().unwrap() {
        Action::JsonTimeline(option) => {
            json_output_flag = true;
            jsonl_output_flag = option.jsonl_timeline;
            remove_duplicate_data_flag = option.output_options.remove_duplicate_data;
            Some(
                WriterBuilder::new()
                    .delimiter(b'\n')
                    .double_quote(false)
                    .quote_style(QuoteStyle::Never)
                    .from_writer(writer),
            )
        }
        Action::CsvTimeline(option) => {
            remove_duplicate_data_flag = option.output_options.remove_duplicate_data;
            Some(
                WriterBuilder::new()
                    .quote_style(QuoteStyle::NonNumeric)
                    .from_writer(writer),
            )
        }
        _ => None,
    };
    //CsvTimeLineとJsonTimeLine以外はこの関数は呼ばれないが、matchをつかうためにこの処理を追加した。
    if tmp_wtr.is_none() {
        return Ok(());
    }
    let mut wtr = tmp_wtr.unwrap();

    disp_wtr_buf.set_color(ColorSpec::new().set_fg(None)).ok();

    // level is divided by "Critical","High","Medium","Low","Informational","Undefined".
    let mut total_detect_counts_by_level: Vec<u128> = vec![0; 6];
    let mut unique_detect_counts_by_level: Vec<u128> = vec![0; 6];
    let mut detected_rule_files: HashSet<CompactString> = HashSet::new();
    let mut detected_rule_ids: HashSet<CompactString> = HashSet::new();
    let mut detected_computer_and_rule_names: HashSet<CompactString> = HashSet::new();
    let mut detect_counts_by_date_and_level: HashMap<CompactString, HashMap<CompactString, i128>> =
        HashMap::new();
    let mut detect_counts_by_computer_and_level: HashMap<
        CompactString,
        HashMap<CompactString, i128>,
    > = HashMap::new();
    let mut detect_counts_by_rule_and_level: HashMap<CompactString, HashMap<CompactString, i128>> =
        HashMap::new();
    let mut rule_title_path_map: HashMap<CompactString, CompactString> = HashMap::new();
    let mut detect_rule_authors: HashMap<CompactString, CompactString> = HashMap::new();
    let mut rule_author_counter: HashMap<CompactString, i128> = HashMap::new();

    let levels = ["crit", "high", "med ", "low ", "info", "undefined"];
    // レベル別、日ごとの集計用変数の初期化
    for level_init in levels {
        detect_counts_by_date_and_level.insert(CompactString::from(level_init), HashMap::new());
        detect_counts_by_computer_and_level.insert(CompactString::from(level_init), HashMap::new());
        detect_counts_by_rule_and_level.insert(CompactString::from(level_init), HashMap::new());
    }
    if displayflag {
        println!();
    }
    let mut timestamps: Vec<i64> = vec![0; MESSAGEKEYS.lock().unwrap().len()];
    let mut plus_header = true;
    let mut detected_record_idset: HashSet<CompactString> = HashSet::new();

    let level_map: HashMap<&str, u128> = HashMap::from([
        ("UNDEFINED", 0),
        ("INFORMATIONAL", 1),
        ("LOW", 2),
        ("MEDIUM", 3),
        ("HIGH", 4),
        ("CRITICAL", 5),
    ]);

    let get_level_suffix = |level_str: &str| {
        *level_map
            .get(
                LEVEL_FULL
                    .get(level_str)
                    .unwrap_or(&"undefined")
                    .to_uppercase()
                    .as_str(),
            )
            .unwrap_or(&0) as usize
    };
    let mut author_list_cache: HashMap<CompactString, Nested<String>> = HashMap::new();

    // remove duplicate dataのための前レコード分の情報を保持する変数
    let mut prev_message: HashMap<CompactString, Profile> = HashMap::new();
    let mut prev_details_convert_map: HashMap<CompactString, Vec<CompactString>> = HashMap::new();
    for (message_idx, time) in MESSAGEKEYS
        .lock()
        .unwrap()
        .iter()
        .sorted_unstable()
        .enumerate()
    {
        let multi = message::MESSAGES.get(time).unwrap();
        let (_, detect_infos) = multi.pair();
        let mut prev_detect_infos = HashSet::new();
        timestamps[message_idx] = _get_timestamp(output_option, time);
        for detect_info in detect_infos.iter().sorted_by(|a, b| {
            Ord::cmp(
                &format!(
                    "{}:{}:{}:{}",
                    get_level_suffix(a.level.as_str()),
                    a.eventid,
                    a.rulepath,
                    a.computername
                ),
                &format!(
                    "{}:{}:{}:{}",
                    get_level_suffix(b.level.as_str()),
                    b.eventid,
                    b.rulepath,
                    b.computername
                ),
            )
        }) {
            if output_option.remove_duplicate_detections && detect_infos.len() > 1 {
                let fields: Vec<&(CompactString, Profile)> = detect_info
                    .ext_field
                    .iter()
                    .filter(|(_, profile)| !matches!(profile, Profile::EvtxFile(_)))
                    .collect();
                if prev_detect_infos.get(&fields).is_some() {
                    continue;
                }
                prev_detect_infos.insert(fields);
            }
            if !detect_info.is_condition {
                detected_record_idset.insert(CompactString::from(format!(
                    "{}_{}",
                    time, detect_info.eventid
                )));
            }
            if displayflag {
                // 標準出力の場合
                if plus_header {
                    // ヘッダーのみを出力
                    write_color_buffer(
                        &disp_wtr,
                        get_writable_color(None, stored_static.common_options.no_color),
                        &_get_serialized_disp_output(
                            profile,
                            true,
                            (&output_replacer, &output_replaced_maps),
                            (&output_remover, &removed_replaced_maps),
                        ),
                        false,
                    )
                    .ok();
                    plus_header = false;
                }
                write_color_buffer(
                    &disp_wtr,
                    get_writable_color(
                        _get_output_color(
                            &color_map,
                            LEVEL_FULL.get(detect_info.level.as_str()).unwrap_or(&""),
                        ),
                        stored_static.common_options.no_color,
                    ),
                    &_get_serialized_disp_output(
                        &detect_info.ext_field,
                        false,
                        (&output_replacer, &output_replaced_maps),
                        (&output_remover, &removed_replaced_maps),
                    )
                    .split_whitespace()
                    .join(" "),
                    true,
                )
                .ok();
            } else if jsonl_output_flag {
                // JSONL output format
                let result = output_json_str(
                    &detect_info.ext_field,
                    prev_message,
                    jsonl_output_flag,
                    GEOIP_DB_PARSER.read().unwrap().is_some(),
                    remove_duplicate_data_flag,
                    detect_info.is_condition,
                    &[&detect_info.details_convert_map, &prev_details_convert_map],
                );
                prev_message = result.1;
                prev_details_convert_map = detect_info.details_convert_map.clone();
                wtr.write_field(format!("{{ {} }}", &result.0))?;
            } else if json_output_flag {
                // JSON output
                wtr.write_field("{")?;
                let result = output_json_str(
                    &detect_info.ext_field,
                    prev_message,
                    jsonl_output_flag,
                    GEOIP_DB_PARSER.read().unwrap().is_some(),
                    remove_duplicate_data_flag,
                    detect_info.is_condition,
                    &[&detect_info.details_convert_map, &prev_details_convert_map],
                );
                prev_message = result.1;
                prev_details_convert_map = detect_info.details_convert_map.clone();
                wtr.write_field(&result.0)?;
                wtr.write_field("}")?;
            } else {
                // csv output format
                if plus_header {
                    wtr.write_record(detect_info.ext_field.iter().map(|x| x.0.trim()))?;
                    plus_header = false;
                }
                wtr.write_record(detect_info.ext_field.iter().map(|x| {
                    match x.1 {
                        Profile::Details(_)
                        | Profile::AllFieldInfo(_)
                        | Profile::ExtraFieldInfo(_) => {
                            let ret = if remove_duplicate_data_flag
                                && x.1.to_value()
                                    == prev_message
                                        .get(&x.0)
                                        .unwrap_or(&Profile::Literal("-".into()))
                                        .to_value()
                            {
                                "DUP".to_string()
                            } else {
                                output_remover.replace_all(
                                    &output_replacer
                                        .replace_all(
                                            &x.1.to_value(),
                                            &output_replaced_maps.values().collect_vec(),
                                        )
                                        .split_whitespace()
                                        .join(" "),
                                    &removed_replaced_maps.values().collect_vec(),
                                )
                            };
                            prev_message.insert(x.0.clone(), x.1.clone());
                            ret
                        }
                        _ => output_remover.replace_all(
                            &output_replacer
                                .replace_all(
                                    &x.1.to_value(),
                                    &output_replaced_maps.values().collect_vec(),
                                )
                                .split_whitespace()
                                .join(" "),
                            &removed_replaced_maps.values().collect_vec(),
                        ),
                    }
                }))?;
            }
            // 各種集計作業
            if !output_option.no_summary {
                let level_suffix = get_level_suffix(detect_info.level.as_str());
                let author_list = author_list_cache
                    .entry(detect_info.rulepath.clone())
                    .or_insert_with(|| extract_author_name(&detect_info.rulepath))
                    .clone();
                let author_str = author_list.iter().join(", ");
                detect_rule_authors.insert(detect_info.rulepath.to_owned(), author_str.into());

                if !detected_rule_files.contains(&detect_info.rulepath) {
                    detected_rule_files.insert(detect_info.rulepath.to_owned());
                    for author in author_list.iter() {
                        *rule_author_counter
                            .entry(CompactString::from(author))
                            .or_insert(0) += 1;
                    }
                }
                if !detected_rule_ids.contains(&detect_info.ruleid) {
                    detected_rule_ids.insert(detect_info.ruleid.to_owned());
                    unique_detect_counts_by_level[level_suffix] += 1;
                }

                let computer_rule_check_key = CompactString::from(format!(
                    "{}|{}",
                    &detect_info.computername, &detect_info.rulepath
                ));
                if !detected_computer_and_rule_names.contains(&computer_rule_check_key) {
                    detected_computer_and_rule_names.insert(computer_rule_check_key);
                    countup_aggregation(
                        &mut detect_counts_by_computer_and_level,
                        &detect_info.level,
                        &detect_info.computername,
                    );
                }
                rule_title_path_map.insert(
                    detect_info.ruletitle.to_owned(),
                    detect_info.rulepath.to_owned(),
                );

                countup_aggregation(
                    &mut detect_counts_by_date_and_level,
                    &detect_info.level,
                    &format_time(time, true, output_option),
                );
                countup_aggregation(
                    &mut detect_counts_by_rule_and_level,
                    &detect_info.level,
                    &detect_info.ruletitle,
                );
                total_detect_counts_by_level[level_suffix] += 1;
            }
        }
    }

    if displayflag {
        println!();
    } else {
        wtr.flush()?;
    }

    disp_wtr_buf.clear();
    let level_abbr: Nested<Vec<CompactString>> = Nested::from_iter(
<<<<<<< HEAD
        vec![
            [CompactString::from("undefined"), CompactString::from("undefined")].to_vec(),
=======
        [
>>>>>>> d1ca4287
            [CompactString::from("critical"), CompactString::from("crit")].to_vec(),
            [CompactString::from("high"), CompactString::from("high")].to_vec(),
            [CompactString::from("medium"), CompactString::from("med ")].to_vec(),
            [CompactString::from("low"), CompactString::from("low ")].to_vec(),
            [
                CompactString::from("informational"),
                CompactString::from("info"),
            ]
            .to_vec(),
        ]
        .iter(),
    );

    let terminal_width = match terminal_size() {
        Some((Width(w), _)) => w as usize,
        None => 100,
    };

    if !output_option.no_summary && !rule_author_counter.is_empty() {
        write_color_buffer(
            &disp_wtr,
            get_writable_color(
                Some(Color::Rgb(0, 255, 0)),
                stored_static.common_options.no_color,
            ),
            "Rule Authors:",
            false,
        )
        .ok();
        write_color_buffer(
            &disp_wtr,
            get_writable_color(None, stored_static.common_options.no_color),
            " ",
            true,
        )
        .ok();

        println!();
        let table_column_num = if terminal_width <= 105 {
            2
        } else if terminal_width < 140 {
            3
        } else if terminal_width < 175 {
            4
        } else if terminal_width <= 210 {
            5
        } else {
            6
        };
        output_detected_rule_authors(rule_author_counter, table_column_num);
    }

    println!();
    if output_option.visualize_timeline {
        _print_timeline_hist(timestamps, terminal_width, 3);
        println!();
    }

    if !output_option.no_summary {
        disp_wtr_buf.clear();
        write_color_buffer(
            &disp_wtr,
            get_writable_color(
                Some(Color::Rgb(0, 255, 0)),
                stored_static.common_options.no_color,
            ),
            "Results Summary:\n",
            true,
        )
        .ok();

        if tl_start_end_time.0.is_some() {
            output_and_data_stack_for_html(
                &format!(
                    "First Timestamp: {}",
                    utils::format_time(
                        &tl_start_end_time.0.unwrap(),
                        false,
                        stored_static.output_option.as_ref().unwrap()
                    )
                ),
                "Results Summary {#results_summary}",
                &stored_static.html_report_flag,
            );
        }
        if tl_start_end_time.1.is_some() {
            output_and_data_stack_for_html(
                &format!(
                    "Last Timestamp: {}",
                    utils::format_time(
                        &tl_start_end_time.1.unwrap(),
                        false,
                        stored_static.output_option.as_ref().unwrap()
                    )
                ),
                "Results Summary {#results_summary}",
                &stored_static.html_report_flag,
            );
            println!();
        }

        let reducted_record_cnt: u128 = all_record_cnt - detected_record_idset.len() as u128;
        let reducted_percent = if all_record_cnt == 0 {
            0 as f64
        } else {
            (reducted_record_cnt as f64) / (all_record_cnt as f64) * 100.0
        };
        write_color_buffer(
            &disp_wtr,
            get_writable_color(
                Some(Color::Rgb(255, 255, 0)),
                stored_static.common_options.no_color,
            ),
            "Events with hits",
            false,
        )
        .ok();
        write_color_buffer(
            &disp_wtr,
            get_writable_color(None, stored_static.common_options.no_color),
            " / ",
            false,
        )
        .ok();
        write_color_buffer(
            &disp_wtr,
            get_writable_color(
                Some(Color::Rgb(0, 255, 255)),
                stored_static.common_options.no_color,
            ),
            "Total events",
            false,
        )
        .ok();
        write_color_buffer(
            &disp_wtr,
            get_writable_color(None, stored_static.common_options.no_color),
            ": ",
            false,
        )
        .ok();
        let saved_alerts_output =
            (all_record_cnt - reducted_record_cnt).to_formatted_string(&Locale::en);
        write_color_buffer(
            &disp_wtr,
            get_writable_color(
                Some(Color::Rgb(255, 255, 0)),
                stored_static.common_options.no_color,
            ),
            &saved_alerts_output,
            false,
        )
        .ok();
        write_color_buffer(
            &disp_wtr,
            get_writable_color(None, stored_static.common_options.no_color),
            " / ",
            false,
        )
        .ok();

        let all_record_output = all_record_cnt.to_formatted_string(&Locale::en);
        write_color_buffer(
            &disp_wtr,
            get_writable_color(
                Some(Color::Rgb(0, 255, 255)),
                stored_static.common_options.no_color,
            ),
            &all_record_output,
            false,
        )
        .ok();
        write_color_buffer(
            &disp_wtr,
            get_writable_color(None, stored_static.common_options.no_color),
            " (",
            false,
        )
        .ok();
        let reduction_output = format!(
            "Data reduction: {} events ({:.2}%)",
            reducted_record_cnt.to_formatted_string(&Locale::en),
            reducted_percent
        );
        write_color_buffer(
            &disp_wtr,
            get_writable_color(
                Some(Color::Rgb(0, 255, 0)),
                stored_static.common_options.no_color,
            ),
            &reduction_output,
            false,
        )
        .ok();

        write_color_buffer(
            &disp_wtr,
            get_writable_color(None, stored_static.common_options.no_color),
            ")",
            true,
        )
        .ok();
        if stored_static.enable_recover_records {
            write_color_buffer(
                &disp_wtr,
                get_writable_color(
                    Some(Color::Rgb(0, 255, 255)),
                    stored_static.common_options.no_color,
                ),
                "Recovered records",
                false,
            )
            .ok();
            write_color_buffer(
                &disp_wtr,
                get_writable_color(None, stored_static.common_options.no_color),
                ": ",
                false,
            )
            .ok();
            let recovered_record_output = recover_records_cnt.to_formatted_string(&Locale::en);
            write_color_buffer(
                &disp_wtr,
                get_writable_color(
                    Some(Color::Rgb(0, 255, 255)),
                    stored_static.common_options.no_color,
                ),
                &recovered_record_output,
                true,
            )
            .ok();
        }
        println!();

        if html_output_flag {
            html_output_stock.push(format!("- Events with hits: {}", &saved_alerts_output));
            html_output_stock.push(format!("- Total events analyzed: {}", &all_record_output));
            html_output_stock.push(format!("- {reduction_output}"));
            html_output_stock.push(format!(
                "- Recovered events analyzed: {}",
                &recover_records_cnt.to_formatted_string(&Locale::en)
            ));
        }

        _print_unique_results(
            total_detect_counts_by_level,
            unique_detect_counts_by_level,
            (
                CompactString::from("Total | Unique"),
                CompactString::from("detections"),
            ),
            &color_map,
            &level_abbr,
            &mut html_output_stock,
            html_output_flag,
        );
        println!();

        _print_detection_summary_by_date(
            detect_counts_by_date_and_level,
            &color_map,
            &level_abbr,
            &mut html_output_stock,
            stored_static,
        );
        println!();
        println!();
        if html_output_flag {
            html_output_stock.push("");
        }

        _print_detection_summary_by_computer(
            detect_counts_by_computer_and_level,
            &color_map,
            &level_abbr,
            &mut html_output_stock,
            stored_static,
        );
        println!();
        if html_output_flag {
            html_output_stock.push("");
        }

        _print_detection_summary_tables(
            detect_counts_by_rule_and_level,
            &color_map,
            (rule_title_path_map, detect_rule_authors),
            &level_abbr,
            &mut html_output_stock,
            stored_static,
            cmp::min((terminal_width / 2) - 15, 200),
        );
        println!();
        if html_output_flag {
            html_output_stock.push("");
        }
    }
    if html_output_flag {
        htmlreport::add_md_data("Results Summary {#results_summary}", html_output_stock);
    }
    Ok(())
}

fn countup_aggregation(
    count_map: &mut HashMap<CompactString, HashMap<CompactString, i128>>,
    key: &str,
    entry_key: &str,
) {
    let compact_lowercase_key = CompactString::from(key.to_lowercase());
    let mut detect_counts_by_rules = count_map
        .get(&compact_lowercase_key)
        .unwrap_or_else(|| count_map.get("undefined").unwrap())
        .to_owned();
    *detect_counts_by_rules.entry(entry_key.into()).or_insert(0) += 1;
    count_map.insert(compact_lowercase_key, detect_counts_by_rules);
}

/// columnt position. in cell
/// First: |<str> |
/// Last: | <str>|
/// Othre: | <str> |
enum ColPos {
    First,
    Last,
    Other,
}

fn _get_serialized_disp_output(
    data: &Vec<(CompactString, Profile)>,
    header: bool,
    (output_replacer, output_replaced_maps): (&AhoCorasick, &HashMap<&str, &str>),
    (output_remover, removed_replaced_maps): (&AhoCorasick, &HashMap<&str, &str>),
) -> String {
    let data_length = data.len();
    let mut ret = Nested::<String>::new();
    if header {
        for (i, d) in data.iter().enumerate() {
            if i == 0 {
                ret.push(_format_cellpos(&d.0, ColPos::First))
            } else if i == data_length - 1 {
                ret.push(_format_cellpos(&d.0, ColPos::Last))
            } else {
                ret.push(_format_cellpos(&d.0, ColPos::Other))
            }
        }
    } else {
        for (i, d) in data.iter().enumerate() {
            if i == 0 {
                ret.push(
                    _format_cellpos(
                        &output_remover
                            .replace_all(
                                &output_replacer
                                    .replace_all(
                                        &d.1.to_value(),
                                        &output_replaced_maps.values().collect_vec(),
                                    )
                                    .split_whitespace()
                                    .join(" "),
                                &removed_replaced_maps.values().collect_vec(),
                            )
                            .split_ascii_whitespace()
                            .join(" "),
                        ColPos::First,
                    )
                    .replace('|', "🦅"),
                )
            } else if i == data_length - 1 {
                ret.push(
                    _format_cellpos(
                        &output_remover
                            .replace_all(
                                &output_replacer
                                    .replace_all(
                                        &d.1.to_value(),
                                        &output_replaced_maps.values().collect_vec(),
                                    )
                                    .split_whitespace()
                                    .join(" "),
                                &removed_replaced_maps.values().collect_vec(),
                            )
                            .split_ascii_whitespace()
                            .join(" "),
                        ColPos::Last,
                    )
                    .replace('|', "🦅"),
                )
            } else {
                ret.push(
                    _format_cellpos(
                        &output_remover
                            .replace_all(
                                &output_replacer
                                    .replace_all(
                                        &d.1.to_value(),
                                        &output_replaced_maps.values().collect_vec(),
                                    )
                                    .split_whitespace()
                                    .join(" "),
                                &removed_replaced_maps.values().collect_vec(),
                            )
                            .split_ascii_whitespace()
                            .join(" "),
                        ColPos::Other,
                    )
                    .replace('|', "🦅"),
                )
            }
        }
    }
    let mut disp_serializer = WriterBuilder::new()
        .double_quote(false)
        .quote_style(QuoteStyle::Never)
        .delimiter(b'|')
        .has_headers(false)
        .from_writer(vec![]);

    disp_serializer
        .write_record(ret.iter().collect::<Vec<_>>())
        .ok();
    String::from_utf8(disp_serializer.into_inner().unwrap_or_default())
        .unwrap_or_default()
        .replace('|', "‖")
        .replace('🦅', "|")
}

/// return str position in output file
fn _format_cellpos(colval: &str, column: ColPos) -> String {
    match column {
        ColPos::First => format!("{colval} "),
        ColPos::Last => format!(" {colval}"),
        ColPos::Other => format!(" {colval} "),
    }
}

/// output info which unique detection count and all detection count information(separated by level and total) to stdout.
fn _print_unique_results(
    mut counts_by_level: Vec<u128>,
    mut unique_counts_by_level: Vec<u128>,
    head_and_tail_word: (CompactString, CompactString),
    color_map: &HashMap<CompactString, Colors>,
    level_abbr: &Nested<Vec<CompactString>>,
    html_output_stock: &mut Nested<String>,
    html_output_flag: bool,
) {
    // the order in which are registered and the order of levels to be displayed are reversed
    counts_by_level.reverse();
    unique_counts_by_level.reverse();

    let total_count = counts_by_level.iter().sum::<u128>();
    let unique_total_count = unique_counts_by_level.iter().sum::<u128>();
    // output total results
    write_color_buffer(
        &BufferWriter::stdout(ColorChoice::Always),
        None,
        &format!(
            "{} {}: {} | {}",
            head_and_tail_word.0,
            head_and_tail_word.1,
            total_count.to_formatted_string(&Locale::en),
            unique_total_count.to_formatted_string(&Locale::en)
        ),
        true,
    )
    .ok();

    let mut total_detect_md = vec!["- Total detections:".to_string()];
    let mut unique_detect_md = vec!["- Unique detections:".to_string()];

    for (i, level_name) in level_abbr.iter().enumerate() {
        let percent = if total_count == 0 {
            0 as f64
        } else {
            (counts_by_level[i] as f64) / (total_count as f64) * 100.0
        };
        let unique_percent = if unique_total_count == 0 {
            0 as f64
        } else {
            (unique_counts_by_level[i] as f64) / (unique_total_count as f64) * 100.0
        };
        if html_output_flag {
            total_detect_md.push(format!(
                "    - {}: {} ({:.2}%)",
                level_name[0],
                counts_by_level[i].to_formatted_string(&Locale::en),
                percent
            ));
            unique_detect_md.push(format!(
                "    - {}: {} ({:.2}%)",
                level_name[0],
                unique_counts_by_level[i].to_formatted_string(&Locale::en),
                unique_percent
            ));
        }
        let output_raw_str = format!(
            "{} {} {}: {} ({:.2}%) | {} ({:.2}%)",
            head_and_tail_word.0,
            level_name[0],
            head_and_tail_word.1,
            counts_by_level[i].to_formatted_string(&Locale::en),
            percent,
            unique_counts_by_level[i].to_formatted_string(&Locale::en),
            unique_percent
        );
        write_color_buffer(
            &BufferWriter::stdout(ColorChoice::Always),
            _get_output_color(color_map, &level_name[0]),
            &output_raw_str,
            true,
        )
        .ok();
    }
    if html_output_flag {
        html_output_stock.extend(total_detect_md.iter());
        html_output_stock.extend(unique_detect_md.iter());
    }
}

/// 各レベル毎で最も高い検知数を出した日付を出力する
fn _print_detection_summary_by_date(
    detect_counts_by_date: HashMap<CompactString, HashMap<CompactString, i128>>,
    color_map: &HashMap<CompactString, Colors>,
    level_abbr: &Nested<Vec<CompactString>>,
    html_output_stock: &mut Nested<String>,
    stored_static: &StoredStatic,
) {
    let buf_wtr = BufferWriter::stdout(ColorChoice::Always);
    let mut wtr = buf_wtr.buffer();
    wtr.set_color(ColorSpec::new().set_fg(None)).ok();
    let output_header = "Dates with most total detections:";
    write_color_buffer(&buf_wtr, None, output_header, true).ok();

    if stored_static.html_report_flag {
        html_output_stock.push(format!("- {output_header}"));
    }
    for (idx, level) in level_abbr.iter().enumerate() {
        // output_levelsはlevelsからundefinedを除外した配列であり、各要素は必ず初期化されているのでSomeであることが保証されているのでunwrapをそのまま実施
        let detections_by_day = detect_counts_by_date.get(&level[1]).unwrap();
        println!("dbg: {}{detections_by_day:?}", level[1]);
        let mut max_detect_str = CompactString::default();
        let mut tmp_cnt: i128 = 0;
        let mut exist_max_data = false;
        for (date, cnt) in detections_by_day {
            if cnt > &tmp_cnt {
                exist_max_data = true;
                max_detect_str =
                    format!("{} ({})", date, cnt.to_formatted_string(&Locale::en)).into();
                tmp_cnt = *cnt;
            }
        }
        wtr.set_color(ColorSpec::new().set_fg(_get_output_color(
            color_map,
            LEVEL_FULL.get(level[1].as_str()).unwrap_or(&"undefined"),
        )))
        .ok();
        if !exist_max_data {
            max_detect_str = "n/a".into();
        }
        let output_str = format!(
            "{}: {}",
            LEVEL_FULL.get(level[1].as_str()).unwrap_or(&"undefined"),
            &max_detect_str
        );
        write!(wtr, "{output_str}").ok();
        if idx != level_abbr.len() - 1 {
            wtr.set_color(ColorSpec::new().set_fg(None)).ok();
            write!(wtr, ", ").ok();
        }
        if stored_static.html_report_flag {
            html_output_stock.push(format!("    - {output_str}"));
        }
    }
    buf_wtr.print(&wtr).ok();
}

/// 各レベル毎で最も高い検知数を出したコンピュータ名を出力する
fn _print_detection_summary_by_computer(
    detect_counts_by_computer: HashMap<CompactString, HashMap<CompactString, i128>>,
    color_map: &HashMap<CompactString, Colors>,
    level_abbr: &Nested<Vec<CompactString>>,
    html_output_stock: &mut Nested<String>,
    stored_static: &StoredStatic,
) {
    let buf_wtr = BufferWriter::stdout(ColorChoice::Always);
    let mut wtr = buf_wtr.buffer();
    wtr.set_color(ColorSpec::new().set_fg(None)).ok();

    writeln!(wtr, "Top 5 computers with most unique detections:").ok();
    for level in level_abbr.iter() {
        // output_levelsはlevelsからundefinedを除外した配列であり、各要素は必ず初期化されているのでSomeであることが保証されているのでunwrapをそのまま実施
        let detections_by_computer = detect_counts_by_computer.get(&level[1]).unwrap();
        let mut result_vec = Nested::<String>::new();
        //computer nameで-となっているものは除外して集計する
        let mut sorted_detections: Vec<(&CompactString, &i128)> = detections_by_computer
            .iter()
            .filter(|a| a.0.as_str() != "-")
            .collect();

        sorted_detections.sort_by(|a, b| (-a.1).cmp(&(-b.1)));

        // html出力は各種すべてのコンピュータ名を表示するようにする
        if stored_static.html_report_flag {
            html_output_stock.push(format!(
                "### Computers with most unique {} detections: {{#computers_with_most_unique_{}_detections}}",
                LEVEL_FULL.get(level[1].as_str()).unwrap_or(&"undefined"),
                LEVEL_FULL.get(level[1].as_str()).unwrap_or(&"undefined")
            ));
            for x in sorted_detections.iter() {
                html_output_stock.push(format!(
                    "- {} ({})",
                    x.0,
                    x.1.to_formatted_string(&Locale::en)
                ));
            }
            html_output_stock.push("");
        }
        for x in sorted_detections.iter().take(5) {
            result_vec.push(format!(
                "{} ({})",
                x.0,
                x.1.to_formatted_string(&Locale::en)
            ));
        }
        let result_str = if result_vec.is_empty() {
            "n/a".to_string()
        } else {
            result_vec.iter().collect::<Vec<_>>().join(", ")
        };

        wtr.set_color(ColorSpec::new().set_fg(_get_output_color(
            color_map,
            LEVEL_FULL.get(level[1].as_str()).unwrap_or(&"undefined"),
        )))
        .ok();
        writeln!(
            wtr,
            "{}: {}",
            LEVEL_FULL.get(level[1].as_str()).unwrap_or(&"undefined"),
            &result_str
        )
        .ok();
    }
    buf_wtr.print(&wtr).ok();
}

/// 各レベルごとで検出数が多かったルールを表形式で出力する関数
fn _print_detection_summary_tables(
    detect_counts_by_rule_and_level: HashMap<CompactString, HashMap<CompactString, i128>>,
    color_map: &HashMap<CompactString, Colors>,
    (rule_title_path_map, rule_detect_author_map): (
        HashMap<CompactString, CompactString>,
        HashMap<CompactString, CompactString>,
    ),
    level_abbr: &Nested<Vec<CompactString>>,
    html_output_stock: &mut Nested<String>,
    stored_static: &StoredStatic,
    limit_num: usize,
) {
    let buf_wtr = BufferWriter::stdout(ColorChoice::Always);
    let mut wtr = buf_wtr.buffer();
    wtr.set_color(ColorSpec::new().set_fg(None)).ok();
    let mut output = vec![];
    let mut col_color = vec![];
    for level in level_abbr.iter() {
        // undefinedはHTML出力は行うが画面上への出力は行わないため
        if level[1] == "undefined" {
            continue;
        }

        let mut col_output: Nested<String> = Nested::<String>::new();
        col_output.push(format!(
            "Top {} alerts:",
            LEVEL_FULL.get(level[1].as_str()).unwrap()
        ));

        col_color.push(_get_table_color(
            color_map,
            LEVEL_FULL.get(level[1].as_str()).unwrap(),
        ));

        let detections_by_computer = detect_counts_by_rule_and_level.get(&level[1]).unwrap();
        let mut sorted_detections: Vec<(&CompactString, &i128)> =
            detections_by_computer.iter().collect();

        sorted_detections.sort_by(|a, b| (-a.1).cmp(&(-b.1)));

        // html出力の場合はすべての内容を出力するようにする
        if stored_static.html_report_flag {
            html_output_stock.push(format!(
                "### All {} alerts: {{#all_{}_alerts}}",
                LEVEL_FULL.get(level[1].as_str()).unwrap(),
                LEVEL_FULL.get(level[1].as_str()).unwrap()
            ));
            for x in sorted_detections.iter() {
                let not_found_str = CompactString::from_str("<Not Found Path>").unwrap();
                let rule_path = rule_title_path_map.get(x.0).unwrap_or(&not_found_str);
                html_output_stock.push(format!(
                    "- [{}]({}) ({}) - {}",
                    x.0,
                    &rule_path.replace('\\', "/"),
                    x.1.to_formatted_string(&Locale::en),
                    rule_detect_author_map
                        .get(rule_path)
                        .unwrap_or(&not_found_str)
                ));
            }
            html_output_stock.push("");
        }

        let take_cnt = if "informational" == *LEVEL_FULL.get(level[1].as_str()).unwrap_or(&"-") {
            10
        } else {
            5
        };
        for x in sorted_detections.iter().take(take_cnt) {
            let output_title = if x.0.len() > limit_num - 3 {
                format!("{}...", &x.0[..(limit_num - 3)])
            } else {
                x.0.to_string()
            };
            col_output.push(format!(
                "{output_title} ({})",
                x.1.to_formatted_string(&Locale::en)
            ));
        }
        let na_cnt = if sorted_detections.len() > take_cnt {
            0
        } else {
            take_cnt - sorted_detections.len()
        };
        for _x in 0..na_cnt {
            col_output.push("n/a");
        }
        output.push(col_output);
    }

    let mut tb = Table::new();
    tb.load_preset(UTF8_FULL)
        .apply_modifier(UTF8_ROUND_CORNERS)
        .set_style(TableComponent::VerticalLines, ' ');
    let hlch = tb.style(TableComponent::HorizontalLines).unwrap();
    let tbch = tb.style(TableComponent::TopBorder).unwrap();
    for x in 0..output.len() / 2 {
        tb.add_row(vec![
            Cell::new(&output[2 * x][0]).fg(col_color[2 * x].unwrap_or(comfy_table::Color::Reset)),
            Cell::new(&output[2 * x + 1][0])
                .fg(col_color[2 * x + 1].unwrap_or(comfy_table::Color::Reset)),
        ])
        .set_style(TableComponent::MiddleIntersections, hlch)
        .set_style(TableComponent::TopBorderIntersections, tbch)
        .set_style(TableComponent::BottomBorderIntersections, hlch);

        tb.add_row(vec![
            Cell::new(output[2 * x].iter().skip(1).join("\n"))
                .fg(col_color[2 * x].unwrap_or(comfy_table::Color::Reset)),
            Cell::new(output[2 * x + 1].iter().skip(1).join("\n"))
                .fg(col_color[2 * x + 1].unwrap_or(comfy_table::Color::Reset)),
        ]);
    }

    let odd_col = &mut output[4].iter().skip(1).take(5);
    let even_col = &mut output[4].iter().skip(6).take(5);
    tb.add_row(vec![
        Cell::new(&output[4][0]).fg(col_color[4].unwrap_or(comfy_table::Color::Reset)),
        Cell::new(""),
    ]);
    tb.add_row(vec![
        Cell::new(odd_col.join("\n")).fg(col_color[4].unwrap_or(comfy_table::Color::Reset)),
        Cell::new(even_col.join("\n")).fg(col_color[4].unwrap_or(comfy_table::Color::Reset)),
    ]);
    println!("{tb}");
}

/// get timestamp to input datetime.
fn _get_timestamp(output_option: &OutputOption, time: &DateTime<Utc>) -> i64 {
    if output_option.utc || output_option.iso_8601 {
        time.timestamp()
    } else {
        let offset_sec = Local
            .timestamp_opt(0, 0)
            .unwrap()
            .offset()
            .local_minus_utc();
        offset_sec as i64 + time.with_timezone(&Local).timestamp()
    }
}

/// json出力の際に配列として対応させるdetails,MitreTactics,MitreTags,OtherTagsに該当する場合に配列を返す関数
fn _get_json_vec(profile: &Profile, target_data: &String) -> Vec<String> {
    match profile {
        Profile::MitreTactics(_) | Profile::MitreTags(_) | Profile::OtherTags(_) => {
            target_data.split(": ").map(|x| x.to_string()).collect()
        }
        Profile::Details(_) | Profile::AllFieldInfo(_) | Profile::ExtraFieldInfo(_) => {
            let ret: Vec<String> = target_data.split(" ¦ ").map(|x| x.to_string()).collect();
            if target_data == &ret[0] && !utils::contains_str(target_data, ": ") {
                vec![]
            } else {
                ret
            }
        }
        _ => vec![],
    }
}

/// JSONの出力フォーマットに合わせた文字列を出力する関数
fn _create_json_output_format(
    key: &str,
    value: &str,
    key_quote_exclude_flag: bool,
    concat_flag: bool,
    space_cnt: usize,
) -> String {
    let head = if key_quote_exclude_flag {
        key.chars()
            .map(|x| {
                if let Some(c) = CONTROL_CHAT_REPLACE_MAP.get(&x) {
                    c.to_string()
                } else {
                    String::from(x)
                }
            })
            .collect::<CompactString>()
    } else {
        format!("\"{key}\"")
            .chars()
            .map(|x| {
                if let Some(c) = CONTROL_CHAT_REPLACE_MAP.get(&x) {
                    c.to_string()
                } else {
                    String::from(x)
                }
            })
            .collect::<CompactString>()
    };
    // 4 space is json indent.
    if let Ok(i) = i64::from_str(value) {
        format!("{}{}: {}", " ".repeat(space_cnt), head, i)
    } else if let Ok(b) = bool::from_str(value) {
        format!("{}{}: {}", " ".repeat(space_cnt), head, b)
    } else if concat_flag {
        format!(
            "{}{}: {}",
            " ".repeat(space_cnt),
            head,
            value
                .chars()
                .map(|x| {
                    if let Some(c) = CONTROL_CHAT_REPLACE_MAP.get(&x) {
                        c.to_string()
                    } else {
                        String::from(x)
                    }
                })
                .collect::<CompactString>()
        )
    } else {
        format!(
            "{}{}: \"{}\"",
            " ".repeat(space_cnt),
            head,
            value
                .chars()
                .map(|x| {
                    if let Some(c) = CONTROL_CHAT_REPLACE_MAP.get(&x) {
                        c.to_string()
                    } else {
                        String::from(x)
                    }
                })
                .collect::<CompactString>()
        )
    }
}

/// JSONの値に対して文字列の出力形式をJSON出力でエラーにならないようにするための変換を行う関数
fn _convert_valid_json_str(input: &[&str], concat_flag: bool) -> String {
    let con_cal = if input.len() == 1 {
        input[0].to_string()
    } else if concat_flag {
        input.join(": ")
    } else {
        input[1..].join(": ")
    };
    let char_cnt = con_cal.char_indices().count();
    if char_cnt == 0 {
        con_cal
    } else if con_cal.starts_with('\"') {
        let addition_header = if !con_cal.starts_with('\"') { "\"" } else { "" };
        let addition_quote = if !con_cal.ends_with('\"') && concat_flag {
            "\""
        } else if !con_cal.ends_with('\"') {
            "\\\""
        } else {
            ""
        };
        [
            addition_header,
            &con_cal
                .replace('🛂', "\\")
                .replace('\\', "\\\\")
                .replace('\"', "\\\""),
            addition_quote,
        ]
        .join("")
    } else {
        con_cal
            .replace('🛂', "\\")
            .replace('\\', "\\\\")
            .replace('\"', "\\\"")
    }
}

/// JSONに出力する1検知分のオブジェクトの文字列を出力する関数
pub fn output_json_str(
    ext_field: &[(CompactString, Profile)],
    prev_message: HashMap<CompactString, Profile>,
    jsonl_output_flag: bool,
    is_included_geo_ip: bool,
    remove_duplicate_flag: bool,
    is_condition: bool,
    details_infos: &[&HashMap<CompactString, Vec<CompactString>>],
) -> (String, HashMap<CompactString, Profile>) {
    let mut target: Vec<String> = vec![];
    let mut target_ext_field = Vec::new();
    let ext_field_map: HashMap<CompactString, Profile> = HashMap::from_iter(ext_field.to_owned());
    let mut next_prev_message = prev_message.clone();
    if remove_duplicate_flag {
        for (field_name, profile) in ext_field.iter() {
            match profile {
                Profile::Details(_) | Profile::AllFieldInfo(_) | Profile::ExtraFieldInfo(_) => {
                    let details_key = match profile {
                        Profile::Details(_) => "Details",
                        Profile::AllFieldInfo(_) => "AllFieldInfo",
                        Profile::ExtraFieldInfo(_) => "ExtraFieldInfo",
                        _ => "",
                    };

                    let empty = vec![];
                    let now = details_infos[0]
                        .get(format!("#{details_key}").as_str())
                        .unwrap_or(&empty);
                    let prev = details_infos[1]
                        .get(format!("#{details_key}").as_str())
                        .unwrap_or(&empty);
                    let dup_flag = (!profile.to_value().is_empty()
                        && prev_message
                            .get(field_name)
                            .unwrap_or(&Profile::Literal("".into()))
                            .to_value()
                            == profile.to_value())
                        || (!&now.is_empty() && !&prev.is_empty() && now == prev);
                    if dup_flag {
                        // 合致する場合は前回レコード分のメッセージを更新する合致している場合は出力用のフィールドマップの内容を変更する。
                        // 合致しているので前回分のメッセージは更新しない
                        //DUPという通常の文字列を出すためにProfile::Literalを使用する
                        target_ext_field.push((field_name.clone(), Profile::Literal("DUP".into())));
                    } else {
                        // 合致しない場合は前回レコード分のメッセージを更新する
                        next_prev_message.insert(field_name.clone(), profile.clone());
                        target_ext_field.push((field_name.clone(), profile.clone()));
                    }
                }
                _ => {
                    target_ext_field.push((field_name.clone(), profile.clone()));
                }
            }
        }
    } else {
        target_ext_field = ext_field.to_owned();
    }
    let key_add_to_details = [
        "SrcASN",
        "SrcCountry",
        "SrcCity",
        "TgtASN",
        "TgtCountry",
        "TgtCity",
    ];

    let valid_key_add_to_details: Vec<&str> = key_add_to_details
        .iter()
        .filter(|target_key| {
            let target = ext_field_map.get(&CompactString::from(**target_key));
            target.is_some() && target.unwrap().to_value() != "-"
        })
        .copied()
        .collect();
    for (key, profile) in target_ext_field.iter() {
        let val = profile.to_value();
        let vec_data = _get_json_vec(profile, &val.to_string());
        if (!key_add_to_details.contains(&key.as_str())
            && !matches!(
                profile,
                Profile::AllFieldInfo(_) | Profile::ExtraFieldInfo(_)
            ))
            && vec_data.is_empty()
        {
            let tmp_val: Vec<&str> = val.split(": ").collect();
            let output_val =
                _convert_valid_json_str(&tmp_val, matches!(profile, Profile::AllFieldInfo(_)));
            target.push(_create_json_output_format(
                key,
                output_val.trim(),
                key.starts_with('\"'),
                output_val.starts_with('\"'),
                4,
            ));
        } else {
            match profile {
                // process GeoIP profile in details sections to include GeoIP data in details section.
                Profile::SrcASN(_)
                | Profile::SrcCountry(_)
                | Profile::SrcCity(_)
                | Profile::TgtASN(_)
                | Profile::TgtCountry(_)
                | Profile::TgtCity(_) => continue,
                Profile::RecoveredRecord(data) => {
                    target.push(_create_json_output_format(
                        "RecoveredRecord",
                        data,
                        false,
                        data.starts_with('\"'),
                        4,
                    ));
                }
                Profile::Details(_) | Profile::AllFieldInfo(_) | Profile::ExtraFieldInfo(_) => {
                    let mut output_stock: Vec<String> = vec![];
                    let details_key = match profile {
                        Profile::Details(_) => "Details",
                        Profile::AllFieldInfo(_) => "AllFieldInfo",
                        Profile::ExtraFieldInfo(_) => "ExtraFieldInfo",
                        _ => "",
                    };
                    let details_target_stocks =
                        details_infos[0].get(&CompactString::from(format!("#{details_key}")));
                    if details_target_stocks.is_none() {
                        continue;
                    }
                    let details_target_stock = details_target_stocks.unwrap();
                    // aggregation conditionの場合は分解せずにそのまま出力する
                    if is_condition {
                        let details_val =
                            if details_target_stock.is_empty() || details_target_stock[0] == "-" {
                                "-".into()
                            } else {
                                details_target_stock[0].clone()
                            };
                        output_stock.push(_create_json_output_format(
                            key,
                            &details_val,
                            key.starts_with('\"'),
                            details_val.starts_with('\"'),
                            4,
                        ));
                        if jsonl_output_flag {
                            target.push(output_stock.join(""));
                        } else {
                            target.push(output_stock.join("\n"));
                        }
                        continue;
                    } else {
                        output_stock.push(format!("    \"{key}\": {{"));
                    };
                    for (idx, contents) in details_target_stock.iter().enumerate() {
                        let (key, value) = contents.split_once(':').unwrap_or_default();
                        let output_key = _convert_valid_json_str(&[key], false);
                        let fmted_val = _convert_valid_json_str(&[value.trim_start()], false);

                        if idx != details_target_stock.len() - 1 {
                            output_stock.push(format!(
                                "{},",
                                _create_json_output_format(
                                    &output_key,
                                    &fmted_val,
                                    key.starts_with('\"'),
                                    fmted_val.starts_with('\"'),
                                    8
                                )
                            ));
                        } else {
                            let last_contents_end =
                                if is_included_geo_ip && !valid_key_add_to_details.is_empty() {
                                    ","
                                } else {
                                    ""
                                };
                            output_stock.push(format!(
                                "{}{last_contents_end}",
                                _create_json_output_format(
                                    key,
                                    &fmted_val,
                                    key.starts_with('\"'),
                                    fmted_val.starts_with('\"'),
                                    8,
                                )
                            ));
                        }
                    }
                    if is_included_geo_ip {
                        for (geo_ip_field_cnt, target_key) in
                            valid_key_add_to_details.iter().enumerate()
                        {
                            let val = ext_field_map
                                .get(&CompactString::from(*target_key))
                                .unwrap()
                                .to_value();
                            let output_end_fmt =
                                if geo_ip_field_cnt == valid_key_add_to_details.len() - 1 {
                                    ""
                                } else {
                                    ","
                                };
                            output_stock.push(format!(
                                "{}{output_end_fmt}",
                                _create_json_output_format(
                                    target_key,
                                    &val,
                                    target_key.starts_with('\"'),
                                    val.starts_with('\"'),
                                    8
                                )
                            ));
                        }
                    }
                    output_stock.push("    }".to_string());
                    if jsonl_output_flag {
                        target.push(output_stock.join(""));
                    } else {
                        target.push(output_stock.join("\n"));
                    }
                }
                Profile::MitreTags(_) | Profile::MitreTactics(_) | Profile::OtherTags(_) => {
                    let key = _convert_valid_json_str(&[key.as_str()], false);
                    let values = val.split(": ").filter(|x| x.trim() != "");
                    let values_len = values.clone().count();
                    if values_len == 0 {
                        continue;
                    }
                    let mut value: Vec<String> = vec![];
                    for (idx, tag_val) in values.enumerate() {
                        if idx == 0 {
                            value.push("[\n".to_string());
                        }
                        let insert_val = format!("        \"{}\"", tag_val.trim());
                        value.push(insert_val);
                        if idx != values_len - 1 {
                            value.push(",\n".to_string());
                        }
                    }
                    value.push("\n    ]".to_string());

                    let fmted_val = if jsonl_output_flag {
                        value.iter().map(|x| x.replace('\n', "")).join("")
                    } else {
                        value.join("")
                    };
                    target.push(_create_json_output_format(
                        &key,
                        fmted_val.trim(),
                        key.starts_with('\"'),
                        true,
                        4,
                    ));
                }
                _ => {}
            }
        }
    }
    if jsonl_output_flag {
        // JSONL output
        (
            target.into_iter().map(|x| x.replace("  ", "")).join(","),
            next_prev_message,
        )
    } else {
        // JSON format output
        (target.join(",\n"), next_prev_message)
    }
}

/// output detected rule author name function.
fn output_detected_rule_authors(
    rule_author_counter: HashMap<CompactString, i128>,
    table_column_num: usize,
) {
    let mut sorted_authors: Vec<(&CompactString, &i128)> = rule_author_counter.iter().collect();

    sorted_authors.sort_by(|a, b| (-a.1).cmp(&(-b.1)));
    let div = if sorted_authors.len() % 4 != 0 {
        sorted_authors.len() / table_column_num + 1
    } else {
        sorted_authors.len() / table_column_num
    };

    let mut tb = Table::new();
    tb.load_preset(UTF8_FULL)
        .apply_modifier(UTF8_ROUND_CORNERS)
        .set_style(TableComponent::VerticalLines, ' ');
    let mut stored_by_column = vec![];
    let hlch = tb.style(TableComponent::HorizontalLines).unwrap();
    let tbch = tb.style(TableComponent::TopBorder).unwrap();
    for x in 0..table_column_num {
        let mut tmp = Vec::new();
        for y in 0..div {
            if y * table_column_num + x < sorted_authors.len() {
                // Limit length to 27 to prevent the table from wrapping
                let filter_author = if sorted_authors[y * table_column_num + x].0.len() <= 27 {
                    sorted_authors[y * table_column_num + x].0.to_string()
                } else {
                    format!("{}...", &sorted_authors[y * table_column_num + x].0[0..24])
                };
                tmp.push(format!(
                    "{} ({})",
                    filter_author,
                    sorted_authors[y * table_column_num + x].1
                ));
            }
        }
        if !tmp.is_empty() {
            stored_by_column.push(tmp);
        }
    }
    let mut output = vec![];
    for col_data in stored_by_column {
        output.push(col_data.join("\n"));
    }
    if !output.is_empty() {
        tb.add_row(output)
            .set_style(TableComponent::MiddleIntersections, hlch)
            .set_style(TableComponent::TopBorderIntersections, tbch)
            .set_style(TableComponent::BottomBorderIntersections, hlch);
    }
    println!("{tb}");
}

/// 与えられたyaml_pathからauthorの名前を抽出して配列で返却する関数
fn extract_author_name(yaml_path: &str) -> Nested<String> {
    let contents = match ParseYaml::read_file(Path::new(&yaml_path).to_path_buf()) {
        Ok(yaml) => Some(yaml),
        Err(e) => {
            AlertMessage::alert(&e).ok();
            None
        }
    };
    if contents.is_none() {
        // 対象のファイルが存在しなかった場合は空配列を返す(検知しているルールに対して行うため、ここは通る想定はないが、ファイルが検知途中で削除された場合などを考慮して追加)
        return Nested::new();
    }
    for yaml in YamlLoader::load_from_str(&contents.unwrap())
        .unwrap_or_default()
        .into_iter()
    {
        if let Some(author) = yaml["author"].as_str() {
            let mut ret = Nested::<String>::new();
            for author in author.split(',').map(|s| {
                // 各要素の括弧以降の記載は名前としないためtmpの一番最初の要素のみを参照する
                // データの中にdouble quote と single quoteが入っているためここで除外する
                s.split('(').next().unwrap_or_default().to_string()
            }) {
                ret.extend(author.split(';'));
            }

            return ret
                .iter()
                .map(|r| {
                    r.split('/')
                        .map(|p| p.trim().replace(['"', '\''], ""))
                        .collect::<String>()
                })
                .collect();
        };
    }
    // ここまで来た場合は要素がない場合なので空配列を返す
    Nested::new()
}

#[cfg(test)]
mod tests {
    use crate::afterfact::Colors;
    use crate::afterfact::_get_serialized_disp_output;
    use crate::afterfact::emit_csv;
    use crate::afterfact::format_time;
    use crate::detections::configs::load_eventkey_alias;
    use crate::detections::configs::Action;
    use crate::detections::configs::CommonOptions;
    use crate::detections::configs::Config;
    use crate::detections::configs::CsvOutputOption;
    use crate::detections::configs::DetectCommonOption;
    use crate::detections::configs::InputOption;
    use crate::detections::configs::JSONOutputOption;
    use crate::detections::configs::OutputOption;
    use crate::detections::configs::StoredStatic;
    use crate::detections::configs::CURRENT_EXE_PATH;
    use crate::detections::field_data_map::FieldDataMapKey;
    use crate::detections::message;
    use crate::detections::message::DetectInfo;
    use crate::detections::utils;
    use crate::options::profile::{load_profile, Profile};
    use aho_corasick::AhoCorasickBuilder;
    use aho_corasick::MatchKind;
    use chrono::NaiveDateTime;
    use chrono::{Local, TimeZone, Utc};
    use compact_str::CompactString;
    use hashbrown::HashMap;
    use serde_json::Value;
    use std::fs::File;
    use std::fs::{read_to_string, remove_file};
    use std::io;
    use std::path::Path;

    use super::set_output_color;

    #[test]
    fn test_emit_csv_output() {
        let mock_ch_filter = message::create_output_filter_config(
            "test_files/config/channel_abbreviations.txt",
            true,
        );
        let test_filepath: &str = "test.evtx";
        let test_rulepath: &str = "test-rule.yml";
        let test_rule_id: &str = "00000000-0000-0000-0000-000000000000";
        let test_title = "test_title";
        let test_level = "high";
        let test_computername = "testcomputer";
        let test_computername2 = "testcomputer2";
        let test_eventid = "1111";
        let test_channel = "Sec";
        let output = "pokepoke";
        let test_attack = "execution/txxxx.yyy";
        let test_recinfo = "CommandRLine: hoge";
        let test_record_id = "11111";
        let expect_naivetime =
            NaiveDateTime::parse_from_str("1996-02-27T01:05:01Z", "%Y-%m-%dT%H:%M:%SZ").unwrap();
        let expect_time = Utc.from_local_datetime(&expect_naivetime).unwrap();
        let expect_tz = expect_time.with_timezone(&Utc);
        let dummy_action = Action::CsvTimeline(CsvOutputOption {
            output_options: OutputOption {
                input_args: InputOption {
                    directory: None,
                    filepath: None,
                    live_analysis: false,
                    recover_records: false,
                    timeline_offset: None,
                },
                profile: None,
                enable_deprecated_rules: false,
                exclude_status: None,
                min_level: "informational".to_string(),
                exact_level: None,
                enable_noisy_rules: false,
                end_timeline: None,
                start_timeline: None,
                eid_filter: false,
                european_time: false,
                iso_8601: false,
                rfc_2822: false,
                rfc_3339: false,
                us_military_time: false,
                us_time: false,
                utc: false,
                visualize_timeline: false,
                rules: Path::new("./rules").to_path_buf(),
                html_report: None,
                no_summary: true,
                common_options: CommonOptions {
                    no_color: false,
                    quiet: false,
                },
                detect_common_options: DetectCommonOption {
                    evtx_file_ext: None,
                    thread_number: None,
                    quiet_errors: false,
                    config: Path::new("./rules/config").to_path_buf(),
                    verbose: false,
                    json_input: false,
                    include_computer: None,
                    exclude_computer: None,
                },
                enable_unsupported_rules: false,
                clobber: false,
                proven_rules: false,
                include_tag: None,
                exclude_tag: None,
                include_category: None,
                exclude_category: None,
                include_eid: None,
                exclude_eid: None,
                no_field: false,
                no_pwsh_field_extraction: false,
                remove_duplicate_data: false,
                remove_duplicate_detections: false,
                no_wizard: true,
            },
            geo_ip: None,
            output: Some(Path::new("./test_emit_csv.csv").to_path_buf()),
            multiline: false,
        });
        let dummy_config = Some(Config {
            action: Some(dummy_action),
            debug: false,
        });
        let stored_static = StoredStatic::create_static_data(dummy_config);
        let output_profile: Vec<(CompactString, Profile)> = load_profile(
            "test_files/config/default_profile.yaml",
            "test_files/config/profiles.yaml",
            Some(&stored_static),
        )
        .unwrap_or_default();
        {
            let messages = &message::MESSAGES;
            messages.clear();
            let val = r#"
                {
                    "Event": {
                        "EventData": {
                            "CommandRLine": "hoge"
                        },
                        "System": {
                            "TimeCreated_attributes": {
                                "SystemTime": "1996-02-27T01:05:01Z"
                            }
                        }
                    }
                }
            "#;
            let event: Value = serde_json::from_str(val).unwrap();
            let output_option = OutputOption {
                input_args: InputOption {
                    directory: None,
                    filepath: None,
                    live_analysis: false,
                    recover_records: false,
                    timeline_offset: None,
                },
                profile: None,
                enable_deprecated_rules: false,
                exclude_status: None,
                min_level: "informational".to_string(),
                exact_level: None,
                enable_noisy_rules: false,
                end_timeline: None,
                start_timeline: None,
                eid_filter: false,
                european_time: false,
                iso_8601: false,
                rfc_2822: false,
                rfc_3339: false,
                us_military_time: false,
                us_time: false,
                utc: false,
                visualize_timeline: false,
                rules: Path::new("./rules").to_path_buf(),
                html_report: None,
                no_summary: false,
                common_options: CommonOptions {
                    no_color: false,
                    quiet: false,
                },
                detect_common_options: DetectCommonOption {
                    evtx_file_ext: None,
                    thread_number: None,
                    quiet_errors: false,
                    config: Path::new("./rules/config").to_path_buf(),
                    verbose: false,
                    json_input: false,
                    include_computer: None,
                    exclude_computer: None,
                },
                enable_unsupported_rules: false,
                clobber: false,
                proven_rules: false,
                include_tag: None,
                exclude_tag: None,
                include_category: None,
                exclude_category: None,
                include_eid: None,
                exclude_eid: None,
                no_field: false,
                no_pwsh_field_extraction: false,
                remove_duplicate_data: false,
                remove_duplicate_detections: false,
                no_wizard: true,
            };
            let ch = mock_ch_filter
                .get(&CompactString::from("security"))
                .unwrap_or(&CompactString::default())
                .clone();
            let mut profile_converter: HashMap<&str, Profile> = HashMap::from([
                (
                    "Timestamp",
                    Profile::Timestamp(format_time(&expect_time, false, &output_option).into()),
                ),
                ("Computer", Profile::Computer(test_computername2.into())),
                ("Channel", Profile::Channel(ch.into())),
                ("Level", Profile::Level(test_level.into())),
                ("EventID", Profile::EventID(test_eventid.into())),
                ("MitreAttack", Profile::MitreTactics(test_attack.into())),
                ("RecordID", Profile::RecordID(test_record_id.into())),
                ("RuleTitle", Profile::RuleTitle(test_title.into())),
                (
                    "RecordInformation",
                    Profile::AllFieldInfo(test_recinfo.into()),
                ),
                ("RuleFile", Profile::RuleFile(test_rulepath.into())),
                ("EvtxFile", Profile::EvtxFile(test_filepath.into())),
                ("Tags", Profile::MitreTags(test_attack.into())),
            ]);
            let eventkey_alias = load_eventkey_alias(
                utils::check_setting_path(
                    &CURRENT_EXE_PATH.to_path_buf(),
                    "rules/config/eventkey_alias.txt",
                    true,
                )
                .unwrap()
                .to_str()
                .unwrap(),
            );
            message::insert(
                &event,
                CompactString::new(output),
                DetectInfo {
                    rulepath: CompactString::from(test_rulepath),
                    ruleid: test_rule_id.into(),
                    ruletitle: CompactString::from(test_title),
                    level: CompactString::from(test_level),
                    computername: CompactString::from(test_computername2),
                    eventid: CompactString::from(test_eventid),
                    detail: CompactString::default(),
                    ext_field: output_profile.to_owned(),
                    is_condition: false,
                    details_convert_map: HashMap::default(),
                },
                expect_time,
                &profile_converter,
                (false, false),
                (&eventkey_alias, &FieldDataMapKey::default(), &None),
            );
            *profile_converter.get_mut("Computer").unwrap() =
                Profile::Computer(test_computername.into());

            message::insert(
                &event,
                CompactString::new(output),
                DetectInfo {
                    rulepath: CompactString::from(test_rulepath),
                    ruleid: test_rule_id.into(),
                    ruletitle: CompactString::from(test_title),
                    level: CompactString::from(test_level),
                    computername: CompactString::from(test_computername),
                    eventid: CompactString::from(test_eventid),
                    detail: CompactString::default(),
                    ext_field: output_profile.to_owned(),
                    is_condition: false,
                    details_convert_map: HashMap::default(),
                },
                expect_time,
                &profile_converter,
                (false, false),
                (&eventkey_alias, &FieldDataMapKey::default(), &None),
            );
            let multi = message::MESSAGES.get(&expect_time).unwrap();
            let (_, detect_infos) = multi.pair();

            println!("message: {detect_infos:?}");
        }
        let expect =
            "\"Timestamp\",\"Computer\",\"Channel\",\"Level\",\"EventID\",\"MitreAttack\",\"RecordID\",\"RuleTitle\",\"Details\",\"RecordInformation\",\"RuleFile\",\"EvtxFile\",\"Tags\"\n\""
                .to_string()
                + &expect_tz.with_timezone(&Local).format("%Y-%m-%d %H:%M:%S%.3f %:z").to_string()
                + "\",\""
                + test_computername
                + "\",\""
                + test_channel
                + "\",\""
                + test_level
                + "\","
                + test_eventid
                + ",\""
                + test_attack
                + "\","
                + test_record_id
                + ",\""
                + test_title
                + "\",\""
                + output
                + "\",\""
                + test_recinfo
                + "\",\""
                + test_rulepath
                + "\",\""
                + test_filepath
                + "\",\""
                + test_attack
                + "\"\n\""
                + &expect_tz.with_timezone(&Local).format("%Y-%m-%d %H:%M:%S%.3f %:z")
                .to_string()
                + "\",\""
                + test_computername2
                + "\",\""
                + test_channel
                + "\",\""
                + test_level
                + "\","
                + test_eventid
                + ",\""
                + test_attack
                + "\","
                + test_record_id
                + ",\""
                + test_title
                + "\",\""
                + output
                + "\",\""
                + test_recinfo
                + "\",\""
                + test_rulepath
                + "\",\""
                + test_filepath
                + "\",\""
                + test_attack
                + "\"\n";
        let mut file: Box<dyn io::Write> = Box::new(File::create("./test_emit_csv.csv").unwrap());

        assert!(emit_csv(
            &mut file,
            false,
            HashMap::new(),
            (1, 0),
            &output_profile,
            &stored_static,
            (&Some(expect_tz), &Some(expect_tz))
        )
        .is_ok());
        match read_to_string("./test_emit_csv.csv") {
            Err(_) => panic!("Failed to open file."),
            Ok(s) => {
                assert_eq!(s, expect);
            }
        };
        assert!(remove_file("./test_emit_csv.csv").is_ok());
    }

    #[test]
    fn test_emit_csv_output_with_multiline_opt() {
        let mock_ch_filter = message::create_output_filter_config(
            "test_files/config/channel_abbreviations.txt",
            true,
        );
        let test_filepath: &str = "test.evtx";
        let test_rulepath: &str = "test-rule.yml";
        let test_rule_id: &str = "00000000-0000-0000-0000-000000000000";
        let test_title = "test_title";
        let test_level = "high";
        let test_computername = "testcomputer";
        let test_computername2 = "testcomputer2";
        let test_eventid = "1111";
        let test_channel = "Sec";
        let output = "pokepoke";
        let test_attack = "execution/txxxx.yyy";
        let test_recinfo = "CommandRLine: hoge ¦ Test1: hogetest1 ¦ Test2: hogetest2";
        let test_record_id = "11111";
        let expect_naivetime =
            NaiveDateTime::parse_from_str("1996-02-27T01:05:01Z", "%Y-%m-%dT%H:%M:%SZ").unwrap();
        let expect_time = Utc.from_local_datetime(&expect_naivetime).unwrap();
        let expect_tz = expect_time.with_timezone(&Utc);
        let dummy_action = Action::CsvTimeline(CsvOutputOption {
            output_options: OutputOption {
                input_args: InputOption {
                    directory: None,
                    filepath: None,
                    live_analysis: false,
                    recover_records: false,
                    timeline_offset: None,
                },
                profile: Some("verbose-2".to_string()),
                enable_deprecated_rules: false,
                exclude_status: None,
                min_level: "informational".to_string(),
                exact_level: None,
                enable_noisy_rules: false,
                end_timeline: None,
                start_timeline: None,
                eid_filter: false,
                european_time: false,
                iso_8601: false,
                rfc_2822: false,
                rfc_3339: false,
                us_military_time: false,
                us_time: false,
                utc: false,
                visualize_timeline: false,
                rules: Path::new("./rules").to_path_buf(),
                html_report: None,
                no_summary: true,
                common_options: CommonOptions {
                    no_color: false,
                    quiet: false,
                },
                detect_common_options: DetectCommonOption {
                    evtx_file_ext: None,
                    thread_number: None,
                    quiet_errors: false,
                    config: Path::new("./rules/config").to_path_buf(),
                    verbose: false,
                    json_input: false,
                    include_computer: None,
                    exclude_computer: None,
                },
                enable_unsupported_rules: false,
                clobber: false,
                proven_rules: false,
                include_tag: None,
                exclude_tag: None,
                include_category: None,
                exclude_category: None,
                include_eid: None,
                exclude_eid: None,
                no_field: false,
                no_pwsh_field_extraction: false,
                remove_duplicate_data: false,
                remove_duplicate_detections: false,
                no_wizard: true,
            },
            geo_ip: None,
            output: Some(Path::new("./test_emit_csv_multiline.csv").to_path_buf()),
            multiline: true,
        });
        let dummy_config = Some(Config {
            action: Some(dummy_action),
            debug: false,
        });
        let stored_static = StoredStatic::create_static_data(dummy_config);
        let output_profile: Vec<(CompactString, Profile)> = load_profile(
            "test_files/config/default_profile.yaml",
            "test_files/config/profiles.yaml",
            Some(&stored_static),
        )
        .unwrap_or_default();
        {
            let messages = &message::MESSAGES;
            messages.clear();
            let val = r#"
                {
                    "Event": {
                        "EventData": {
                            "CommandRLine": "hoge",
                            "Test1": "hogetest1",
                            "Test2": "hogetest2"
                        },
                        "System": {
                            "TimeCreated_attributes": {
                                "SystemTime": "1996-02-27T01:05:01Z"
                            }
                        }
                    }
                }
            "#;
            let event: Value = serde_json::from_str(val).unwrap();
            let output_option = OutputOption {
                input_args: InputOption {
                    directory: None,
                    filepath: None,
                    live_analysis: false,
                    recover_records: false,
                    timeline_offset: None,
                },
                profile: Some("verbose-2".to_string()),
                enable_deprecated_rules: false,
                exclude_status: None,
                min_level: "informational".to_string(),
                exact_level: None,
                enable_noisy_rules: false,
                end_timeline: None,
                start_timeline: None,
                eid_filter: false,
                european_time: false,
                iso_8601: false,
                rfc_2822: false,
                rfc_3339: false,
                us_military_time: false,
                us_time: false,
                utc: false,
                visualize_timeline: false,
                rules: Path::new("./rules").to_path_buf(),
                html_report: None,
                no_summary: false,
                common_options: CommonOptions {
                    no_color: false,
                    quiet: false,
                },
                detect_common_options: DetectCommonOption {
                    evtx_file_ext: None,
                    thread_number: None,
                    quiet_errors: false,
                    config: Path::new("./rules/config").to_path_buf(),
                    verbose: false,
                    json_input: false,
                    include_computer: None,
                    exclude_computer: None,
                },
                enable_unsupported_rules: false,
                clobber: false,
                proven_rules: false,
                include_tag: None,
                exclude_tag: None,
                include_category: None,
                exclude_category: None,
                include_eid: None,
                exclude_eid: None,
                no_field: false,
                no_pwsh_field_extraction: false,
                remove_duplicate_data: false,
                remove_duplicate_detections: false,
                no_wizard: true,
            };
            let ch = mock_ch_filter
                .get(&CompactString::from("security"))
                .unwrap_or(&CompactString::default())
                .clone();
            let mut profile_converter: HashMap<&str, Profile> = HashMap::from([
                (
                    "Timestamp",
                    Profile::Timestamp(format_time(&expect_time, false, &output_option).into()),
                ),
                ("Computer", Profile::Computer(test_computername2.into())),
                ("Channel", Profile::Channel(ch.into())),
                ("Level", Profile::Level(test_level.into())),
                ("EventID", Profile::EventID(test_eventid.into())),
                ("MitreAttack", Profile::MitreTactics(test_attack.into())),
                ("RecordID", Profile::RecordID(test_record_id.into())),
                ("RuleTitle", Profile::RuleTitle(test_title.into())),
                ("AllFieldInfo", Profile::AllFieldInfo(test_recinfo.into())),
                ("RuleFile", Profile::RuleFile(test_rulepath.into())),
                ("EvtxFile", Profile::EvtxFile(test_filepath.into())),
                ("Tags", Profile::MitreTags(test_attack.into())),
            ]);
            let eventkey_alias = load_eventkey_alias(
                utils::check_setting_path(
                    &CURRENT_EXE_PATH.to_path_buf(),
                    "rules/config/eventkey_alias.txt",
                    true,
                )
                .unwrap()
                .to_str()
                .unwrap(),
            );
            message::insert(
                &event,
                CompactString::new(output),
                DetectInfo {
                    rulepath: CompactString::from(test_rulepath),
                    ruleid: test_rule_id.into(),
                    ruletitle: CompactString::from(test_title),
                    level: CompactString::from(test_level),
                    computername: CompactString::from(test_computername2),
                    eventid: CompactString::from(test_eventid),
                    detail: CompactString::default(),
                    ext_field: output_profile.to_owned(),
                    is_condition: false,
                    details_convert_map: HashMap::default(),
                },
                expect_time,
                &profile_converter,
                (false, false),
                (&eventkey_alias, &FieldDataMapKey::default(), &None),
            );
            *profile_converter.get_mut("Computer").unwrap() =
                Profile::Computer(test_computername.into());

            message::insert(
                &event,
                CompactString::new(output),
                DetectInfo {
                    rulepath: CompactString::from(test_rulepath),
                    ruleid: test_rule_id.into(),
                    ruletitle: CompactString::from(test_title),
                    level: CompactString::from(test_level),
                    computername: CompactString::from(test_computername),
                    eventid: CompactString::from(test_eventid),
                    detail: CompactString::default(),
                    ext_field: output_profile.to_owned(),
                    is_condition: false,
                    details_convert_map: HashMap::default(),
                },
                expect_time,
                &profile_converter,
                (false, false),
                (&eventkey_alias, &FieldDataMapKey::default(), &None),
            );
            let multi = message::MESSAGES.get(&expect_time).unwrap();
            let (_, detect_infos) = multi.pair();

            println!("message: {detect_infos:?}");
        }
        let expect =
            "\"Timestamp\",\"Computer\",\"Channel\",\"EventID\",\"Level\",\"Tags\",\"RecordID\",\"RuleTitle\",\"Details\",\"AllFieldInfo\"\n\""
                .to_string()
                + &expect_tz.with_timezone(&Local).format("%Y-%m-%d %H:%M:%S%.3f %:z").to_string()
                + "\",\""
                + test_computername
                + "\",\""
                + test_channel
                + "\","
                + test_eventid
                + ",\""
                + test_level
                + "\",\""
                + test_attack
                + "\","
                + test_record_id
                + ",\""
                + test_title
                + "\",\""
                + output
                + "\",\""
                + &test_recinfo.replace(" ¦ ", "\r\n")
                + "\"\n\""
                + &expect_tz.with_timezone(&Local).format("%Y-%m-%d %H:%M:%S%.3f %:z")
                .to_string()
                + "\",\""
                + test_computername2
                + "\",\""
                + test_channel
                + "\","
                + test_eventid
                + ",\""
                + test_level
                + "\",\""
                + test_attack
                + "\","
                + test_record_id
                + ",\""
                + test_title
                + "\",\""
                + output
                + "\",\""
                + &test_recinfo.replace(" ¦ ", "\r\n")
                + "\"\n";
        let mut file: Box<dyn io::Write> =
            Box::new(File::create("./test_emit_csv_multiline.csv").unwrap());

        assert!(emit_csv(
            &mut file,
            false,
            HashMap::new(),
            (1, 0),
            &output_profile,
            &stored_static,
            (&Some(expect_tz), &Some(expect_tz))
        )
        .is_ok());
        match read_to_string("./test_emit_csv_multiline.csv") {
            Err(_) => panic!("Failed to open file."),
            Ok(s) => {
                assert_eq!(s, expect);
            }
        };
        assert!(remove_file("./test_emit_csv_multiline.csv").is_ok());
    }

    #[test]
    fn test_emit_csv_output_with_remove_duplicate_opt() {
        let mock_ch_filter = message::create_output_filter_config(
            "test_files/config/channel_abbreviations.txt",
            true,
        );
        let test_filepath: &str = "test.evtx";
        let test_rulepath: &str = "test-rule.yml";
        let test_rule_id: &str = "00000000-0000-0000-0000-000000000000";
        let test_title = "test_title";
        let test_level = "high";
        let test_computername = "testcomputer";
        let test_computername2 = "testcomputer2";
        let test_eventid = "1111";
        let test_channel = "Sec";
        let output = "pokepoke";
        let test_attack = "execution/txxxx.yyy";
        let test_recinfo = "CommandRLine: hoge";
        let test_record_id = "11111";
        let expect_naivetime =
            NaiveDateTime::parse_from_str("1996-02-27T01:05:01Z", "%Y-%m-%dT%H:%M:%SZ").unwrap();
        let expect_time = Utc.from_local_datetime(&expect_naivetime).unwrap();
        let expect_tz = expect_time.with_timezone(&Utc);
        let dummy_action = Action::CsvTimeline(CsvOutputOption {
            output_options: OutputOption {
                input_args: InputOption {
                    directory: None,
                    filepath: None,
                    live_analysis: false,
                    recover_records: false,
                    timeline_offset: None,
                },
                profile: None,
                enable_deprecated_rules: false,
                exclude_status: None,
                min_level: "informational".to_string(),
                exact_level: None,
                enable_noisy_rules: false,
                end_timeline: None,
                start_timeline: None,
                eid_filter: false,
                european_time: false,
                iso_8601: false,
                rfc_2822: false,
                rfc_3339: false,
                us_military_time: false,
                us_time: false,
                utc: false,
                visualize_timeline: false,
                rules: Path::new("./rules").to_path_buf(),
                html_report: None,
                no_summary: true,
                common_options: CommonOptions {
                    no_color: false,
                    quiet: false,
                },
                detect_common_options: DetectCommonOption {
                    evtx_file_ext: None,
                    thread_number: None,
                    quiet_errors: false,
                    config: Path::new("./rules/config").to_path_buf(),
                    verbose: false,
                    json_input: false,
                    include_computer: None,
                    exclude_computer: None,
                },
                enable_unsupported_rules: false,
                clobber: false,
                proven_rules: false,
                include_tag: None,
                exclude_tag: None,
                include_category: None,
                exclude_category: None,
                include_eid: None,
                exclude_eid: None,
                no_field: false,
                no_pwsh_field_extraction: false,
                remove_duplicate_data: true,
                remove_duplicate_detections: false,
                no_wizard: true,
            },
            geo_ip: None,
            output: Some(Path::new("./test_emit_csv_remove_duplicate.csv").to_path_buf()),
            multiline: false,
        });
        let dummy_config = Some(Config {
            action: Some(dummy_action),
            debug: false,
        });
        let stored_static = StoredStatic::create_static_data(dummy_config);
        let output_profile: Vec<(CompactString, Profile)> = load_profile(
            "test_files/config/default_profile.yaml",
            "test_files/config/profiles.yaml",
            Some(&stored_static),
        )
        .unwrap_or_default();
        {
            let messages = &message::MESSAGES;
            messages.clear();
            let val = r#"
                {
                    "Event": {
                        "EventData": {
                            "CommandRLine": "hoge"
                        },
                        "System": {
                            "TimeCreated_attributes": {
                                "SystemTime": "1996-02-27T01:05:01Z"
                            }
                        }
                    }
                }
            "#;
            let event: Value = serde_json::from_str(val).unwrap();
            let output_option = OutputOption {
                input_args: InputOption {
                    directory: None,
                    filepath: None,
                    live_analysis: false,
                    recover_records: false,
                    timeline_offset: None,
                },
                profile: None,
                enable_deprecated_rules: false,
                exclude_status: None,
                min_level: "informational".to_string(),
                exact_level: None,
                enable_noisy_rules: false,
                end_timeline: None,
                start_timeline: None,
                eid_filter: false,
                european_time: false,
                iso_8601: false,
                rfc_2822: false,
                rfc_3339: false,
                us_military_time: false,
                us_time: false,
                utc: false,
                visualize_timeline: false,
                rules: Path::new("./rules").to_path_buf(),
                html_report: None,
                no_summary: false,
                common_options: CommonOptions {
                    no_color: false,
                    quiet: false,
                },
                detect_common_options: DetectCommonOption {
                    evtx_file_ext: None,
                    thread_number: None,
                    quiet_errors: false,
                    config: Path::new("./rules/config").to_path_buf(),
                    verbose: false,
                    json_input: false,
                    include_computer: None,
                    exclude_computer: None,
                },
                enable_unsupported_rules: false,
                clobber: false,
                proven_rules: false,
                include_tag: None,
                exclude_tag: None,
                include_category: None,
                exclude_category: None,
                include_eid: None,
                exclude_eid: None,
                no_field: false,
                no_pwsh_field_extraction: false,
                remove_duplicate_data: false,
                remove_duplicate_detections: false,
                no_wizard: true,
            };
            let ch = mock_ch_filter
                .get(&CompactString::from("security"))
                .unwrap_or(&CompactString::default())
                .clone();
            let mut profile_converter: HashMap<&str, Profile> = HashMap::from([
                (
                    "Timestamp",
                    Profile::Timestamp(format_time(&expect_time, false, &output_option).into()),
                ),
                ("Computer", Profile::Computer(test_computername2.into())),
                ("Channel", Profile::Channel(ch.into())),
                ("Level", Profile::Level(test_level.into())),
                ("EventID", Profile::EventID(test_eventid.into())),
                ("MitreAttack", Profile::MitreTactics(test_attack.into())),
                ("RecordID", Profile::RecordID(test_record_id.into())),
                ("RuleTitle", Profile::RuleTitle(test_title.into())),
                (
                    "RecordInformation",
                    Profile::AllFieldInfo(test_recinfo.into()),
                ),
                ("RuleFile", Profile::RuleFile(test_rulepath.into())),
                ("EvtxFile", Profile::EvtxFile(test_filepath.into())),
                ("Tags", Profile::MitreTags(test_attack.into())),
            ]);
            let eventkey_alias = load_eventkey_alias(
                utils::check_setting_path(
                    &CURRENT_EXE_PATH.to_path_buf(),
                    "rules/config/eventkey_alias.txt",
                    true,
                )
                .unwrap()
                .to_str()
                .unwrap(),
            );
            message::insert(
                &event,
                CompactString::new(output),
                DetectInfo {
                    rulepath: CompactString::from(test_rulepath),
                    ruleid: test_rule_id.into(),
                    ruletitle: CompactString::from(test_title),
                    level: CompactString::from(test_level),
                    computername: CompactString::from(test_computername2),
                    eventid: CompactString::from(test_eventid),
                    detail: CompactString::default(),
                    ext_field: output_profile.to_owned(),
                    is_condition: false,
                    details_convert_map: HashMap::default(),
                },
                expect_time,
                &profile_converter,
                (false, false),
                (&eventkey_alias, &FieldDataMapKey::default(), &None),
            );
            *profile_converter.get_mut("Computer").unwrap() =
                Profile::Computer(test_computername.into());

            message::insert(
                &event,
                CompactString::new(output),
                DetectInfo {
                    rulepath: CompactString::from(test_rulepath),
                    ruleid: test_rule_id.into(),
                    ruletitle: CompactString::from(test_title),
                    level: CompactString::from(test_level),
                    computername: CompactString::from(test_computername),
                    eventid: CompactString::from(test_eventid),
                    detail: CompactString::default(),
                    ext_field: output_profile.to_owned(),
                    is_condition: false,
                    details_convert_map: HashMap::default(),
                },
                expect_time,
                &profile_converter,
                (false, false),
                (&eventkey_alias, &FieldDataMapKey::default(), &None),
            );
            let multi = message::MESSAGES.get(&expect_time).unwrap();
            let (_, detect_infos) = multi.pair();

            println!("message: {detect_infos:?}");
        }
        let expect =
            "\"Timestamp\",\"Computer\",\"Channel\",\"Level\",\"EventID\",\"MitreAttack\",\"RecordID\",\"RuleTitle\",\"Details\",\"RecordInformation\",\"RuleFile\",\"EvtxFile\",\"Tags\"\n\""
                .to_string()
                + &expect_tz.with_timezone(&Local).format("%Y-%m-%d %H:%M:%S%.3f %:z").to_string()
                + "\",\""
                + test_computername
                + "\",\""
                + test_channel
                + "\",\""
                + test_level
                + "\","
                + test_eventid
                + ",\""
                + test_attack
                + "\","
                + test_record_id
                + ",\""
                + test_title
                + "\",\""
                + output
                + "\",\""
                + test_recinfo
                + "\",\""
                + test_rulepath
                + "\",\""
                + test_filepath
                + "\",\""
                + test_attack
                + "\"\n\""
                + &expect_tz.with_timezone(&Local).format("%Y-%m-%d %H:%M:%S%.3f %:z")
                .to_string()
                + "\",\""
                + test_computername2
                + "\",\""
                + test_channel
                + "\",\""
                + test_level
                + "\","
                + test_eventid
                + ",\""
                + test_attack
                + "\","
                + test_record_id
                + ",\""
                + test_title
                + "\",\"DUP\",\"DUP\",\""
                + test_rulepath
                + "\",\""
                + test_filepath
                + "\",\""
                + test_attack
                + "\"\n";
        let mut file: Box<dyn io::Write> =
            Box::new(File::create("./test_emit_csv_remove_duplicate.csv").unwrap());

        assert!(emit_csv(
            &mut file,
            false,
            HashMap::new(),
            (1, 0),
            &output_profile,
            &stored_static,
            (&Some(expect_tz), &Some(expect_tz))
        )
        .is_ok());
        match read_to_string("./test_emit_csv_remove_duplicate.csv") {
            Err(_) => panic!("Failed to open file."),
            Ok(s) => {
                assert_eq!(s, expect);
            }
        };
        assert!(remove_file("./test_emit_csv_remove_duplicate.csv").is_ok());
    }

    #[test]
    fn test_emit_json_output_with_remove_duplicate_opt() {
        let mock_ch_filter = message::create_output_filter_config(
            "test_files/config/channel_abbreviations.txt",
            true,
        );
        let test_filepath: &str = "test.evtx";
        let test_rulepath: &str = "test-rule.yml";
        let test_rule_id: &str = "00000000-0000-0000-0000-000000000000";
        let test_title = "test_title";
        let test_level = "high";
        let test_computername = "testcomputer";
        let test_computername2 = "testcomputer2";
        let test_eventid = "1111";
        let test_channel = "Sec";
        let output = "pokepoke";
        let test_attack = "execution/txxxx.yyy";
        let test_recinfo = "CommandRLine: hoge";
        let test_record_id = "11111";
        let expect_naivetime =
            NaiveDateTime::parse_from_str("1996-02-27T01:05:01Z", "%Y-%m-%dT%H:%M:%SZ").unwrap();
        let expect_time = Utc.from_local_datetime(&expect_naivetime).unwrap();
        let expect_tz = expect_time.with_timezone(&Utc);
        let dummy_action = Action::JsonTimeline(JSONOutputOption {
            output_options: OutputOption {
                input_args: InputOption {
                    directory: None,
                    filepath: None,
                    live_analysis: false,
                    recover_records: false,
                    timeline_offset: None,
                },
                profile: None,
                enable_deprecated_rules: false,
                exclude_status: None,
                min_level: "informational".to_string(),
                exact_level: None,
                enable_noisy_rules: false,
                end_timeline: None,
                start_timeline: None,
                eid_filter: false,
                european_time: false,
                iso_8601: false,
                rfc_2822: false,
                rfc_3339: false,
                us_military_time: false,
                us_time: false,
                utc: false,
                visualize_timeline: false,
                rules: Path::new("./rules").to_path_buf(),
                html_report: None,
                no_summary: true,
                common_options: CommonOptions {
                    no_color: false,
                    quiet: false,
                },
                detect_common_options: DetectCommonOption {
                    evtx_file_ext: None,
                    thread_number: None,
                    quiet_errors: false,
                    config: Path::new("./rules/config").to_path_buf(),
                    verbose: false,
                    json_input: false,
                    include_computer: None,
                    exclude_computer: None,
                },
                enable_unsupported_rules: false,
                clobber: false,
                proven_rules: false,
                include_tag: None,
                exclude_tag: None,
                include_category: None,
                exclude_category: None,
                include_eid: None,
                exclude_eid: None,
                no_field: false,
                no_pwsh_field_extraction: false,
                remove_duplicate_data: true,
                remove_duplicate_detections: false,
                no_wizard: true,
            },
            geo_ip: None,
            output: Some(Path::new("./test_emit_csv_remove_duplicate.json").to_path_buf()),
            jsonl_timeline: false,
        });
        let dummy_config = Some(Config {
            action: Some(dummy_action),
            debug: false,
        });
        let stored_static = StoredStatic::create_static_data(dummy_config);
        let output_profile: Vec<(CompactString, Profile)> = load_profile(
            "test_files/config/default_profile.yaml",
            "test_files/config/profiles.yaml",
            Some(&stored_static),
        )
        .unwrap_or_default();
        {
            let messages = &message::MESSAGES;
            messages.clear();
            let val = r#"
                {
                    "Event": {
                        "EventData": {
                            "CommandRLine": "hoge"
                        },
                        "System": {
                            "TimeCreated_attributes": {
                                "SystemTime": "1996-02-27T01:05:01Z"
                            }
                        }
                    }
                }
            "#;
            let event: Value = serde_json::from_str(val).unwrap();
            let output_option = OutputOption {
                input_args: InputOption {
                    directory: None,
                    filepath: None,
                    live_analysis: false,
                    recover_records: false,
                    timeline_offset: None,
                },
                profile: None,
                enable_deprecated_rules: false,
                exclude_status: None,
                min_level: "informational".to_string(),
                exact_level: None,
                enable_noisy_rules: false,
                end_timeline: None,
                start_timeline: None,
                eid_filter: false,
                european_time: false,
                iso_8601: false,
                rfc_2822: false,
                rfc_3339: false,
                us_military_time: false,
                us_time: false,
                utc: false,
                visualize_timeline: false,
                rules: Path::new("./rules").to_path_buf(),
                html_report: None,
                no_summary: false,
                common_options: CommonOptions {
                    no_color: false,
                    quiet: false,
                },
                detect_common_options: DetectCommonOption {
                    evtx_file_ext: None,
                    thread_number: None,
                    quiet_errors: false,
                    config: Path::new("./rules/config").to_path_buf(),
                    verbose: false,
                    json_input: false,
                    include_computer: None,
                    exclude_computer: None,
                },
                enable_unsupported_rules: false,
                clobber: false,
                proven_rules: false,
                include_tag: None,
                exclude_tag: None,
                include_category: None,
                exclude_category: None,
                include_eid: None,
                exclude_eid: None,
                no_field: false,
                no_pwsh_field_extraction: false,
                remove_duplicate_data: true,
                remove_duplicate_detections: false,
                no_wizard: true,
            };
            let ch = mock_ch_filter
                .get(&CompactString::from("security"))
                .unwrap_or(&CompactString::default())
                .clone();
            let mut profile_converter: HashMap<&str, Profile> = HashMap::from([
                (
                    "Timestamp",
                    Profile::Timestamp(format_time(&expect_time, false, &output_option).into()),
                ),
                ("Computer", Profile::Computer(test_computername2.into())),
                ("Channel", Profile::Channel(ch.into())),
                ("Level", Profile::Level(test_level.into())),
                ("EventID", Profile::EventID(test_eventid.into())),
                ("MitreAttack", Profile::MitreTactics(test_attack.into())),
                ("RecordID", Profile::RecordID(test_record_id.into())),
                ("RuleTitle", Profile::RuleTitle(test_title.into())),
                (
                    "RecordInformation",
                    Profile::AllFieldInfo(test_recinfo.into()),
                ),
                ("RuleFile", Profile::RuleFile(test_rulepath.into())),
                ("EvtxFile", Profile::EvtxFile(test_filepath.into())),
                ("Tags", Profile::MitreTags(test_attack.into())),
            ]);
            let eventkey_alias = load_eventkey_alias(
                utils::check_setting_path(
                    &CURRENT_EXE_PATH.to_path_buf(),
                    "rules/config/eventkey_alias.txt",
                    true,
                )
                .unwrap()
                .to_str()
                .unwrap(),
            );
            let details_convert_map: HashMap<CompactString, Vec<CompactString>> =
                HashMap::from_iter([("#AllFieldInfo".into(), vec![test_recinfo.into()])]);
            message::insert(
                &event,
                CompactString::new(output),
                DetectInfo {
                    rulepath: CompactString::from(test_rulepath),
                    ruleid: test_rule_id.into(),
                    ruletitle: CompactString::from(test_title),
                    level: CompactString::from(test_level),
                    computername: CompactString::from(test_computername2),
                    eventid: CompactString::from(test_eventid),
                    detail: CompactString::default(),
                    ext_field: output_profile.to_owned(),
                    is_condition: false,
                    details_convert_map,
                },
                expect_time,
                &profile_converter,
                (false, true),
                (&eventkey_alias, &FieldDataMapKey::default(), &None),
            );
            *profile_converter.get_mut("Computer").unwrap() =
                Profile::Computer(test_computername.into());

            message::insert(
                &event,
                CompactString::new(output),
                DetectInfo {
                    rulepath: CompactString::from(test_rulepath),
                    ruleid: test_rule_id.into(),
                    ruletitle: CompactString::from(test_title),
                    level: CompactString::from(test_level),
                    computername: CompactString::from(test_computername),
                    eventid: CompactString::from(test_eventid),
                    detail: CompactString::default(),
                    ext_field: output_profile.to_owned(),
                    is_condition: false,
                    details_convert_map: HashMap::default(),
                },
                expect_time,
                &profile_converter,
                (false, true),
                (&eventkey_alias, &FieldDataMapKey::default(), &None),
            );
            let multi = message::MESSAGES.get(&expect_time).unwrap();
            let (_, detect_infos) = multi.pair();

            println!("message: {detect_infos:?}");
        }

        let expect_target = vec![
            vec![
                (
                    "Timestamp",
                    CompactString::from(
                        "\"".to_string()
                            + &expect_tz
                                .with_timezone(&Local)
                                .format("%Y-%m-%d %H:%M:%S%.3f %:z")
                                .to_string()
                            + "\"",
                    ),
                ),
                (
                    "Computer",
                    CompactString::from("\"".to_string() + test_computername + "\""),
                ),
                (
                    "Channel",
                    CompactString::from("\"".to_string() + test_channel + "\""),
                ),
                (
                    "Level",
                    CompactString::from("\"".to_string() + test_level + "\""),
                ),
                ("EventID", CompactString::from(test_eventid)),
                (
                    "MitreAttack",
                    CompactString::from("[\n        \"".to_string() + test_attack + "\"\n    ]"),
                ),
                ("RecordID", CompactString::from(test_record_id)),
                (
                    "RuleTitle",
                    CompactString::from("\"".to_string() + test_title + "\""),
                ),
                (
                    "Details",
                    CompactString::from("\"".to_string() + output + "\""),
                ),
                (
                    "RecordInformation",
                    CompactString::from("{\n        \"CommandRLine\": \"hoge\"\n    }"),
                ),
                (
                    "RuleFile",
                    CompactString::from("\"".to_string() + test_rulepath + "\""),
                ),
                (
                    "EvtxFile",
                    CompactString::from("\"".to_string() + test_filepath + "\""),
                ),
                (
                    "Tags",
                    CompactString::from("[\n        \"".to_string() + test_attack + "\"\n    ]"),
                ),
            ],
            vec![
                (
                    "Timestamp",
                    CompactString::from(
                        "\"".to_string()
                            + &expect_tz
                                .with_timezone(&Local)
                                .format("%Y-%m-%d %H:%M:%S%.3f %:z")
                                .to_string()
                            + "\"",
                    ),
                ),
                (
                    "Computer",
                    CompactString::from("\"".to_string() + test_computername2 + "\""),
                ),
                (
                    "Channel",
                    CompactString::from("\"".to_string() + test_channel + "\""),
                ),
                (
                    "Level",
                    CompactString::from("\"".to_string() + test_level + "\""),
                ),
                ("EventID", test_eventid.into()),
                (
                    "MitreAttack",
                    CompactString::from("[\n        \"".to_string() + test_attack + "\"\n    ]"),
                ),
                ("RecordID", test_record_id.into()),
                (
                    "RuleTitle",
                    CompactString::from("\"".to_string() + test_title + "\""),
                ),
                ("Details", "\"DUP\"".into()),
                ("RecordInformation", "\"DUP\"".into()),
                (
                    "RuleFile",
                    CompactString::from("\"".to_string() + test_rulepath + "\""),
                ),
                (
                    "EvtxFile",
                    CompactString::from("\"".to_string() + test_filepath + "\""),
                ),
                (
                    "Tags",
                    CompactString::from("[\n        \"".to_string() + test_attack + "\"\n    ]"),
                ),
            ],
        ];
        let mut expect_str = String::default();
        for (target_idx, target) in expect_target.iter().enumerate() {
            let mut expect_json = "{\n".to_string();
            for (idx, (key, value)) in target.iter().enumerate() {
                expect_json = expect_json + "    \"" + key + "\": " + value;
                if idx != target.len() - 1 {
                    expect_json += ",\n";
                } else {
                    expect_json += "\n";
                }
            }
            expect_json += "}";
            if target_idx != expect_target.len() - 1 {
                expect_json += "\n";
            }
            expect_str = expect_str.to_string() + &expect_json;
        }

        let mut file: Box<dyn io::Write> =
            Box::new(File::create("./test_emit_csv_remove_duplicate.json").unwrap());

        assert!(emit_csv(
            &mut file,
            false,
            HashMap::new(),
            (1, 0),
            &output_profile,
            &stored_static,
            (&Some(expect_tz), &Some(expect_tz))
        )
        .is_ok());
        match read_to_string("./test_emit_csv_remove_duplicate.json") {
            Err(_) => panic!("Failed to open file."),
            Ok(s) => {
                assert_eq!(s, expect_str);
            }
        };
        assert!(remove_file("./test_emit_csv_remove_duplicate.json").is_ok());
    }

    #[test]
    fn test_emit_csv_display() {
        let test_title = "test_title2";
        let test_level = "medium";
        let test_computername = "testcomputer2";
        let test_eventid = "2222";
        let test_channel = "Sysmon";
        let output = "displaytest";
        let test_recinfo = "testinfo";
        let test_recid = "22222";
        let test_naivetime =
            NaiveDateTime::parse_from_str("1996-02-27T01:05:01Z", "%Y-%m-%dT%H:%M:%SZ").unwrap();
        let test_timestamp = Utc.from_local_datetime(&test_naivetime).unwrap();
        let expect_header = "Timestamp ‖ Computer ‖ Channel ‖ EventID ‖ Level ‖ RecordID ‖ RuleTitle ‖ Details ‖ RecordInformation\n";
        let expect_tz = test_timestamp.with_timezone(&Local);

        let expect_no_header = expect_tz.format("%Y-%m-%d %H:%M:%S%.3f %:z").to_string()
            + " ‖ "
            + test_computername
            + " ‖ "
            + test_channel
            + " ‖ "
            + test_eventid
            + " ‖ "
            + test_level
            + " ‖ "
            + test_recid
            + " ‖ "
            + test_title
            + " ‖ "
            + output
            + " ‖ "
            + test_recinfo
            + "\n";
        let output_option = OutputOption {
            input_args: InputOption {
                directory: None,
                filepath: None,
                live_analysis: false,
                recover_records: false,
                timeline_offset: None,
            },
            profile: None,
            enable_deprecated_rules: false,
            exclude_status: None,
            min_level: "informational".to_string(),
            exact_level: None,
            enable_noisy_rules: false,
            end_timeline: None,
            start_timeline: None,
            eid_filter: false,
            european_time: false,
            iso_8601: false,
            rfc_2822: false,
            rfc_3339: false,
            us_military_time: false,
            us_time: false,
            utc: false,
            visualize_timeline: false,
            rules: Path::new("./rules").to_path_buf(),
            html_report: None,
            no_summary: false,
            common_options: CommonOptions {
                no_color: false,
                quiet: false,
            },
            detect_common_options: DetectCommonOption {
                evtx_file_ext: None,
                thread_number: None,
                quiet_errors: false,
                config: Path::new("./rules/config").to_path_buf(),
                verbose: false,
                json_input: false,
                include_computer: None,
                exclude_computer: None,
            },
            enable_unsupported_rules: false,
            clobber: false,
            proven_rules: false,
            include_tag: None,
            exclude_tag: None,
            include_category: None,
            exclude_category: None,
            include_eid: None,
            exclude_eid: None,
            no_field: false,
            no_pwsh_field_extraction: false,
            remove_duplicate_data: false,
            remove_duplicate_detections: false,
            no_wizard: true,
        };
        let data: Vec<(CompactString, Profile)> = vec![
            (
                CompactString::new("Timestamp"),
                Profile::Timestamp(format_time(&test_timestamp, false, &output_option).into()),
            ),
            (
                CompactString::new("Computer"),
                Profile::Computer(test_computername.into()),
            ),
            (
                CompactString::new("Channel"),
                Profile::Channel(test_channel.into()),
            ),
            (
                CompactString::new("EventID"),
                Profile::EventID(test_eventid.into()),
            ),
            (
                CompactString::new("Level"),
                Profile::Level(test_level.into()),
            ),
            (
                CompactString::new("RecordID"),
                Profile::RecordID(test_recid.into()),
            ),
            (
                CompactString::new("RuleTitle"),
                Profile::RuleTitle(test_title.into()),
            ),
            (
                CompactString::new("Details"),
                Profile::Details(output.into()),
            ),
            (
                CompactString::new("RecordInformation"),
                Profile::AllFieldInfo(test_recinfo.into()),
            ),
        ];
        let output_replaced_maps: HashMap<&str, &str> =
            HashMap::from_iter(vec![("🛂r", "\r"), ("🛂n", "\n"), ("🛂t", "\t")]);
        let removed_replaced_maps: HashMap<&str, &str> =
            HashMap::from_iter(vec![("\n", " "), ("\r", " "), ("\t", " ")]);
        let output_replacer = AhoCorasickBuilder::new()
            .match_kind(MatchKind::LeftmostLongest)
            .build(output_replaced_maps.keys())
            .unwrap();
        let output_remover = AhoCorasickBuilder::new()
            .match_kind(MatchKind::LeftmostLongest)
            .build(removed_replaced_maps.keys())
            .unwrap();

        assert_eq!(
            _get_serialized_disp_output(
                &data,
                true,
                (&output_replacer, &output_replaced_maps),
                (&output_remover, &removed_replaced_maps)
            ),
            expect_header
        );
        assert_eq!(
            _get_serialized_disp_output(
                &data,
                false,
                (&output_replacer, &output_replaced_maps),
                (&output_remover, &removed_replaced_maps)
            ),
            expect_no_header
        );
    }

    fn check_hashmap_data(
        target: HashMap<CompactString, Colors>,
        expected: HashMap<CompactString, Colors>,
    ) {
        assert_eq!(target.len(), expected.len());
        for (k, v) in target {
            assert!(expected.get(&k).is_some());
            assert_eq!(format!("{v:?}"), format!("{:?}", expected.get(&k).unwrap()));
        }
    }

    #[test]
    /// To confirm that empty character color mapping data is returned when the no_color flag is given.
    fn test_set_output_color_no_color_flag() {
        let expect: HashMap<CompactString, Colors> = HashMap::new();
        check_hashmap_data(set_output_color(true), expect);
    }

    #[test]
    fn test_emit_csv_json_output() {
        let mock_ch_filter = message::create_output_filter_config(
            "test_files/config/channel_abbreviations.txt",
            true,
        );
        let test_filepath: &str = "test.evtx";
        let test_rulepath: &str = "test-rule.yml";
        let test_rule_id: &str = "00000000-0000-0000-0000-000000000000";
        let test_title = "test_title";
        let test_level = "high";
        let test_computername = "testcomputer";
        let test_computername2 = "testcomputer";
        let test_eventid = "1111";
        let output = "pokepoke";
        let test_attack = "execution/txxxx.yyy";
        let test_recinfo = "CommandRLine: hoge";
        let test_record_id = "11111";
        let expect_naivetime =
            NaiveDateTime::parse_from_str("1996-02-27T01:05:01Z", "%Y-%m-%dT%H:%M:%SZ").unwrap();
        let expect_time = Utc.from_local_datetime(&expect_naivetime).unwrap();
        let expect_tz = expect_time.with_timezone(&Utc);
        let json_dummy_action = Action::JsonTimeline(JSONOutputOption {
            output_options: OutputOption {
                input_args: InputOption {
                    directory: None,
                    filepath: None,
                    live_analysis: false,
                    recover_records: false,
                    timeline_offset: None,
                },
                profile: None,
                enable_deprecated_rules: false,
                exclude_status: None,
                min_level: "informational".to_string(),
                exact_level: None,
                enable_noisy_rules: false,
                end_timeline: None,
                start_timeline: None,
                eid_filter: false,
                european_time: false,
                iso_8601: false,
                rfc_2822: false,
                rfc_3339: false,
                us_military_time: false,
                us_time: false,
                utc: false,
                visualize_timeline: false,
                rules: Path::new("./rules").to_path_buf(),
                html_report: None,
                no_summary: true,
                common_options: CommonOptions {
                    no_color: false,
                    quiet: false,
                },
                detect_common_options: DetectCommonOption {
                    evtx_file_ext: None,
                    thread_number: None,
                    quiet_errors: false,
                    config: Path::new("./rules/config").to_path_buf(),
                    verbose: false,
                    json_input: false,
                    include_computer: None,
                    exclude_computer: None,
                },
                enable_unsupported_rules: false,
                clobber: false,
                proven_rules: false,
                include_tag: None,
                exclude_tag: None,
                include_category: None,
                exclude_category: None,
                include_eid: None,
                exclude_eid: None,
                no_field: false,
                no_pwsh_field_extraction: false,
                remove_duplicate_data: false,
                remove_duplicate_detections: false,
                no_wizard: true,
            },
            geo_ip: None,
            output: Some(Path::new("./test_emit_csv_json.json").to_path_buf()),
            jsonl_timeline: false,
        });

        let dummy_config = Some(Config {
            action: Some(json_dummy_action),
            debug: false,
        });
        let stored_static = StoredStatic::create_static_data(dummy_config);
        let output_profile: Vec<(CompactString, Profile)> = load_profile(
            "test_files/config/default_profile.yaml",
            "test_files/config/profiles.yaml",
            Some(&stored_static),
        )
        .unwrap_or_default();
        {
            let val = r#"
                {
                    "Event": {
                        "EventData": {
                            "CommandRLine": "hoge"
                        },
                        "System": {
                            "TimeCreated_attributes": {
                                "SystemTime": "1996-02-27T01:05:01Z"
                            }
                        }
                    }
                }
            "#;
            let event: Value = serde_json::from_str(val).unwrap();
            let output_option = OutputOption {
                input_args: InputOption {
                    directory: None,
                    filepath: None,
                    live_analysis: false,
                    recover_records: false,
                    timeline_offset: None,
                },
                profile: None,
                enable_deprecated_rules: false,
                exclude_status: None,
                min_level: "informational".to_string(),
                exact_level: None,
                enable_noisy_rules: false,
                end_timeline: None,
                start_timeline: None,
                eid_filter: false,
                european_time: false,
                iso_8601: false,
                rfc_2822: false,
                rfc_3339: false,
                us_military_time: false,
                us_time: false,
                utc: true,
                visualize_timeline: false,
                rules: Path::new("./rules").to_path_buf(),
                html_report: None,
                no_summary: false,
                common_options: CommonOptions {
                    no_color: false,
                    quiet: false,
                },
                detect_common_options: DetectCommonOption {
                    evtx_file_ext: None,
                    thread_number: None,
                    quiet_errors: false,
                    config: Path::new("./rules/config").to_path_buf(),
                    verbose: false,
                    json_input: false,
                    include_computer: None,
                    exclude_computer: None,
                },
                enable_unsupported_rules: false,
                clobber: false,
                proven_rules: false,
                include_tag: None,
                exclude_tag: None,
                include_category: None,
                exclude_category: None,
                include_eid: None,
                exclude_eid: None,
                no_field: false,
                no_pwsh_field_extraction: false,
                remove_duplicate_data: false,
                remove_duplicate_detections: false,
                no_wizard: true,
            };
            let ch = mock_ch_filter
                .get(&CompactString::from("security"))
                .unwrap_or(&CompactString::default())
                .clone();
            let mut profile_converter: HashMap<&str, Profile> = HashMap::from([
                (
                    "Timestamp",
                    Profile::Timestamp(format_time(&expect_time, false, &output_option).into()),
                ),
                ("Computer", Profile::Computer(test_computername2.into())),
                ("Channel", Profile::Channel(ch.into())),
                ("Level", Profile::Level(test_level.into())),
                ("EventID", Profile::EventID(test_eventid.into())),
                ("MitreAttack", Profile::MitreTactics(test_attack.into())),
                ("RecordID", Profile::RecordID(test_record_id.into())),
                ("RuleTitle", Profile::RuleTitle(test_title.into())),
                (
                    "RecordInformation",
                    Profile::AllFieldInfo(test_recinfo.into()),
                ),
                ("RuleFile", Profile::RuleFile(test_rulepath.into())),
                ("EvtxFile", Profile::EvtxFile(test_filepath.into())),
                ("Tags", Profile::MitreTags(test_attack.into())),
            ]);
            let eventkey_alias = load_eventkey_alias(
                utils::check_setting_path(
                    &CURRENT_EXE_PATH.to_path_buf(),
                    "rules/config/eventkey_alias.txt",
                    true,
                )
                .unwrap()
                .to_str()
                .unwrap(),
            );
            let messages = &message::MESSAGES;
            messages.clear();
            let details_convert_map: HashMap<CompactString, Vec<CompactString>> =
                HashMap::from_iter([("#AllFieldInfo".into(), vec![test_recinfo.into()])]);
            message::insert(
                &event,
                CompactString::new(output),
                DetectInfo {
                    rulepath: CompactString::from(test_rulepath),
                    ruleid: test_rule_id.into(),
                    ruletitle: CompactString::from(test_title),
                    level: CompactString::from(test_level),
                    computername: CompactString::from(test_computername2),
                    eventid: CompactString::from(test_eventid),
                    detail: CompactString::default(),
                    ext_field: output_profile.to_owned(),
                    is_condition: false,
                    details_convert_map,
                },
                expect_time,
                &profile_converter,
                (false, true),
                (&eventkey_alias, &FieldDataMapKey::default(), &None),
            );
            *profile_converter.get_mut("Computer").unwrap() =
                Profile::Computer(test_computername.into());
        }
        let expect = vec![
            "{",
            "\"Timestamp\": \"1996-02-27 01:05:01.000 +00:00\",",
            "\"Computer\": \"testcomputer\",",
            "\"Channel\": \"Sec\",",
            "\"Level\": \"high\",",
            "\"EventID\": 1111,",
            "\"MitreAttack\": [\n        \"execution/txxxx.yyy\"\n    ],",
            "\"RecordID\": 11111,",
            "\"RuleTitle\": \"test_title\",",
            "\"Details\": \"pokepoke\",",
            "\"RecordInformation\": {\n        \"CommandRLine\": \"hoge\"\n    },",
            "\"RuleFile\": \"test-rule.yml\",",
            "\"EvtxFile\": \"test.evtx\",",
            "\"Tags\": [\n        \"execution/txxxx.yyy\"\n    ]",
        ];
        let mut file: Box<dyn io::Write> =
            Box::new(File::create("./test_emit_csv_json.json").unwrap());
        assert!(emit_csv(
            &mut file,
            false,
            HashMap::new(),
            (1, 0),
            &output_profile,
            &stored_static,
            (&Some(expect_tz), &Some(expect_tz))
        )
        .is_ok());
        match read_to_string("./test_emit_csv_json.json") {
            Err(_) => panic!("Failed to open file."),
            Ok(s) => {
                assert_eq!(s, format!("{}\n}}", expect.join("\n    ")));
            }
        };
        assert!(remove_file("./test_emit_csv_json.json").is_ok());
    }

    #[test]
    fn test_emit_csv_jsonl_output() {
        let mock_ch_filter = message::create_output_filter_config(
            "test_files/config/channel_abbreviations.txt",
            true,
        );
        let test_filepath: &str = "test.evtx";
        let test_rulepath: &str = "test-rule.yml";
        let test_rule_id: &str = "00000000-0000-0000-0000-000000000000";
        let test_title = "test_title";
        let test_level = "high";
        let test_computername = "testcomputer";
        let test_computername2 = "testcomputer";
        let test_eventid = "1111";
        let output = "pokepoke";
        let test_attack = "execution/txxxx.yyy";
        let test_recinfo = "CommandRLine: hoge";
        let test_record_id = "11111";
        let expect_naivetime =
            NaiveDateTime::parse_from_str("1996-02-27T01:05:01Z", "%Y-%m-%dT%H:%M:%SZ").unwrap();
        let expect_time = Utc.from_local_datetime(&expect_naivetime).unwrap();
        let expect_tz = expect_time.with_timezone(&Utc);
        let json_dummy_action = Action::JsonTimeline(JSONOutputOption {
            output_options: OutputOption {
                input_args: InputOption {
                    directory: None,
                    filepath: None,
                    live_analysis: false,
                    recover_records: false,
                    timeline_offset: None,
                },
                profile: None,
                enable_deprecated_rules: false,
                exclude_status: None,
                min_level: "informational".to_string(),
                exact_level: None,
                enable_noisy_rules: false,
                end_timeline: None,
                start_timeline: None,
                eid_filter: false,
                european_time: false,
                iso_8601: false,
                rfc_2822: false,
                rfc_3339: false,
                us_military_time: false,
                us_time: false,
                utc: false,
                visualize_timeline: false,
                rules: Path::new("./rules").to_path_buf(),
                html_report: None,
                no_summary: true,
                common_options: CommonOptions {
                    no_color: false,
                    quiet: false,
                },
                detect_common_options: DetectCommonOption {
                    evtx_file_ext: None,
                    thread_number: None,
                    quiet_errors: false,
                    config: Path::new("./rules/config").to_path_buf(),
                    verbose: false,
                    json_input: false,
                    include_computer: None,
                    exclude_computer: None,
                },
                enable_unsupported_rules: false,
                clobber: false,
                proven_rules: false,
                include_tag: None,
                exclude_tag: None,
                include_category: None,
                exclude_category: None,
                include_eid: None,
                exclude_eid: None,
                no_field: false,
                no_pwsh_field_extraction: false,
                remove_duplicate_data: false,
                remove_duplicate_detections: false,
                no_wizard: true,
            },
            geo_ip: None,
            output: Some(Path::new("./test_emit_csv_jsonl.jsonl").to_path_buf()),
            jsonl_timeline: true,
        });

        let dummy_config = Some(Config {
            action: Some(json_dummy_action),
            debug: false,
        });
        let stored_static = StoredStatic::create_static_data(dummy_config);
        let output_profile: Vec<(CompactString, Profile)> = load_profile(
            "test_files/config/default_profile.yaml",
            "test_files/config/profiles.yaml",
            Some(&stored_static),
        )
        .unwrap_or_default();
        {
            let val = r#"
                {
                    "Event": {
                        "EventData": {
                            "CommandRLine": "hoge"
                        },
                        "System": {
                            "TimeCreated_attributes": {
                                "SystemTime": "1996-02-27T01:05:01Z"
                            }
                        }
                    }
                }
            "#;
            let event: Value = serde_json::from_str(val).unwrap();
            let output_option = OutputOption {
                input_args: InputOption {
                    directory: None,
                    filepath: None,
                    live_analysis: false,
                    recover_records: false,
                    timeline_offset: None,
                },
                profile: None,
                enable_deprecated_rules: false,
                exclude_status: None,
                min_level: "informational".to_string(),
                exact_level: None,
                enable_noisy_rules: false,
                end_timeline: None,
                start_timeline: None,
                eid_filter: false,
                european_time: false,
                iso_8601: false,
                rfc_2822: false,
                rfc_3339: false,
                us_military_time: false,
                us_time: false,
                utc: true,
                visualize_timeline: false,
                rules: Path::new("./rules").to_path_buf(),
                html_report: None,
                no_summary: false,
                common_options: CommonOptions {
                    no_color: false,
                    quiet: false,
                },
                detect_common_options: DetectCommonOption {
                    evtx_file_ext: None,
                    thread_number: None,
                    quiet_errors: false,
                    config: Path::new("./rules/config").to_path_buf(),
                    verbose: false,
                    json_input: false,
                    include_computer: None,
                    exclude_computer: None,
                },
                enable_unsupported_rules: false,
                clobber: false,
                proven_rules: false,
                include_tag: None,
                exclude_tag: None,
                include_category: None,
                exclude_category: None,
                include_eid: None,
                exclude_eid: None,
                no_field: false,
                no_pwsh_field_extraction: false,
                remove_duplicate_data: false,
                remove_duplicate_detections: false,
                no_wizard: true,
            };
            let ch = mock_ch_filter
                .get(&CompactString::from("security"))
                .unwrap_or(&CompactString::default())
                .clone();
            let mut profile_converter: HashMap<&str, Profile> = HashMap::from([
                (
                    "Timestamp",
                    Profile::Timestamp(format_time(&expect_time, false, &output_option).into()),
                ),
                ("Computer", Profile::Computer(test_computername2.into())),
                ("Channel", Profile::Channel(ch.into())),
                ("Level", Profile::Level(test_level.into())),
                ("EventID", Profile::EventID(test_eventid.into())),
                ("MitreAttack", Profile::MitreTactics(test_attack.into())),
                ("RecordID", Profile::RecordID(test_record_id.into())),
                ("RuleTitle", Profile::RuleTitle(test_title.into())),
                (
                    "RecordInformation",
                    Profile::AllFieldInfo(test_recinfo.into()),
                ),
                ("RuleFile", Profile::RuleFile(test_rulepath.into())),
                ("EvtxFile", Profile::EvtxFile(test_filepath.into())),
                ("Tags", Profile::MitreTags(test_attack.into())),
            ]);
            let details_convert_map: HashMap<CompactString, Vec<CompactString>> =
                HashMap::from_iter([("#AllFieldInfo".into(), vec![test_recinfo.into()])]);
            let eventkey_alias = load_eventkey_alias(
                utils::check_setting_path(
                    &CURRENT_EXE_PATH.to_path_buf(),
                    "rules/config/eventkey_alias.txt",
                    true,
                )
                .unwrap()
                .to_str()
                .unwrap(),
            );
            let messages = &message::MESSAGES;
            messages.clear();
            message::insert(
                &event,
                CompactString::new(output),
                DetectInfo {
                    rulepath: CompactString::from(test_rulepath),
                    ruleid: test_rule_id.into(),
                    ruletitle: CompactString::from(test_title),
                    level: CompactString::from(test_level),
                    computername: CompactString::from(test_computername2),
                    eventid: CompactString::from(test_eventid),
                    detail: CompactString::default(),
                    ext_field: output_profile.to_owned(),
                    is_condition: false,
                    details_convert_map,
                },
                expect_time,
                &profile_converter,
                (false, true),
                (&eventkey_alias, &FieldDataMapKey::default(), &None),
            );
            *profile_converter.get_mut("Computer").unwrap() =
                Profile::Computer(test_computername.into());
        }
        let expect = vec![
            "{ ",
            "\"Timestamp\": \"1996-02-27 01:05:01.000 +00:00\",",
            "\"Computer\": \"testcomputer\",",
            "\"Channel\": \"Sec\",",
            "\"Level\": \"high\",",
            "\"EventID\": 1111,",
            "\"MitreAttack\": [\"execution/txxxx.yyy\"],",
            "\"RecordID\": 11111,",
            "\"RuleTitle\": \"test_title\",",
            "\"Details\": \"pokepoke\",",
            "\"RecordInformation\": {\"CommandRLine\": \"hoge\"},",
            "\"RuleFile\": \"test-rule.yml\",",
            "\"EvtxFile\": \"test.evtx\",",
            "\"Tags\": [\"execution/txxxx.yyy\"]",
        ];
        let mut file: Box<dyn io::Write> =
            Box::new(File::create("./test_emit_csv_jsonl.jsonl").unwrap());
        assert!(emit_csv(
            &mut file,
            false,
            HashMap::new(),
            (1, 0),
            &output_profile,
            &stored_static,
            (&Some(expect_tz), &Some(expect_tz))
        )
        .is_ok());
        match read_to_string("./test_emit_csv_jsonl.jsonl") {
            Err(_) => panic!("Failed to open file."),
            Ok(s) => {
                assert_eq!(s, format!("{} }}", expect.join("")));
            }
        };
        assert!(remove_file("./test_emit_csv_jsonl.jsonl").is_ok());
    }
}<|MERGE_RESOLUTION|>--- conflicted
+++ resolved
@@ -557,12 +557,8 @@
 
     disp_wtr_buf.clear();
     let level_abbr: Nested<Vec<CompactString>> = Nested::from_iter(
-<<<<<<< HEAD
         vec![
             [CompactString::from("undefined"), CompactString::from("undefined")].to_vec(),
-=======
-        [
->>>>>>> d1ca4287
             [CompactString::from("critical"), CompactString::from("crit")].to_vec(),
             [CompactString::from("high"), CompactString::from("high")].to_vec(),
             [CompactString::from("medium"), CompactString::from("med ")].to_vec(),
