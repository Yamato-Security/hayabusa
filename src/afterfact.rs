--- conflicted
+++ resolved
@@ -140,20 +140,6 @@
     for (time, detect_infos) in messages.iter() {
         for detect_info in detect_infos {
             if displayflag {
-<<<<<<< HEAD
-                let colors = color_map
-                    .as_ref()
-                    .map(|cl_mp| _get_output_color(cl_mp, &detect_info.level));
-                let colors = colors.as_ref();
-                wtr.serialize(DisplayFormat {
-                    timestamp: &_format_color(Col::First, &format_time(time), colors),
-                    level: &_format_color(Col::Other, &detect_info.level, colors),
-                    computer: &_format_color(Col::Other, &detect_info.computername, colors),
-                    event_i_d: &_format_color(Col::Other, &detect_info.eventid, colors),
-                    rule_title: &_format_color(Col::Other, &detect_info.alert, colors),
-                    details: &_format_color(Col::Last, &detect_info.detail, colors),
-                })?;
-=======
                 if color_map.is_some() {
                     let output_color =
                         _get_output_color(color_map.as_ref().unwrap(), &detect_info.level);
@@ -224,7 +210,6 @@
                         ),
                     })?;
                 }
->>>>>>> d6efb510
             } else {
                 // csv出力時フォーマット
                 wtr.serialize(CsvFormat {
