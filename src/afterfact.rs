--- conflicted
+++ resolved
@@ -1809,7 +1809,7 @@
                 },
                 expect_time,
                 &mut profile_converter,
-                (false, false),
+                (false, false, false),
                 &eventkey_alias,
             );
             *profile_converter.get_mut("Computer").unwrap() =
@@ -1830,7 +1830,7 @@
                 },
                 expect_time,
                 &mut profile_converter,
-                (false, false),
+                (false, false, false),
                 &eventkey_alias,
             );
             let multi = message::MESSAGES.get(&expect_time).unwrap();
@@ -2099,11 +2099,7 @@
                 },
                 expect_time,
                 &mut profile_converter,
-<<<<<<< HEAD
-                (false, true),
-=======
-                (false, false),
->>>>>>> bb895425
+                (false, false, true),
                 &eventkey_alias,
             );
             *profile_converter.get_mut("Computer").unwrap() =
@@ -2124,11 +2120,7 @@
                 },
                 expect_time,
                 &mut profile_converter,
-<<<<<<< HEAD
-                (false, true),
-=======
-                (false, false),
->>>>>>> bb895425
+                (false, false, true),
                 &eventkey_alias,
             );
             let multi = message::MESSAGES.get(&expect_time).unwrap();
