--- conflicted
+++ resolved
@@ -114,14 +114,10 @@
     mut detect_info: DetectInfo,
     time: DateTime<Utc>,
     profile_converter: &mut HashMap<&str, Profile>,
-<<<<<<< HEAD
-    is_agg_and_included_all_field_info: (bool, bool),
-=======
-    (is_agg, is_json_timeline): (bool, bool),
->>>>>>> bb895425
+    (is_agg, is_json_timeline, included_all_field_info): (bool, bool, bool),
     eventkey_alias: &EventKeyAliasConfig,
 ) {
-    if !is_agg_and_included_all_field_info.0 {
+    if !is_agg {
         let mut prev = 'a';
         let mut removed_sp_parsed_detail =
             parse_message(event_record, output, eventkey_alias, is_json_timeline);
@@ -163,7 +159,7 @@
                 if existed_flag {
                     continue;
                 }
-                if is_agg_and_included_all_field_info.0 {
+                if is_agg {
                     replaced_profiles.push((key.to_owned(), AllFieldInfo("-".into())));
                 } else {
                     let rec = utils::create_recordinfos(event_record);
@@ -186,14 +182,14 @@
                     profile_all_field_info_prof
                 {
                     all_field_info_val
-                } else if is_agg_and_included_all_field_info.0 {
+                } else if is_agg {
                     // AllFieldInfoがまだ読み込まれていない場合は、AllFieldInfoを追加する
                     replaced_profiles.push((key.to_owned(), AllFieldInfo("-".into())));
                     "-".to_string()
                 } else {
                     let rec = utils::create_recordinfos(event_record);
                     let rec = if rec.is_empty() { "-".to_string() } else { rec };
-                    if is_agg_and_included_all_field_info.1 {
+                    if included_all_field_info {
                         replaced_profiles.push((key.to_owned(), AllFieldInfo(rec.clone().into())));
                     }
                     rec
