--- conflicted
+++ resolved
@@ -1204,12 +1204,9 @@
                     enable_unsupported_rules: false,
                     clobber: false,
                     tags: None,
-<<<<<<< HEAD
                     proven_rules: false,
-=======
                     include_category: None,
                     exclude_category: None,
->>>>>>> d71c2b9d
                 },
                 geo_ip: None,
                 output: None,
@@ -1458,12 +1455,9 @@
                 enable_unsupported_rules: false,
                 clobber: false,
                 tags: None,
-<<<<<<< HEAD
                 proven_rules: false,
-=======
                 include_category: None,
                 exclude_category: None,
->>>>>>> d71c2b9d
             },
             geo_ip: Some(Path::new("test_files/mmdb").to_path_buf()),
             output: Some(Path::new("./test_emit_csv.csv").to_path_buf()),
@@ -1585,12 +1579,9 @@
                 enable_unsupported_rules: false,
                 clobber: false,
                 tags: None,
-<<<<<<< HEAD
                 proven_rules: false,
-=======
                 include_category: None,
                 exclude_category: None,
->>>>>>> d71c2b9d
             },
             geo_ip: Some(Path::new("test_files/mmdb").to_path_buf()),
             output: Some(Path::new("./test_emit_csv.csv").to_path_buf()),
@@ -1708,12 +1699,9 @@
                 enable_unsupported_rules: false,
                 clobber: false,
                 tags: None,
-<<<<<<< HEAD
                 proven_rules: false,
-=======
                 include_category: None,
                 exclude_category: None,
->>>>>>> d71c2b9d
             },
             geo_ip: None,
             output: Some(Path::new("./test_emit_csv.csv").to_path_buf()),
@@ -1844,12 +1832,9 @@
                 enable_unsupported_rules: false,
                 clobber: false,
                 tags: None,
-<<<<<<< HEAD
                 proven_rules: false,
-=======
                 include_category: None,
                 exclude_category: None,
->>>>>>> d71c2b9d
             },
             geo_ip: None,
             output: Some(Path::new("./test_emit_csv.csv").to_path_buf()),
