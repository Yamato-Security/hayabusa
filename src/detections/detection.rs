--- conflicted
+++ resolved
@@ -1203,13 +1203,9 @@
                     },
                     enable_unsupported_rules: false,
                     clobber: false,
-<<<<<<< HEAD
-                    tags: None,
                     proven_rules: false,
-=======
                     include_tags: None,
                     exclude_tags: None,
->>>>>>> fea4d143
                     include_category: None,
                     exclude_category: None,
                 },
@@ -1459,13 +1455,9 @@
                 },
                 enable_unsupported_rules: false,
                 clobber: false,
-<<<<<<< HEAD
-                tags: None,
                 proven_rules: false,
-=======
                 include_tags: None,
                 exclude_tags: None,
->>>>>>> fea4d143
                 include_category: None,
                 exclude_category: None,
             },
@@ -1588,13 +1580,9 @@
                 },
                 enable_unsupported_rules: false,
                 clobber: false,
-<<<<<<< HEAD
-                tags: None,
                 proven_rules: false,
-=======
                 include_tags: None,
                 exclude_tags: None,
->>>>>>> fea4d143
                 include_category: None,
                 exclude_category: None,
             },
@@ -1713,13 +1701,9 @@
                 },
                 enable_unsupported_rules: false,
                 clobber: false,
-<<<<<<< HEAD
-                tags: None,
                 proven_rules: false,
-=======
                 include_tags: None,
                 exclude_tags: None,
->>>>>>> fea4d143
                 include_category: None,
                 exclude_category: None,
             },
@@ -1851,13 +1835,9 @@
                 },
                 enable_unsupported_rules: false,
                 clobber: false,
-<<<<<<< HEAD
-                tags: None,
                 proven_rules: false,
-=======
                 include_tags: None,
                 exclude_tags: None,
->>>>>>> fea4d143
                 include_category: None,
                 exclude_category: None,
             },
