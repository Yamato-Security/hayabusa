extern crate csv;

use crate::detections::utils::{create_recordinfos, format_time, write_color_buffer};
use crate::options::profile::Profile::{
    self, Channel, Computer, EventID, EvtxFile, Level, MitreTactics, MitreTags, OtherTags,
    Provider, RecordID, RenderedMessage, RuleAuthor, RuleCreationDate, RuleFile, RuleID,
    RuleModifiedDate, RuleTitle, Status, Timestamp,
};
use chrono::{TimeZone, Utc};
use compact_str::CompactString;
use itertools::Itertools;
use nested::Nested;
use std::default::Default;
use termcolor::{BufferWriter, Color, ColorChoice};

use crate::detections::message::{AlertMessage, DetectInfo, ERROR_LOG_STACK, TAGS_CONFIG};
use crate::detections::pivot::insert_pivot_keyword;
use crate::detections::rule::{self, AggResult, RuleNode};
use crate::detections::utils::{get_serde_number_to_string, make_ascii_titlecase};
use crate::filter;
use crate::options::htmlreport;
use crate::yaml::ParseYaml;
use hashbrown::HashMap;
use serde_json::Value;
use std::fmt::Write;
use std::path::Path;

use std::sync::Arc;
use tokio::{runtime::Runtime, spawn, task::JoinHandle};

use super::configs::{load_eventkey_alias, StoredStatic, CURRENT_EXE_PATH, STORED_STATIC};
use super::message::{self, LEVEL_ABBR_MAP};
use super::utils;

// イベントファイルの1レコード分の情報を保持する構造体
#[derive(Clone, Debug)]
pub struct EvtxRecordInfo {
    pub evtx_filepath: String, // イベントファイルのファイルパス ログで出力するときに使う
    pub record: Value,         // 1レコード分のデータをJSON形式にシリアライズしたもの
    pub data_string: String,
    pub key_2_value: HashMap<String, String>,
<<<<<<< HEAD
    pub record_information: Option<CompactString>,
=======
>>>>>>> 86056a92
}

impl EvtxRecordInfo {
    pub fn get_value(&self, key: &str) -> Option<&String> {
        self.key_2_value.get(key)
    }
}

#[derive(Debug)]
pub struct Detection {
    rules: Vec<RuleNode>,
}

impl Detection {
    pub fn new(rule_nodes: Vec<RuleNode>) -> Detection {
        Detection { rules: rule_nodes }
    }

    pub fn start(self, rt: &Runtime, records: Vec<EvtxRecordInfo>) -> Self {
        rt.block_on(self.execute_rules(records))
    }

    // ルールファイルをパースします。
    pub fn parse_rule_files(
        level: &str,
        rulespath: &Path,
        exclude_ids: &filter::RuleExclude,
        stored_static: &StoredStatic,
    ) -> Vec<RuleNode> {
        // ルールファイルのパースを実行
        let mut rulefile_loader = ParseYaml::new(stored_static);
        let result_readdir = rulefile_loader.read_dir(rulespath, level, exclude_ids, stored_static);
        if result_readdir.is_err() {
            let errmsg = format!("{}", result_readdir.unwrap_err());
            if stored_static.verbose_flag {
                AlertMessage::alert(&errmsg).ok();
            }
            if !stored_static.quiet_errors_flag {
                ERROR_LOG_STACK
                    .lock()
                    .unwrap()
                    .push(format!("[ERROR] {}", errmsg));
            }
            return vec![];
        }
        let mut parseerror_count = rulefile_loader.errorrule_count;
        let return_if_success = |mut rule: RuleNode| {
            let err_msgs_result = rule.init(stored_static);
            if err_msgs_result.is_ok() {
                return Some(rule);
            }

            // ruleファイルのパースに失敗した場合はエラー出力
            err_msgs_result.err().iter().for_each(|err_msgs| {
                let errmsg_body =
                    format!("Failed to parse rule file. (FilePath : {})", rule.rulepath);
                if stored_static.verbose_flag {
                    AlertMessage::warn(&errmsg_body).ok();
                    err_msgs.iter().for_each(|err_msg| {
                        AlertMessage::warn(err_msg).ok();
                    });
                    println!();
                }
                if !stored_static.quiet_errors_flag {
                    ERROR_LOG_STACK
                        .lock()
                        .unwrap()
                        .push(format!("[WARN] {}", errmsg_body));
                    err_msgs.iter().for_each(|err_msg| {
                        ERROR_LOG_STACK
                            .lock()
                            .unwrap()
                            .push(format!("[WARN] {}", err_msg));
                    });
                }
                parseerror_count += 1;
            });
            None
        };
        // parse rule files
        let ret = rulefile_loader
            .files
            .into_iter()
            .map(|rule_file_tuple| rule::create_rule(rule_file_tuple.0, rule_file_tuple.1))
            .filter_map(return_if_success)
            .collect();
        if !stored_static.logon_summary_flag {
            Detection::print_rule_load_info(
                &rulefile_loader.rulecounter,
                &rulefile_loader.rule_load_cnt,
                &rulefile_loader.rule_status_cnt,
                &parseerror_count,
                stored_static,
            );
        }
        ret
    }

    // 複数のイベントレコードに対して、複数のルールを1個実行します。
    async fn execute_rules(mut self, records: Vec<EvtxRecordInfo>) -> Self {
        let records_arc = Arc::new(records);
        // // 各rule毎にスレッドを作成して、スレッドを起動する。
        let rules = self.rules;
        let handles: Vec<JoinHandle<RuleNode>> = rules
            .into_iter()
            .map(|rule| {
                let records_cloned = Arc::clone(&records_arc);
                spawn(async move { Detection::execute_rule(rule, records_cloned) })
            })
            .collect();

        // 全スレッドの実行完了を待機
        let mut rules = vec![];
        for handle in handles {
            let ret_rule = handle.await.unwrap();
            rules.push(ret_rule);
        }

        // この関数の先頭でrules.into_iter()を呼び出している。それにより所有権がmapのruleを経由し、execute_ruleの引数に渡しているruleに移っているので、self.rulesには所有権が無くなっている。
        // 所有権を失ったメンバー変数を持つオブジェクトをreturnするコードを書くと、コンパイラが怒になるので(E0382という番号のコンパイルエラー)、ここでself.rulesに所有権を戻している。
        // self.rulesが再度所有権を取り戻せるように、Detection::execute_ruleで引数に渡したruleを戻り値として返すようにしている。
        self.rules = rules;

        self
    }

    pub fn add_aggcondition_msges(self, rt: &Runtime, stored_static: &StoredStatic) {
        return rt.block_on(self.add_aggcondition_msg(stored_static));
    }

    async fn add_aggcondition_msg(&self, stored_static: &StoredStatic) {
        for rule in &self.rules {
            if !rule.has_agg_condition() {
                continue;
            }

            for value in rule.judge_satisfy_aggcondition(stored_static) {
                Detection::insert_agg_message(rule, value, stored_static);
            }
        }
    }

    // 複数のイベントレコードに対して、ルールを1個実行します。
    fn execute_rule(mut rule: RuleNode, records: Arc<Vec<EvtxRecordInfo>>) -> RuleNode {
        let agg_condition = rule.has_agg_condition();
        let binding = STORED_STATIC.read().unwrap();
        let stored_static = binding.as_ref().unwrap();
        for record_info in records.as_ref() {
            let result = rule.select(
                record_info,
                stored_static.verbose_flag,
                stored_static.quiet_errors_flag,
                &stored_static.eventkey_alias,
            );
            if !result {
                continue;
            }

            if stored_static.pivot_keyword_list_flag {
                insert_pivot_keyword(&record_info.record, &stored_static.eventkey_alias);
                continue;
            }

            // aggregation conditionが存在しない場合はそのまま出力対応を行う
            if !agg_condition {
                Detection::insert_message(&rule, record_info, stored_static);
            }
        }

        rule
    }

    /// 条件に合致したレコードを格納するための関数
    fn insert_message(rule: &RuleNode, record_info: &EvtxRecordInfo, stored_static: &StoredStatic) {
        let tag_info: &Nested<String> = &Detection::get_tag_info(rule);
<<<<<<< HEAD
        let recinfo = if let Some(tmp) = record_info.record_information.as_ref() {
            tmp.to_owned()
        } else {
            CompactString::from("-")
        };
=======
>>>>>>> 86056a92
        let rec_id = if stored_static
            .profiles
            .as_ref()
            .unwrap()
            .iter()
            .any(|(_s, p)| *p == RecordID(Default::default()))
        {
            CompactString::from(
                get_serde_number_to_string(&record_info.record["Event"]["System"]["EventRecordID"])
                    .unwrap_or_default(),
            )
        } else {
            CompactString::from("")
        };
        let ch_str = &get_serde_number_to_string(&record_info.record["Event"]["System"]["Channel"])
            .unwrap_or_default();
        let provider = &get_serde_number_to_string(
            &record_info.record["Event"]["System"]["Provider_attributes"]["Name"],
        )
        .unwrap_or_default();
        let eid = CompactString::from(
            get_serde_number_to_string(&record_info.record["Event"]["System"]["EventID"])
                .unwrap_or_else(|| "-".to_string()),
        );

        let default_time = Utc.with_ymd_and_hms(1970, 1, 1, 0, 0, 0).unwrap();
        let time = message::get_event_time(&record_info.record).unwrap_or(default_time);
        let level = rule.yaml["level"].as_str().unwrap_or("-");

        let mut profile_converter: HashMap<&str, Profile> = HashMap::new();
        let tags_config_values: Vec<&String> = TAGS_CONFIG.values().collect();
        for (key, profile) in stored_static.profiles.as_ref().unwrap().iter() {
            match profile {
                Timestamp(_) => {
                    profile_converter.insert(
                        key.as_str(),
                        Timestamp(CompactString::from(format_time(
                            &time,
                            false,
                            stored_static.output_option.as_ref().unwrap(),
                        ))),
                    );
                }
                Computer(_) => {
                    profile_converter.insert(
                        key.as_str(),
                        Computer(CompactString::from(
                            record_info.record["Event"]["System"]["Computer"]
                                .to_string()
                                .replace('\"', ""),
                        )),
                    );
                }
                Channel(_) => {
                    profile_converter.insert(
                        key.as_str(),
                        Channel(CompactString::from(
                            stored_static
                                .ch_config
                                .get(&ch_str.to_ascii_lowercase())
                                .unwrap_or(ch_str),
                        )),
                    );
                }
                Level(_) => {
                    profile_converter.insert(
                        key.as_str(),
                        Level(CompactString::from(
                            LEVEL_ABBR_MAP.get(level).unwrap_or(&level).to_string(),
                        )),
                    );
                }
                EventID(_) => {
<<<<<<< HEAD
                    profile_converter.insert(key.as_str(), EventID(eid.to_owned()));
=======
                    profile_converter.insert(key.to_string(), EventID(eid.clone()));
>>>>>>> 86056a92
                }
                RecordID(_) => {
                    profile_converter.insert(key.as_str(), RecordID(rec_id.to_owned()));
                }
                RuleTitle(_) => {
                    profile_converter.insert(
                        key.as_str(),
                        RuleTitle(CompactString::from(
                            rule.yaml["title"].as_str().unwrap_or(""),
                        )),
                    );
                }
<<<<<<< HEAD
                AllFieldInfo(_) => {
                    profile_converter
                        .insert(key.as_str(), AllFieldInfo(opt_record_info.to_owned()));
                }
=======
>>>>>>> 86056a92
                RuleFile(_) => {
                    profile_converter.insert(
                        key.as_str(),
                        RuleFile(CompactString::from(
                            Path::new(&rule.rulepath)
                                .file_name()
                                .unwrap_or_default()
                                .to_str()
                                .unwrap_or_default(),
                        )),
                    );
                }
                EvtxFile(_) => {
                    profile_converter.insert(
                        key.as_str(),
                        EvtxFile(CompactString::from(
                            Path::new(&record_info.evtx_filepath)
                                .to_str()
                                .unwrap_or_default(),
                        )),
                    );
                }
                MitreTactics(_) => {
                    let tactics = CompactString::from(
                        &tag_info
                            .iter()
                            .filter(|x| tags_config_values.contains(&&x.to_string()))
                            .join(" ¦ "),
                    );

                    profile_converter.insert(key.as_str(), MitreTactics(tactics));
                }
                MitreTags(_) => {
                    let techniques = CompactString::from(
                        &tag_info
                            .iter()
                            .filter(|x| {
                                !tags_config_values.contains(&&x.to_string())
                                    && (x.starts_with("attack.t")
                                        || x.starts_with("attack.g")
                                        || x.starts_with("attack.s"))
                            })
                            .map(|y| {
                                let replaced_tag = y.replace("attack.", "");
                                make_ascii_titlecase(&replaced_tag)
                            })
                            .join(" ¦ "),
                    );
                    profile_converter.insert(key.as_str(), MitreTags(techniques));
                }
                OtherTags(_) => {
                    let tags = CompactString::from(
                        &tag_info
                            .iter()
                            .filter(|x| {
                                !(TAGS_CONFIG.values().contains(&x.to_string())
                                    || x.starts_with("attack.t")
                                    || x.starts_with("attack.g")
                                    || x.starts_with("attack.s"))
                            })
                            .join(" ¦ "),
                    );
                    profile_converter.insert(key.as_str(), OtherTags(tags));
                }
                RuleAuthor(_) => {
                    profile_converter.insert(
                        key.as_str(),
                        RuleAuthor(CompactString::from(
                            rule.yaml["author"].as_str().unwrap_or("-"),
                        )),
                    );
                }
                RuleCreationDate(_) => {
                    profile_converter.insert(
                        key.as_str(),
                        RuleCreationDate(CompactString::from(
                            rule.yaml["date"].as_str().unwrap_or("-"),
                        )),
                    );
                }
                RuleModifiedDate(_) => {
                    profile_converter.insert(
                        key.as_str(),
                        RuleModifiedDate(CompactString::from(
                            rule.yaml["modified"].as_str().unwrap_or("-"),
                        )),
                    );
                }
                Status(_) => {
                    profile_converter.insert(
                        key.as_str(),
                        Status(CompactString::from(
                            rule.yaml["status"].as_str().unwrap_or("-"),
                        )),
                    );
                }
                RuleID(_) => {
                    profile_converter.insert(
                        key.as_str(),
                        RuleID(CompactString::from(rule.yaml["id"].as_str().unwrap_or("-"))),
                    );
                }
                Provider(_) => {
                    profile_converter.insert(
                        key.as_str(),
                        Provider(CompactString::from(
                            record_info.record["Event"]["System"]["Provider_attributes"]["Name"]
                                .to_string()
                                .replace('\"', ""),
                        )),
                    );
                }
                RenderedMessage(_) => {
                    let convert_value = if let Some(message) =
                        record_info.record["Event"]["RenderingInfo"]["Message"].as_str()
                    {
                        CompactString::from(
                            message
                                .replace('\t', "\\t")
                                .split("\r\n")
                                .map(|x| x.trim())
                                .join("\r\n")
                                .replace('\n', "\\n")
                                .replace('\r', "\\r"),
                        )
                    } else {
                        CompactString::from("n/a")
                    };
                    profile_converter.insert(key.as_str(), Provider(convert_value));
                }
                _ => {}
            }
        }
        let details_fmt_str = match rule.yaml["details"].as_str() {
            Some(s) => s.to_string(),
            None => match stored_static
                .default_details
                .get(&format!("{}_{}", provider, &eid))
            {
                Some(str) => str.to_string(),
                None => create_recordinfos(&record_info.record),
            },
        };

        let detect_info = DetectInfo {
            rulepath: CompactString::from(&rule.rulepath),
            ruletitle: CompactString::from(rule.yaml["title"].as_str().unwrap_or("-")),
            level: CompactString::from(LEVEL_ABBR_MAP.get(level).unwrap_or(&level).to_string()),
            computername: CompactString::from(
                record_info.record["Event"]["System"]["Computer"]
                    .to_string()
                    .replace('\"', ""),
            ),
            eventid: eid,
            detail: CompactString::default(),
            ext_field: stored_static.profiles.as_ref().unwrap().to_owned(),
            is_condition: false,
        };

        message::insert(
            &record_info.record,
            CompactString::new(details_fmt_str),
            detect_info,
            time,
            &mut profile_converter,
            false,
            load_eventkey_alias(
                utils::check_setting_path(
                    &CURRENT_EXE_PATH.to_path_buf(),
                    "rules/config/eventkey_alias.txt",
                    true,
                )
                .unwrap()
                .to_str()
                .unwrap(),
            ),
        );
    }

    /// insert aggregation condition detection message to output stack
    fn insert_agg_message(rule: &RuleNode, agg_result: AggResult, stored_static: &StoredStatic) {
        let tag_info: &Nested<String> = &Detection::get_tag_info(rule);
        let output = Detection::create_count_output(rule, &agg_result);

        let mut profile_converter: HashMap<&str, Profile> = HashMap::new();
        let level = rule.yaml["level"].as_str().unwrap_or("-");
        let tags_config_values: Vec<&String> = TAGS_CONFIG.values().collect();

        for (key, profile) in stored_static.profiles.as_ref().unwrap().iter() {
            match profile {
                Timestamp(_) => {
                    profile_converter.insert(
                        key.as_str(),
                        Timestamp(CompactString::from(format_time(
                            &agg_result.start_timedate,
                            false,
                            stored_static.output_option.as_ref().unwrap(),
                        ))),
                    );
                }
                Computer(_) => {
                    profile_converter.insert(key.as_str(), Computer(CompactString::from("-")));
                }
                Channel(_) => {
                    profile_converter.insert(key.as_str(), Channel(CompactString::from("-")));
                }
                Level(_) => {
                    profile_converter.insert(
                        key.as_str(),
                        Level(CompactString::from(
                            LEVEL_ABBR_MAP.get(level).unwrap_or(&level).to_string(),
                        )),
                    );
                }
                EventID(_) => {
                    profile_converter.insert(key.as_str(), EventID(CompactString::from("-")));
                }
                RecordID(_) => {
                    profile_converter.insert(key.as_str(), RecordID(CompactString::from("")));
                }
                RuleTitle(_) => {
                    profile_converter.insert(
                        key.as_str(),
                        RuleTitle(CompactString::from(
                            rule.yaml["title"].as_str().unwrap_or(""),
                        )),
                    );
                }
<<<<<<< HEAD
                AllFieldInfo(_) => {
                    profile_converter.insert(key.as_str(), AllFieldInfo(CompactString::from("-")));
                }
=======
>>>>>>> 86056a92
                RuleFile(_) => {
                    profile_converter.insert(
                        key.as_str(),
                        RuleFile(CompactString::from(
                            Path::new(&rule.rulepath)
                                .file_name()
                                .unwrap_or_default()
                                .to_str()
                                .unwrap_or_default(),
                        )),
                    );
                }
                EvtxFile(_) => {
                    profile_converter.insert(key.as_str(), EvtxFile(CompactString::from("-")));
                }
                MitreTactics(_) => {
                    let tactics = CompactString::from(
                        &tag_info
                            .iter()
                            .filter(|x| tags_config_values.contains(&&x.to_string()))
                            .join(" ¦ "),
                    );
                    profile_converter.insert(key.as_str(), MitreTactics(tactics));
                }
                MitreTags(_) => {
                    let techniques = CompactString::from(
                        &tag_info
                            .iter()
                            .filter(|x| {
                                !tags_config_values.contains(&&x.to_string())
                                    && (x.starts_with("attack.t")
                                        || x.starts_with("attack.g")
                                        || x.starts_with("attack.s"))
                            })
                            .map(|y| {
                                let replaced_tag = y.replace("attack.", "");
                                make_ascii_titlecase(&replaced_tag)
                            })
                            .join(" ¦ "),
                    );
                    profile_converter.insert(key.as_str(), MitreTags(techniques));
                }
                OtherTags(_) => {
                    let tags = CompactString::from(
                        &tag_info
                            .iter()
                            .filter(|x| {
                                !(tags_config_values.contains(&&x.to_string())
                                    || x.starts_with("attack.t")
                                    || x.starts_with("attack.g")
                                    || x.starts_with("attack.s"))
                            })
                            .join(" ¦ "),
                    );
                    profile_converter.insert(key.as_str(), OtherTags(tags));
                }
                RuleAuthor(_) => {
                    profile_converter.insert(
                        key.as_str(),
                        RuleAuthor(CompactString::from(
                            rule.yaml["author"].as_str().unwrap_or("-"),
                        )),
                    );
                }
                RuleCreationDate(_) => {
                    profile_converter.insert(
                        key.as_str(),
                        RuleCreationDate(CompactString::from(
                            rule.yaml["date"].as_str().unwrap_or("-"),
                        )),
                    );
                }
                RuleModifiedDate(_) => {
                    profile_converter.insert(
                        key.as_str(),
                        RuleModifiedDate(CompactString::from(
                            rule.yaml["modified"].as_str().unwrap_or("-"),
                        )),
                    );
                }
                Status(_) => {
                    profile_converter.insert(
                        key.as_str(),
                        Status(CompactString::from(
                            rule.yaml["status"].as_str().unwrap_or("-"),
                        )),
                    );
                }
                RuleID(_) => {
                    profile_converter.insert(
                        key.as_str(),
                        RuleID(CompactString::from(rule.yaml["id"].as_str().unwrap_or("-"))),
                    );
                }
                Provider(_) => {
                    profile_converter.insert(key.as_str(), Provider(CompactString::from("-")));
                }
                RenderedMessage(_) => {
                    profile_converter.insert(key.as_str(), Provider(CompactString::from("-")));
                }
                _ => {}
            }
        }

        let detect_info = DetectInfo {
            rulepath: CompactString::from(&rule.rulepath),
            ruletitle: CompactString::from(rule.yaml["title"].as_str().unwrap_or("-")),
            level: CompactString::from(*LEVEL_ABBR_MAP.get(level).unwrap_or(&level)),
            computername: CompactString::from("-"),
            eventid: CompactString::from("-"),
            detail: output,
            ext_field: stored_static.profiles.as_ref().unwrap().to_owned(),
            is_condition: true,
        };
        message::insert(
            &Value::default(),
            CompactString::new(rule.yaml["details"].as_str().unwrap_or("-")),
            detect_info,
            agg_result.start_timedate,
            &mut profile_converter,
            true,
            load_eventkey_alias(
                utils::check_setting_path(
                    &CURRENT_EXE_PATH.to_path_buf(),
                    "rules/config/eventkey_alias.txt",
                    true,
                )
                .unwrap()
                .to_str()
                .unwrap(),
            ),
        )
    }

    /// rule内のtagsの内容を配列として返却する関数
    fn get_tag_info(rule: &RuleNode) -> Nested<String> {
        match TAGS_CONFIG.is_empty() {
            false => Nested::from_iter(
                rule.yaml["tags"]
                    .as_vec()
                    .unwrap_or(&Vec::default())
                    .iter()
                    .map(|info| {
                        if let Some(tag) = TAGS_CONFIG.get(info.as_str().unwrap_or_default()) {
                            tag.to_owned()
                        } else {
                            info.as_str().unwrap_or_default().to_owned()
                        }
                    }),
            ),
            true => Nested::from_iter(
                rule.yaml["tags"]
                    .as_vec()
                    .unwrap_or(&Vec::default())
                    .iter()
                    .map(|info| {
                        match TAGS_CONFIG.get(info.as_str().unwrap_or(&String::default())) {
                            Some(s) => s.to_owned(),
                            _ => info.as_str().unwrap_or("").to_string(),
                        }
                    }),
            ),
        }
    }

    ///aggregation conditionのcount部分の検知出力文の文字列を返す関数
    fn create_count_output(rule: &RuleNode, agg_result: &AggResult) -> CompactString {
        // 条件式部分の出力
        let mut ret: String = "[condition] ".to_string();
        // この関数が呼び出されている段階で既にaggregation conditionは存在する前提なのでunwrap前の確認は行わない
        let agg_condition = rule.get_agg_condition().unwrap();
        let exist_timeframe = rule.yaml["detection"]["timeframe"].as_str().unwrap_or("") != "";
        // この関数が呼び出されている段階で既にaggregation conditionは存在する前提なのでagg_conditionの配列の長さは2となる
        ret.push_str(
            rule.yaml["detection"]["condition"]
                .as_str()
                .unwrap()
                .split('|')
                .nth(1)
                .unwrap_or_default()
                .trim(),
        );
        if exist_timeframe {
            ret.push_str(" in timeframe");
        }

        write!(ret, " [result] count:{}", agg_result.data).ok();
        if agg_condition._field_name.is_some() {
            write!(
                ret,
                " {}:{}",
                agg_condition._field_name.as_ref().unwrap(),
                agg_result.field_values.join("/")
            )
            .ok();
        }

        if agg_condition._by_field_name.is_some() {
            write!(
                ret,
                " {}:{}",
                agg_condition._by_field_name.as_ref().unwrap(),
                agg_result.key
            )
            .ok();
        }

        if exist_timeframe {
            write!(
                ret,
                " timeframe:{}",
                rule.yaml["detection"]["timeframe"].as_str().unwrap()
            )
            .ok();
        }

        CompactString::from(ret)
    }

    pub fn print_rule_load_info(
        rc: &HashMap<String, u128>,
        ld_rc: &HashMap<String, u128>,
        st_rc: &HashMap<String, u128>,
        err_rc: &u128,
        stored_static: &StoredStatic,
    ) {
        if stored_static.metrics_flag {
            return;
        }
        let mut sorted_ld_rc: Vec<(&String, &u128)> = ld_rc.iter().collect();
        sorted_ld_rc.sort_by(|a, b| a.0.cmp(b.0));
        let mut html_report_stock = Nested::<String>::new();

        sorted_ld_rc.into_iter().for_each(|(key, value)| {
            if value != &0_u128 {
                let disable_flag = if key == "noisy"
                    && !stored_static
                        .output_option
                        .as_ref()
                        .unwrap()
                        .enable_noisy_rules
                {
                    " (Disabled)"
                } else {
                    ""
                };
                //タイトルに利用するものはascii文字であることを前提として1文字目を大文字にするように変更する
                let output_str = format!(
                    "{} rules: {}{}",
                    make_ascii_titlecase(key),
                    value,
                    disable_flag
                );
                println!("{}", output_str);
                if stored_static.html_report_flag {
                    html_report_stock.push(format!("- {}", output_str));
                }
            }
        });
        if err_rc != &0_u128 {
            write_color_buffer(
                &BufferWriter::stdout(ColorChoice::Always),
                Some(Color::Red),
                &format!("Rule parsing errors: {}", err_rc),
                true,
            )
            .ok();
        }
        println!();

        let mut sorted_st_rc: Vec<(&String, &u128)> = st_rc.iter().collect();
        let total_loaded_rule_cnt: u128 = sorted_st_rc.iter().map(|(_, v)| *v).sum();
        sorted_st_rc.sort_by(|a, b| a.0.cmp(b.0));
        sorted_st_rc.into_iter().for_each(|(key, value)| {
            if value != &0_u128 {
                let rate = (*value as f64) / (total_loaded_rule_cnt as f64) * 100.0;
                let deprecated_flag = if key == "deprecated"
                    && !stored_static
                        .output_option
                        .as_ref()
                        .unwrap()
                        .enable_deprecated_rules
                {
                    " (Disabled)"
                } else {
                    ""
                };
                let output_str = format!(
                    "{} rules: {} ({:.2}%){}",
                    make_ascii_titlecase(key),
                    value,
                    rate,
                    deprecated_flag
                );
                //タイトルに利用するものはascii文字であることを前提として1文字目を大文字にするように変更する
                write_color_buffer(
                    &BufferWriter::stdout(ColorChoice::Always),
                    None,
                    &output_str,
                    true,
                )
                .ok();
                if stored_static.html_report_flag {
                    html_report_stock.push(format!("- {}", output_str));
                }
            }
        });
        println!();

        let mut sorted_rc: Vec<(&String, &u128)> = rc.iter().collect();
        sorted_rc.sort_by(|a, b| a.0.cmp(b.0));
        sorted_rc.into_iter().for_each(|(key, value)| {
            let output_str = format!("{} rules: {}", key, value);
            write_color_buffer(
                &BufferWriter::stdout(ColorChoice::Always),
                None,
                &output_str,
                true,
            )
            .ok();
            if stored_static.html_report_flag {
                html_report_stock.push(format!("- {}", output_str));
            }
        });

        let tmp_total_detect_output =
            format!("Total enabled detection rules: {}", total_loaded_rule_cnt);
        println!("{}", tmp_total_detect_output);
        println!();
        if stored_static.html_report_flag {
            html_report_stock.push(format!("- {}", tmp_total_detect_output));
        }
        if !html_report_stock.is_empty() {
            htmlreport::add_md_data("General Overview {#general_overview}", html_report_stock);
        }
    }
}

#[cfg(test)]
mod tests {
    use crate::detections::configs::Action;
    use crate::detections::configs::Config;
    use crate::detections::configs::CsvOutputOption;
    use crate::detections::configs::InputOption;
    use crate::detections::configs::OutputOption;
    use crate::detections::configs::StoredStatic;
    use crate::detections::detection::Detection;
    use crate::detections::rule::create_rule;
    use crate::detections::rule::AggResult;
    use crate::filter;
    use chrono::TimeZone;
    use chrono::Utc;
    use std::path::Path;
    use yaml_rust::YamlLoader;

    fn create_dummy_stored_static() -> StoredStatic {
        StoredStatic::create_static_data(Some(Config {
            action: Some(Action::CsvTimeline(CsvOutputOption {
                output_options: OutputOption {
                    input_args: InputOption {
                        directory: None,
                        filepath: None,
                        live_analysis: false,
                        evtx_file_ext: None,
                        thread_number: None,
                        quiet_errors: false,
                        config: Path::new("./rules/config").to_path_buf(),
                        verbose: false,
                    },
                    profile: None,
                    output: None,
                    enable_deprecated_rules: false,
                    exclude_status: None,
                    min_level: "informational".to_string(),
                    enable_noisy_rules: false,
                    end_timeline: None,
                    start_timeline: None,
                    eid_filter: false,
                    european_time: false,
                    iso_8601: false,
                    rfc_2822: false,
                    rfc_3339: false,
                    us_military_time: false,
                    us_time: false,
                    utc: false,
                    visualize_timeline: false,
                    rules: Path::new("./rules").to_path_buf(),
                    html_report: None,
                    no_summary: false,
                },
            })),
            no_color: false,
            quiet: false,
            debug: false,
        }))
    }

    #[test]
    fn test_parse_rule_files() {
        let level = "informational";
        let opt_rule_path = Path::new("./test_files/rules/level_yaml");
        let dummy_stored_static = create_dummy_stored_static();
        let cole = Detection::parse_rule_files(
            level,
            opt_rule_path,
            &filter::exclude_ids(&dummy_stored_static),
            &dummy_stored_static,
        );
        assert_eq!(5, cole.len());
    }

    #[test]
    fn test_output_aggregation_output_with_output() {
        let default_time = Utc.with_ymd_and_hms(1977, 1, 1, 0, 0, 0).unwrap();
        let agg_result: AggResult =
            AggResult::new(2, "_".to_string(), vec![], default_time, ">= 1".to_string());
        let rule_str = r#"
        enabled: true
        detection:
            selection1:
                Channel: 'System'
            selection2:
                EventID: 7040
            selection3:
                param1: 'Windows Event Log'
            condition: selection1 and selection2 and selection3 | count() >= 1
        output: testdata
        "#;
        let mut rule_yaml = YamlLoader::load_from_str(rule_str).unwrap().into_iter();
        let test = rule_yaml.next().unwrap();
        let mut rule_node = create_rule("testpath".to_string(), test);
        rule_node.init(&create_dummy_stored_static()).ok();
        let expected_output = "[condition] count() >= 1 [result] count:2";
        assert_eq!(
            Detection::create_count_output(&rule_node, &agg_result),
            expected_output
        );
    }

    #[test]
    fn test_output_aggregation_output_no_filed_by() {
        let default_time = Utc.with_ymd_and_hms(1977, 1, 1, 0, 0, 0).unwrap();
        let agg_result: AggResult =
            AggResult::new(2, "_".to_string(), vec![], default_time, ">= 1".to_string());
        let rule_str = r#"
        enabled: true
        detection:
            selection1:
                Channel: 'System'
            selection2:
                EventID: 7040
            selection3:
                param1: 'Windows Event Log'
            condition: selection1 and selection2 and selection3 |   count() >= 1
        "#;
        let mut rule_yaml = YamlLoader::load_from_str(rule_str).unwrap().into_iter();
        let test = rule_yaml.next().unwrap();
        let mut rule_node = create_rule("testpath".to_string(), test);
        rule_node.init(&create_dummy_stored_static()).ok();
        let expected_output = "[condition] count() >= 1 [result] count:2";
        assert_eq!(
            Detection::create_count_output(&rule_node, &agg_result),
            expected_output
        );
    }

    #[test]
    fn test_output_aggregation_output_with_timeframe() {
        let default_time = Utc.with_ymd_and_hms(1977, 1, 1, 0, 0, 0).unwrap();
        let agg_result: AggResult =
            AggResult::new(2, "_".to_string(), vec![], default_time, ">= 1".to_string());
        let rule_str = r#"
        enabled: true
        detection:
            selection1:
                Channel: 'System'
            selection2:
                EventID: 7040
            selection3:
                param1: 'Windows Event Log'
            condition: selection1 and selection2 and selection3 |   count() >= 1
            timeframe: 15m
        "#;
        let mut rule_yaml = YamlLoader::load_from_str(rule_str).unwrap().into_iter();
        let test = rule_yaml.next().unwrap();
        let mut rule_node = create_rule("testpath".to_string(), test);
        rule_node.init(&create_dummy_stored_static()).ok();
        let expected_output =
            "[condition] count() >= 1 in timeframe [result] count:2 timeframe:15m";
        assert_eq!(
            Detection::create_count_output(&rule_node, &agg_result),
            expected_output
        );
    }

    #[test]
    fn test_output_aggregation_output_with_field() {
        let default_time = Utc.with_ymd_and_hms(1977, 1, 1, 0, 0, 0).unwrap();
        let agg_result: AggResult = AggResult::new(
            2,
            "_".to_string(),
            vec!["7040".to_owned(), "9999".to_owned()],
            default_time,
            ">= 1".to_string(),
        );
        let rule_str = r#"
        enabled: true
        detection:
            selection1:
                Channel: 'System'
            selection2:
                param1: 'Windows Event Log'
            condition: selection1 and selection2 | count(EventID) >= 1
        "#;
        let mut rule_yaml = YamlLoader::load_from_str(rule_str).unwrap().into_iter();
        let test = rule_yaml.next().unwrap();
        let mut rule_node = create_rule("testpath".to_string(), test);
        rule_node.init(&create_dummy_stored_static()).ok();
        let expected_output = "[condition] count(EventID) >= 1 [result] count:2 EventID:7040/9999";
        assert_eq!(
            Detection::create_count_output(&rule_node, &agg_result),
            expected_output
        );
    }

    #[test]
    fn test_output_aggregation_output_with_field_by() {
        let default_time = Utc.with_ymd_and_hms(1977, 1, 1, 0, 0, 0).unwrap();
        let agg_result: AggResult = AggResult::new(
            2,
            "lsass.exe".to_string(),
            vec!["0000".to_owned(), "1111".to_owned()],
            default_time,
            ">= 1".to_string(),
        );
        let rule_str = r#"
        enabled: true
        detection:
            selection1:
                Channel: 'System'
            selection2:
                param1: 'Windows Event Log'
            condition: selection1 and selection2 | count(EventID) by process >= 1
        "#;
        let mut rule_yaml = YamlLoader::load_from_str(rule_str).unwrap().into_iter();
        let test = rule_yaml.next().unwrap();
        let mut rule_node = create_rule("testpath".to_string(), test);
        rule_node.init(&create_dummy_stored_static()).ok();
        let expected_output = "[condition] count(EventID) by process >= 1 [result] count:2 EventID:0000/1111 process:lsass.exe";
        assert_eq!(
            Detection::create_count_output(&rule_node, &agg_result),
            expected_output
        );
    }
    #[test]
    fn test_output_aggregation_output_with_by() {
        let default_time = Utc.with_ymd_and_hms(1977, 1, 1, 0, 0, 0).unwrap();
        let agg_result: AggResult = AggResult::new(
            2,
            "lsass.exe".to_string(),
            vec![],
            default_time,
            ">= 1".to_string(),
        );
        let rule_str = r#"
        enabled: true
        detection:
            selection1:
                Channel: 'System'
            selection2:
                param1: 'Windows Event Log'
            condition: selection1 and selection2 | count() by process >= 1
        "#;
        let mut rule_yaml = YamlLoader::load_from_str(rule_str).unwrap().into_iter();
        let test = rule_yaml.next().unwrap();
        let mut rule_node = create_rule("testpath".to_string(), test);
        rule_node.init(&create_dummy_stored_static()).ok();
        let expected_output =
            "[condition] count() by process >= 1 [result] count:2 process:lsass.exe";
        assert_eq!(
            Detection::create_count_output(&rule_node, &agg_result),
            expected_output
        );
    }

    #[test]
    fn test_create_fields_value() {}
}<|MERGE_RESOLUTION|>--- conflicted
+++ resolved
@@ -39,10 +39,6 @@
     pub record: Value,         // 1レコード分のデータをJSON形式にシリアライズしたもの
     pub data_string: String,
     pub key_2_value: HashMap<String, String>,
-<<<<<<< HEAD
-    pub record_information: Option<CompactString>,
-=======
->>>>>>> 86056a92
 }
 
 impl EvtxRecordInfo {
@@ -218,14 +214,6 @@
     /// 条件に合致したレコードを格納するための関数
     fn insert_message(rule: &RuleNode, record_info: &EvtxRecordInfo, stored_static: &StoredStatic) {
         let tag_info: &Nested<String> = &Detection::get_tag_info(rule);
-<<<<<<< HEAD
-        let recinfo = if let Some(tmp) = record_info.record_information.as_ref() {
-            tmp.to_owned()
-        } else {
-            CompactString::from("-")
-        };
-=======
->>>>>>> 86056a92
         let rec_id = if stored_static
             .profiles
             .as_ref()
@@ -299,11 +287,7 @@
                     );
                 }
                 EventID(_) => {
-<<<<<<< HEAD
-                    profile_converter.insert(key.as_str(), EventID(eid.to_owned()));
-=======
                     profile_converter.insert(key.to_string(), EventID(eid.clone()));
->>>>>>> 86056a92
                 }
                 RecordID(_) => {
                     profile_converter.insert(key.as_str(), RecordID(rec_id.to_owned()));
@@ -316,13 +300,6 @@
                         )),
                     );
                 }
-<<<<<<< HEAD
-                AllFieldInfo(_) => {
-                    profile_converter
-                        .insert(key.as_str(), AllFieldInfo(opt_record_info.to_owned()));
-                }
-=======
->>>>>>> 86056a92
                 RuleFile(_) => {
                     profile_converter.insert(
                         key.as_str(),
@@ -551,12 +528,6 @@
                         )),
                     );
                 }
-<<<<<<< HEAD
-                AllFieldInfo(_) => {
-                    profile_converter.insert(key.as_str(), AllFieldInfo(CompactString::from("-")));
-                }
-=======
->>>>>>> 86056a92
                 RuleFile(_) => {
                     profile_converter.insert(
                         key.as_str(),
