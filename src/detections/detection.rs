extern crate csv;

<<<<<<< HEAD
use crate::detections::utils::{format_time, write_color_buffer};
use crate::options::profile::Profile;
=======
use crate::detections::configs;
use crate::detections::utils::{create_recordinfos, format_time, write_color_buffer};
>>>>>>> 7389380c
use crate::options::profile::Profile::{
    Channel, Computer, EventID, EvtxFile, Level, MitreTactics, MitreTags, OtherTags, Provider,
    RecordID, RenderedMessage, RuleAuthor, RuleCreationDate, RuleFile, RuleID, RuleModifiedDate,
    RuleTitle, Status, Timestamp,
};
use chrono::{TimeZone, Utc};
use compact_str::CompactString;
use itertools::Itertools;
use nested::Nested;
use std::default::Default;
use termcolor::{BufferWriter, Color, ColorChoice};

use crate::detections::message::{AlertMessage, DetectInfo, ERROR_LOG_STACK, TAGS_CONFIG};
use crate::detections::pivot::insert_pivot_keyword;
use crate::detections::rule::{self, AggResult, RuleNode};
use crate::detections::utils::{get_serde_number_to_string, make_ascii_titlecase};
use crate::filter;
use crate::options::htmlreport;
use crate::yaml::ParseYaml;
use hashbrown::HashMap;
use serde_json::Value;
use std::fmt::Write;
use std::path::Path;

use std::sync::Arc;
use tokio::{runtime::Runtime, spawn, task::JoinHandle};

use super::configs::{load_eventkey_alias, StoredStatic, CURRENT_EXE_PATH, STORED_STATIC};
use super::message::{self, LEVEL_ABBR_MAP};
use super::utils;

// イベントファイルの1レコード分の情報を保持する構造体
#[derive(Clone, Debug)]
pub struct EvtxRecordInfo {
    pub evtx_filepath: String, // イベントファイルのファイルパス ログで出力するときに使う
    pub record: Value,         // 1レコード分のデータをJSON形式にシリアライズしたもの
    pub data_string: String,
    pub key_2_value: HashMap<String, String>,
}

impl EvtxRecordInfo {
    pub fn get_value(&self, key: &str) -> Option<&String> {
        self.key_2_value.get(key)
    }
}

#[derive(Debug)]
pub struct Detection {
    rules: Vec<RuleNode>,
}

impl Detection {
    pub fn new(rule_nodes: Vec<RuleNode>) -> Detection {
        Detection { rules: rule_nodes }
    }

    pub fn start(self, rt: &Runtime, records: Vec<EvtxRecordInfo>) -> Self {
        rt.block_on(self.execute_rules(records))
    }

    // ルールファイルをパースします。
    pub fn parse_rule_files(
        level: &str,
        rulespath: &Path,
        exclude_ids: &filter::RuleExclude,
        stored_static: &StoredStatic,
    ) -> Vec<RuleNode> {
        // ルールファイルのパースを実行
        let mut rulefile_loader = ParseYaml::new(stored_static);
        let result_readdir = rulefile_loader.read_dir(rulespath, level, exclude_ids, stored_static);
        if result_readdir.is_err() {
            let errmsg = format!("{}", result_readdir.unwrap_err());
            if stored_static.verbose_flag {
                AlertMessage::alert(&errmsg).ok();
            }
            if !stored_static.quiet_errors_flag {
                ERROR_LOG_STACK
                    .lock()
                    .unwrap()
                    .push(format!("[ERROR] {}", errmsg));
            }
            return vec![];
        }
        let mut parseerror_count = rulefile_loader.errorrule_count;
        let return_if_success = |mut rule: RuleNode| {
            let err_msgs_result = rule.init(stored_static);
            if err_msgs_result.is_ok() {
                return Some(rule);
            }

            // ruleファイルのパースに失敗した場合はエラー出力
            err_msgs_result.err().iter().for_each(|err_msgs| {
                let errmsg_body =
                    format!("Failed to parse rule file. (FilePath : {})", rule.rulepath);
                if stored_static.verbose_flag {
                    AlertMessage::warn(&errmsg_body).ok();
                    err_msgs.iter().for_each(|err_msg| {
                        AlertMessage::warn(err_msg).ok();
                    });
                    println!();
                }
                if !stored_static.quiet_errors_flag {
                    ERROR_LOG_STACK
                        .lock()
                        .unwrap()
                        .push(format!("[WARN] {}", errmsg_body));
                    err_msgs.iter().for_each(|err_msg| {
                        ERROR_LOG_STACK
                            .lock()
                            .unwrap()
                            .push(format!("[WARN] {}", err_msg));
                    });
                }
                parseerror_count += 1;
            });
            None
        };
        // parse rule files
        let ret = rulefile_loader
            .files
            .into_iter()
            .map(|rule_file_tuple| rule::create_rule(rule_file_tuple.0, rule_file_tuple.1))
            .filter_map(return_if_success)
            .collect();
        if !stored_static.logon_summary_flag {
            Detection::print_rule_load_info(
                &rulefile_loader.rulecounter,
                &rulefile_loader.rule_load_cnt,
                &rulefile_loader.rule_status_cnt,
                &parseerror_count,
                stored_static,
            );
        }
        ret
    }

    // 複数のイベントレコードに対して、複数のルールを1個実行します。
    async fn execute_rules(mut self, records: Vec<EvtxRecordInfo>) -> Self {
        let records_arc = Arc::new(records);
        // // 各rule毎にスレッドを作成して、スレッドを起動する。
        let rules = self.rules;
        let handles: Vec<JoinHandle<RuleNode>> = rules
            .into_iter()
            .map(|rule| {
                let records_cloned = Arc::clone(&records_arc);
                spawn(async move { Detection::execute_rule(rule, records_cloned) })
            })
            .collect();

        // 全スレッドの実行完了を待機
        let mut rules = vec![];
        for handle in handles {
            let ret_rule = handle.await.unwrap();
            rules.push(ret_rule);
        }

        // この関数の先頭でrules.into_iter()を呼び出している。それにより所有権がmapのruleを経由し、execute_ruleの引数に渡しているruleに移っているので、self.rulesには所有権が無くなっている。
        // 所有権を失ったメンバー変数を持つオブジェクトをreturnするコードを書くと、コンパイラが怒になるので(E0382という番号のコンパイルエラー)、ここでself.rulesに所有権を戻している。
        // self.rulesが再度所有権を取り戻せるように、Detection::execute_ruleで引数に渡したruleを戻り値として返すようにしている。
        self.rules = rules;

        self
    }

    pub fn add_aggcondition_msges(self, rt: &Runtime, stored_static: &StoredStatic) {
        return rt.block_on(self.add_aggcondition_msg(stored_static));
    }

    async fn add_aggcondition_msg(&self, stored_static: &StoredStatic) {
        for rule in &self.rules {
            if !rule.has_agg_condition() {
                continue;
            }

            let agg_results = rule.judge_satisfy_aggcondition(stored_static);
            for value in agg_results {
                Detection::insert_agg_message(rule, value, stored_static);
            }
        }
    }

    // 複数のイベントレコードに対して、ルールを1個実行します。
    fn execute_rule(mut rule: RuleNode, records: Arc<Vec<EvtxRecordInfo>>) -> RuleNode {
        let agg_condition = rule.has_agg_condition();
        let binding = STORED_STATIC.read().unwrap();
        let stored_static = binding.as_ref().unwrap();
        for record_info in records.as_ref() {
            let result = rule.select(
                record_info,
                stored_static.verbose_flag,
                stored_static.quiet_errors_flag,
                &stored_static.eventkey_alias,
            );
            if !result {
                continue;
            }

            if stored_static.pivot_keyword_list_flag {
                insert_pivot_keyword(&record_info.record, &stored_static.eventkey_alias);
                continue;
            }

            // aggregation conditionが存在しない場合はそのまま出力対応を行う
            if !agg_condition {
                Detection::insert_message(&rule, record_info, stored_static);
            }
        }

        rule
    }

    /// 条件に合致したレコードを格納するための関数
    fn insert_message(rule: &RuleNode, record_info: &EvtxRecordInfo, stored_static: &StoredStatic) {
        let tag_info: &Nested<String> = &Detection::get_tag_info(rule);
<<<<<<< HEAD
        let recinfo = CompactString::from(
            record_info
                .record_information
                .as_ref()
                .unwrap_or(&"-".to_string()),
        );
        let rec_id = if stored_static
            .profiles
=======
        let rec_id = if PROFILES
>>>>>>> 7389380c
            .as_ref()
            .unwrap()
            .iter()
            .any(|(_s, p)| *p == RecordID(Default::default()))
        {
            CompactString::from(
                get_serde_number_to_string(&record_info.record["Event"]["System"]["EventRecordID"])
                    .unwrap_or_default(),
            )
        } else {
            CompactString::from("")
        };
        let ch_str = &get_serde_number_to_string(&record_info.record["Event"]["System"]["Channel"])
            .unwrap_or_default();
        let provider = &get_serde_number_to_string(
            &record_info.record["Event"]["System"]["Provider_attributes"]["Name"],
        )
        .unwrap_or_default();
        let eid = CompactString::from(
            get_serde_number_to_string(&record_info.record["Event"]["System"]["EventID"])
                .unwrap_or_else(|| "-".to_string()),
        );
<<<<<<< HEAD
        let default_output = match stored_static
            .default_details
            .get(&format!("{}_{}", provider, &eid))
        {
            Some(str) => CompactString::from(str),
            None => recinfo.to_owned(),
        };
        let opt_record_info = if stored_static
            .profiles
            .as_ref()
            .unwrap()
            .iter()
            .any(|(_s, p)| *p == AllFieldInfo(Default::default()))
        {
            recinfo
        } else {
            CompactString::from("-")
        };
=======
>>>>>>> 7389380c

        let default_time = Utc.with_ymd_and_hms(1970, 1, 1, 0, 0, 0).unwrap();
        let time = message::get_event_time(&record_info.record).unwrap_or(default_time);
        let level = rule.yaml["level"].as_str().unwrap_or("-").to_string();

        let mut profile_converter: HashMap<String, Profile> = HashMap::new();
        let tags_config_values: Vec<&String> = TAGS_CONFIG.values().collect();
        for (key, profile) in stored_static.profiles.as_ref().unwrap().iter() {
            match profile {
                Timestamp(_) => {
                    profile_converter.insert(
                        key.to_string(),
                        Timestamp(CompactString::from(format_time(
                            &time,
                            false,
                            stored_static.output_option.as_ref().unwrap(),
                        ))),
                    );
                }
                Computer(_) => {
                    profile_converter.insert(
                        key.to_string(),
                        Computer(CompactString::from(
                            record_info.record["Event"]["System"]["Computer"]
                                .to_string()
                                .replace('\"', ""),
                        )),
                    );
                }
                Channel(_) => {
                    profile_converter.insert(
                        key.to_string(),
                        Channel(CompactString::from(
                            stored_static
                                .ch_config
                                .get(&ch_str.to_ascii_lowercase())
                                .unwrap_or(ch_str),
                        )),
                    );
                }
                Level(_) => {
                    profile_converter.insert(
                        key.to_string(),
                        Level(CompactString::from(
                            LEVEL_ABBR_MAP
                                .get(&level.as_str())
                                .unwrap_or(&level.as_str())
                                .to_string(),
                        )),
                    );
                }
                EventID(_) => {
                    profile_converter.insert(key.to_string(), EventID(eid.clone()));
                }
                RecordID(_) => {
                    profile_converter.insert(key.to_string(), RecordID(rec_id.to_owned()));
                }
                RuleTitle(_) => {
                    profile_converter.insert(
                        key.to_string(),
                        RuleTitle(CompactString::from(
                            rule.yaml["title"].as_str().unwrap_or(""),
                        )),
                    );
                }
                RuleFile(_) => {
                    profile_converter.insert(
                        key.to_string(),
                        RuleFile(CompactString::from(
                            Path::new(&rule.rulepath)
                                .file_name()
                                .unwrap_or_default()
                                .to_str()
                                .unwrap_or_default(),
                        )),
                    );
                }
                EvtxFile(_) => {
                    profile_converter.insert(
                        key.to_string(),
                        EvtxFile(CompactString::from(
                            Path::new(&record_info.evtx_filepath)
                                .to_str()
                                .unwrap_or_default(),
                        )),
                    );
                }
                MitreTactics(_) => {
                    let tactics = CompactString::from(
                        &tag_info
                            .iter()
                            .filter(|x| tags_config_values.contains(&&x.to_string()))
                            .join(" ¦ "),
                    );

                    profile_converter.insert(key.to_string(), MitreTactics(tactics));
                }
                MitreTags(_) => {
                    let techniques = CompactString::from(
                        &tag_info
                            .iter()
                            .filter(|x| {
                                !tags_config_values.contains(&&x.to_string())
                                    && (x.starts_with("attack.t")
                                        || x.starts_with("attack.g")
                                        || x.starts_with("attack.s"))
                            })
                            .map(|y| {
                                let replaced_tag = y.replace("attack.", "");
                                make_ascii_titlecase(&replaced_tag)
                            })
                            .join(" ¦ "),
                    );
                    profile_converter.insert(key.to_string(), MitreTags(techniques));
                }
                OtherTags(_) => {
                    let tags = CompactString::from(
                        &tag_info
                            .iter()
                            .filter(|x| {
                                !(TAGS_CONFIG.values().contains(&x.to_string())
                                    || x.starts_with("attack.t")
                                    || x.starts_with("attack.g")
                                    || x.starts_with("attack.s"))
                            })
                            .join(" ¦ "),
                    );
                    profile_converter.insert(key.to_string(), OtherTags(tags));
                }
                RuleAuthor(_) => {
                    profile_converter.insert(
                        key.to_string(),
                        RuleAuthor(CompactString::from(
                            rule.yaml["author"].as_str().unwrap_or("-"),
                        )),
                    );
                }
                RuleCreationDate(_) => {
                    profile_converter.insert(
                        key.to_string(),
                        RuleCreationDate(CompactString::from(
                            rule.yaml["date"].as_str().unwrap_or("-"),
                        )),
                    );
                }
                RuleModifiedDate(_) => {
                    profile_converter.insert(
                        key.to_string(),
                        RuleModifiedDate(CompactString::from(
                            rule.yaml["modified"].as_str().unwrap_or("-"),
                        )),
                    );
                }
                Status(_) => {
                    profile_converter.insert(
                        key.to_string(),
                        Status(CompactString::from(
                            rule.yaml["status"].as_str().unwrap_or("-"),
                        )),
                    );
                }
                RuleID(_) => {
                    profile_converter.insert(
                        key.to_string(),
                        RuleID(CompactString::from(rule.yaml["id"].as_str().unwrap_or("-"))),
                    );
                }
                Provider(_) => {
                    profile_converter.insert(
                        key.to_string(),
                        Provider(CompactString::from(
                            record_info.record["Event"]["System"]["Provider_attributes"]["Name"]
                                .to_string()
                                .replace('\"', ""),
                        )),
                    );
                }
                RenderedMessage(_) => {
                    let convert_value = if let Some(message) =
                        record_info.record["Event"]["RenderingInfo"]["Message"].as_str()
                    {
                        CompactString::from(
                            message
                                .replace('\t', "\\t")
                                .split("\r\n")
                                .map(|x| x.trim())
                                .join("\r\n")
                                .replace('\n', "\\n")
                                .replace('\r', "\\r"),
                        )
                    } else {
                        CompactString::from("n/a")
                    };
                    profile_converter.insert(key.to_string(), Provider(convert_value));
                }
                _ => {}
            }
        }
        let details_fmt_str = match rule.yaml["details"].as_str() {
            Some(s) => s.to_string(),
            None => match DEFAULT_DETAILS.get(&format!("{}_{}", provider, &eid)) {
                Some(str) => str.to_string(),
                None => create_recordinfos(&record_info.record),
            },
        };

        let detect_info = DetectInfo {
            rulepath: CompactString::from(&rule.rulepath),
            ruletitle: CompactString::from(rule.yaml["title"].as_str().unwrap_or("-")),
            level: CompactString::from(
                LEVEL_ABBR_MAP
                    .get(&level.as_str())
                    .unwrap_or(&level.as_str())
                    .to_string(),
            ),
            computername: CompactString::from(
                record_info.record["Event"]["System"]["Computer"]
                    .to_string()
                    .replace('\"', ""),
            ),
            eventid: eid,
            detail: CompactString::default(),
<<<<<<< HEAD
            record_information: opt_record_info,
            ext_field: stored_static.profiles.as_ref().unwrap().to_owned(),
=======
            ext_field: PROFILES.as_ref().unwrap().to_owned(),
>>>>>>> 7389380c
            is_condition: false,
        };

        message::insert(
            &record_info.record,
            CompactString::new(details_fmt_str),
            detect_info,
            time,
            &mut profile_converter,
            false,
            load_eventkey_alias(
                utils::check_setting_path(
                    &CURRENT_EXE_PATH.to_path_buf(),
                    "rules/config/eventkey_alias.txt",
                    true,
                )
                .unwrap()
                .to_str()
                .unwrap(),
            ),
        );
    }

    /// insert aggregation condition detection message to output stack
    fn insert_agg_message(rule: &RuleNode, agg_result: AggResult, stored_static: &StoredStatic) {
        let tag_info: &Nested<String> = &Detection::get_tag_info(rule);
        let output = Detection::create_count_output(rule, &agg_result);

        let mut profile_converter: HashMap<String, Profile> = HashMap::new();
        let level = rule.yaml["level"].as_str().unwrap_or("-").to_string();
        let tags_config_values: Vec<&String> = TAGS_CONFIG.values().collect();

        for (key, profile) in stored_static.profiles.as_ref().unwrap().iter() {
            match profile {
                Timestamp(_) => {
                    profile_converter.insert(
                        key.to_string(),
                        Timestamp(CompactString::from(format_time(
                            &agg_result.start_timedate,
                            false,
                            stored_static.output_option.as_ref().unwrap(),
                        ))),
                    );
                }
                Computer(_) => {
                    profile_converter.insert(key.to_string(), Computer(CompactString::from("-")));
                }
                Channel(_) => {
                    profile_converter.insert(key.to_string(), Channel(CompactString::from("-")));
                }
                Level(_) => {
                    profile_converter.insert(
                        key.to_string(),
                        Level(CompactString::from(
                            LEVEL_ABBR_MAP
                                .get(&level.as_str())
                                .unwrap_or(&level.as_str())
                                .to_string(),
                        )),
                    );
                }
                EventID(_) => {
                    profile_converter.insert(key.to_string(), EventID(CompactString::from("-")));
                }
                RecordID(_) => {
                    profile_converter.insert(key.to_string(), RecordID(CompactString::from("")));
                }
                RuleTitle(_) => {
                    profile_converter.insert(
                        key.to_string(),
                        RuleTitle(CompactString::from(
                            rule.yaml["title"].as_str().unwrap_or(""),
                        )),
                    );
                }
                RuleFile(_) => {
                    profile_converter.insert(
                        key.to_string(),
                        RuleFile(CompactString::from(
                            Path::new(&rule.rulepath)
                                .file_name()
                                .unwrap_or_default()
                                .to_str()
                                .unwrap_or_default(),
                        )),
                    );
                }
                EvtxFile(_) => {
                    profile_converter.insert(key.to_string(), EvtxFile(CompactString::from("-")));
                }
                MitreTactics(_) => {
                    let tactics = CompactString::from(
                        &tag_info
                            .iter()
                            .filter(|x| tags_config_values.contains(&&x.to_string()))
                            .join(" ¦ "),
                    );
                    profile_converter.insert(key.to_string(), MitreTactics(tactics));
                }
                MitreTags(_) => {
                    let techniques = CompactString::from(
                        &tag_info
                            .iter()
                            .filter(|x| {
                                !tags_config_values.contains(&&x.to_string())
                                    && (x.starts_with("attack.t")
                                        || x.starts_with("attack.g")
                                        || x.starts_with("attack.s"))
                            })
                            .map(|y| {
                                let replaced_tag = y.replace("attack.", "");
                                make_ascii_titlecase(&replaced_tag)
                            })
                            .join(" ¦ "),
                    );
                    profile_converter.insert(key.to_string(), MitreTags(techniques));
                }
                OtherTags(_) => {
                    let tags = CompactString::from(
                        &tag_info
                            .iter()
                            .filter(|x| {
                                !(tags_config_values.contains(&&x.to_string())
                                    || x.starts_with("attack.t")
                                    || x.starts_with("attack.g")
                                    || x.starts_with("attack.s"))
                            })
                            .join(" ¦ "),
                    );
                    profile_converter.insert(key.to_string(), OtherTags(tags));
                }
                RuleAuthor(_) => {
                    profile_converter.insert(
                        key.to_string(),
                        RuleAuthor(CompactString::from(
                            rule.yaml["author"].as_str().unwrap_or("-"),
                        )),
                    );
                }
                RuleCreationDate(_) => {
                    profile_converter.insert(
                        key.to_string(),
                        RuleCreationDate(CompactString::from(
                            rule.yaml["date"].as_str().unwrap_or("-"),
                        )),
                    );
                }
                RuleModifiedDate(_) => {
                    profile_converter.insert(
                        key.to_string(),
                        RuleModifiedDate(CompactString::from(
                            rule.yaml["modified"].as_str().unwrap_or("-"),
                        )),
                    );
                }
                Status(_) => {
                    profile_converter.insert(
                        key.to_string(),
                        Status(CompactString::from(
                            rule.yaml["status"].as_str().unwrap_or("-"),
                        )),
                    );
                }
                RuleID(_) => {
                    profile_converter.insert(
                        key.to_string(),
                        RuleID(CompactString::from(rule.yaml["id"].as_str().unwrap_or("-"))),
                    );
                }
                Provider(_) => {
                    profile_converter.insert(key.to_string(), Provider(CompactString::from("-")));
                }
                RenderedMessage(_) => {
                    profile_converter.insert(key.to_string(), Provider(CompactString::from("-")));
                }
                _ => {}
            }
        }

        let detect_info = DetectInfo {
            rulepath: CompactString::from(&rule.rulepath),
            ruletitle: CompactString::from(rule.yaml["title"].as_str().unwrap_or("-")),
            level: CompactString::from(
                LEVEL_ABBR_MAP
                    .get(&level.as_str())
                    .unwrap_or(&level.as_str())
                    .to_string(),
            ),
            computername: CompactString::from("-"),
            eventid: CompactString::from("-"),
            detail: output,
<<<<<<< HEAD
            record_information: CompactString::default(),
            ext_field: stored_static.profiles.as_ref().unwrap().to_owned(),
=======
            ext_field: PROFILES.as_ref().unwrap().to_owned(),
>>>>>>> 7389380c
            is_condition: true,
        };
        message::insert(
            &Value::default(),
            CompactString::new(rule.yaml["details"].as_str().unwrap_or("-")),
            detect_info,
            agg_result.start_timedate,
            &mut profile_converter,
            true,
            load_eventkey_alias(
                utils::check_setting_path(
                    &CURRENT_EXE_PATH.to_path_buf(),
                    "rules/config/eventkey_alias.txt",
                    true,
                )
                .unwrap()
                .to_str()
                .unwrap(),
            ),
        )
    }

    /// rule内のtagsの内容を配列として返却する関数
    fn get_tag_info(rule: &RuleNode) -> Nested<String> {
        match TAGS_CONFIG.is_empty() {
            false => Nested::from_iter(
                rule.yaml["tags"]
                    .as_vec()
                    .unwrap_or(&Vec::default())
                    .iter()
                    .map(|info| {
                        if let Some(tag) =
                            TAGS_CONFIG.get(info.as_str().unwrap_or(&String::default()))
                        {
                            tag.to_owned()
                        } else {
                            info.as_str().unwrap_or(&String::default()).to_owned()
                        }
                    }),
            ),
            true => Nested::from_iter(
                rule.yaml["tags"]
                    .as_vec()
                    .unwrap_or(&Vec::default())
                    .iter()
                    .map(|info| {
                        match TAGS_CONFIG.get(info.as_str().unwrap_or(&String::default())) {
                            Some(s) => s.to_owned(),
                            _ => info.as_str().unwrap_or("").to_string(),
                        }
                    }),
            ),
        }
    }

    ///aggregation conditionのcount部分の検知出力文の文字列を返す関数
    fn create_count_output(rule: &RuleNode, agg_result: &AggResult) -> CompactString {
        // 条件式部分の出力
        let mut ret: String = "[condition] ".to_owned();
        let agg_condition_raw_str: Vec<&str> = rule.yaml["detection"]["condition"]
            .as_str()
            .unwrap()
            .split('|')
            .collect();
        // この関数が呼び出されている段階で既にaggregation conditionは存在する前提なのでunwrap前の確認は行わない
        let agg_condition = rule.get_agg_condition().unwrap();
        let exist_timeframe = rule.yaml["detection"]["timeframe"].as_str().unwrap_or("") != "";
        // この関数が呼び出されている段階で既にaggregation conditionは存在する前提なのでagg_conditionの配列の長さは2となる
        ret.push_str(agg_condition_raw_str[1].trim());
        if exist_timeframe {
            ret.push_str(" in timeframe");
        }

        let _ = write!(ret, " [result] count:{}", agg_result.data);
        if agg_condition._field_name.is_some() {
            let _ = write!(
                ret,
                " {}:{}",
                agg_condition._field_name.as_ref().unwrap(),
                agg_result.field_values.join("/")
            );
        }

        if agg_condition._by_field_name.is_some() {
            let _ = write!(
                ret,
                " {}:{}",
                agg_condition._by_field_name.as_ref().unwrap(),
                agg_result.key
            );
        }

        if exist_timeframe {
            let _ = write!(
                ret,
                " timeframe:{}",
                rule.yaml["detection"]["timeframe"].as_str().unwrap()
            );
        }

        CompactString::from(ret)
    }

    pub fn print_rule_load_info(
        rc: &HashMap<String, u128>,
        ld_rc: &HashMap<String, u128>,
        st_rc: &HashMap<String, u128>,
        err_rc: &u128,
        stored_static: &StoredStatic,
    ) {
        if stored_static.metrics_flag {
            return;
        }
        let mut sorted_ld_rc: Vec<(&String, &u128)> = ld_rc.iter().collect();
        sorted_ld_rc.sort_by(|a, b| a.0.cmp(b.0));
        let mut html_report_stock = Nested::<String>::new();

        sorted_ld_rc.into_iter().for_each(|(key, value)| {
            if value != &0_u128 {
                let disable_flag = if key == "noisy"
                    && !stored_static
                        .output_option
                        .as_ref()
                        .unwrap()
                        .enable_noisy_rules
                {
                    " (Disabled)"
                } else {
                    ""
                };
                //タイトルに利用するものはascii文字であることを前提として1文字目を大文字にするように変更する
                let output_str = format!(
                    "{} rules: {}{}",
                    make_ascii_titlecase(key),
                    value,
                    disable_flag
                );
                println!("{}", output_str);
                if stored_static.html_report_flag {
                    html_report_stock.push(format!("- {}", output_str));
                }
            }
        });
        if err_rc != &0_u128 {
            write_color_buffer(
                &BufferWriter::stdout(ColorChoice::Always),
                Some(Color::Red),
                &format!("Rule parsing errors: {}", err_rc),
                true,
            )
            .ok();
        }
        println!();

        let mut sorted_st_rc: Vec<(&String, &u128)> = st_rc.iter().collect();
        let total_loaded_rule_cnt: u128 = sorted_st_rc.iter().map(|(_, v)| v.to_owned()).sum();
        sorted_st_rc.sort_by(|a, b| a.0.cmp(b.0));
        sorted_st_rc.into_iter().for_each(|(key, value)| {
            if value != &0_u128 {
                let rate = (*value as f64) / (total_loaded_rule_cnt as f64) * 100.0;
                let deprecated_flag = if key == "deprecated"
                    && !stored_static
                        .output_option
                        .as_ref()
                        .unwrap()
                        .enable_deprecated_rules
                {
                    " (Disabled)"
                } else {
                    ""
                };
                let output_str = format!(
                    "{} rules: {} ({:.2}%){}",
                    make_ascii_titlecase(key),
                    value,
                    rate,
                    deprecated_flag
                );
                //タイトルに利用するものはascii文字であることを前提として1文字目を大文字にするように変更する
                write_color_buffer(
                    &BufferWriter::stdout(ColorChoice::Always),
                    None,
                    &output_str,
                    true,
                )
                .ok();
                if stored_static.html_report_flag {
                    html_report_stock.push(format!("- {}", output_str));
                }
            }
        });
        println!();

        let mut sorted_rc: Vec<(&String, &u128)> = rc.iter().collect();
        sorted_rc.sort_by(|a, b| a.0.cmp(b.0));
        sorted_rc.into_iter().for_each(|(key, value)| {
            let output_str = format!("{} rules: {}", key, value);
            write_color_buffer(
                &BufferWriter::stdout(ColorChoice::Always),
                None,
                &output_str,
                true,
            )
            .ok();
            if stored_static.html_report_flag {
                html_report_stock.push(format!("- {}", output_str));
            }
        });

        let tmp_total_detect_output =
            format!("Total enabled detection rules: {}", total_loaded_rule_cnt);
        println!("{}", tmp_total_detect_output);
        println!();
        if stored_static.html_report_flag {
            html_report_stock.push(format!("- {}", tmp_total_detect_output));
        }
        if !html_report_stock.is_empty() {
            htmlreport::add_md_data(
                "General Overview {#general_overview}".to_string(),
                html_report_stock,
            );
        }
    }
}

#[cfg(test)]
mod tests {
    use crate::detections::configs::Action;
    use crate::detections::configs::Config;
    use crate::detections::configs::CsvOutputOption;
    use crate::detections::configs::InputOption;
    use crate::detections::configs::OutputOption;
    use crate::detections::configs::StoredStatic;
    use crate::detections::detection::Detection;
    use crate::detections::rule::create_rule;
    use crate::detections::rule::AggResult;
    use crate::filter;
    use chrono::TimeZone;
    use chrono::Utc;
    use std::path::Path;
    use yaml_rust::YamlLoader;

    fn create_dummy_stored_static() -> StoredStatic {
        StoredStatic::create_static_data(Some(Config {
            action: Some(Action::CsvTimeline(CsvOutputOption {
                output_options: OutputOption {
                    input_args: InputOption {
                        directory: None,
                        filepath: None,
                        live_analysis: false,
                        evtx_file_ext: None,
                        thread_number: None,
                        quiet_errors: false,
                        config: Path::new("./rules/config").to_path_buf(),
                        verbose: false,
                    },
                    profile: None,
                    output: None,
                    enable_deprecated_rules: false,
                    exclude_status: None,
                    min_level: "informational".to_string(),
                    enable_noisy_rules: false,
                    end_timeline: None,
                    start_timeline: None,
                    eid_filter: false,
                    european_time: false,
                    iso_8601: false,
                    rfc_2822: false,
                    rfc_3339: false,
                    us_military_time: false,
                    us_time: false,
                    utc: false,
                    visualize_timeline: false,
                    rules: Path::new("./rules").to_path_buf(),
                    html_report: None,
                    no_summary: false,
                },
            })),
            no_color: false,
            quiet: false,
            debug: false,
        }))
    }

    #[test]
    fn test_parse_rule_files() {
        let level = "informational";
        let opt_rule_path = Path::new("./test_files/rules/level_yaml");
        let dummy_stored_static = create_dummy_stored_static();
        let cole = Detection::parse_rule_files(
            level,
            opt_rule_path,
            &filter::exclude_ids(&dummy_stored_static),
            &dummy_stored_static,
        );
        assert_eq!(5, cole.len());
    }

    #[test]
    fn test_output_aggregation_output_with_output() {
        let default_time = Utc.with_ymd_and_hms(1977, 1, 1, 0, 0, 0).unwrap();
        let agg_result: AggResult =
            AggResult::new(2, "_".to_string(), vec![], default_time, ">= 1".to_string());
        let rule_str = r#"
        enabled: true
        detection:
            selection1:
                Channel: 'System'
            selection2:
                EventID: 7040
            selection3:
                param1: 'Windows Event Log'
            condition: selection1 and selection2 and selection3 | count() >= 1
        output: testdata
        "#;
        let mut rule_yaml = YamlLoader::load_from_str(rule_str).unwrap().into_iter();
        let test = rule_yaml.next().unwrap();
        let mut rule_node = create_rule("testpath".to_string(), test);
        rule_node.init(&create_dummy_stored_static()).ok();
        let expected_output = "[condition] count() >= 1 [result] count:2";
        assert_eq!(
            Detection::create_count_output(&rule_node, &agg_result),
            expected_output
        );
    }

    #[test]
    fn test_output_aggregation_output_no_filed_by() {
        let default_time = Utc.with_ymd_and_hms(1977, 1, 1, 0, 0, 0).unwrap();
        let agg_result: AggResult =
            AggResult::new(2, "_".to_string(), vec![], default_time, ">= 1".to_string());
        let rule_str = r#"
        enabled: true
        detection:
            selection1:
                Channel: 'System'
            selection2:
                EventID: 7040
            selection3:
                param1: 'Windows Event Log'
            condition: selection1 and selection2 and selection3 |   count() >= 1
        "#;
        let mut rule_yaml = YamlLoader::load_from_str(rule_str).unwrap().into_iter();
        let test = rule_yaml.next().unwrap();
        let mut rule_node = create_rule("testpath".to_string(), test);
        rule_node.init(&create_dummy_stored_static()).ok();
        let expected_output = "[condition] count() >= 1 [result] count:2";
        assert_eq!(
            Detection::create_count_output(&rule_node, &agg_result),
            expected_output
        );
    }

    #[test]
    fn test_output_aggregation_output_with_timeframe() {
        let default_time = Utc.with_ymd_and_hms(1977, 1, 1, 0, 0, 0).unwrap();
        let agg_result: AggResult =
            AggResult::new(2, "_".to_string(), vec![], default_time, ">= 1".to_string());
        let rule_str = r#"
        enabled: true
        detection:
            selection1:
                Channel: 'System'
            selection2:
                EventID: 7040
            selection3:
                param1: 'Windows Event Log'
            condition: selection1 and selection2 and selection3 |   count() >= 1
            timeframe: 15m
        "#;
        let mut rule_yaml = YamlLoader::load_from_str(rule_str).unwrap().into_iter();
        let test = rule_yaml.next().unwrap();
        let mut rule_node = create_rule("testpath".to_string(), test);
        rule_node.init(&create_dummy_stored_static()).ok();
        let expected_output =
            "[condition] count() >= 1 in timeframe [result] count:2 timeframe:15m";
        assert_eq!(
            Detection::create_count_output(&rule_node, &agg_result),
            expected_output
        );
    }

    #[test]
    fn test_output_aggregation_output_with_field() {
        let default_time = Utc.with_ymd_and_hms(1977, 1, 1, 0, 0, 0).unwrap();
        let agg_result: AggResult = AggResult::new(
            2,
            "_".to_string(),
            vec!["7040".to_owned(), "9999".to_owned()],
            default_time,
            ">= 1".to_string(),
        );
        let rule_str = r#"
        enabled: true
        detection:
            selection1:
                Channel: 'System'
            selection2:
                param1: 'Windows Event Log'
            condition: selection1 and selection2 | count(EventID) >= 1
        "#;
        let mut rule_yaml = YamlLoader::load_from_str(rule_str).unwrap().into_iter();
        let test = rule_yaml.next().unwrap();
        let mut rule_node = create_rule("testpath".to_string(), test);
        rule_node.init(&create_dummy_stored_static()).ok();
        let expected_output = "[condition] count(EventID) >= 1 [result] count:2 EventID:7040/9999";
        assert_eq!(
            Detection::create_count_output(&rule_node, &agg_result),
            expected_output
        );
    }

    #[test]
    fn test_output_aggregation_output_with_field_by() {
        let default_time = Utc.with_ymd_and_hms(1977, 1, 1, 0, 0, 0).unwrap();
        let agg_result: AggResult = AggResult::new(
            2,
            "lsass.exe".to_string(),
            vec!["0000".to_owned(), "1111".to_owned()],
            default_time,
            ">= 1".to_string(),
        );
        let rule_str = r#"
        enabled: true
        detection:
            selection1:
                Channel: 'System'
            selection2:
                param1: 'Windows Event Log'
            condition: selection1 and selection2 | count(EventID) by process >= 1
        "#;
        let mut rule_yaml = YamlLoader::load_from_str(rule_str).unwrap().into_iter();
        let test = rule_yaml.next().unwrap();
        let mut rule_node = create_rule("testpath".to_string(), test);
        rule_node.init(&create_dummy_stored_static()).ok();
        let expected_output = "[condition] count(EventID) by process >= 1 [result] count:2 EventID:0000/1111 process:lsass.exe";
        assert_eq!(
            Detection::create_count_output(&rule_node, &agg_result),
            expected_output
        );
    }
    #[test]
    fn test_output_aggregation_output_with_by() {
        let default_time = Utc.with_ymd_and_hms(1977, 1, 1, 0, 0, 0).unwrap();
        let agg_result: AggResult = AggResult::new(
            2,
            "lsass.exe".to_string(),
            vec![],
            default_time,
            ">= 1".to_string(),
        );
        let rule_str = r#"
        enabled: true
        detection:
            selection1:
                Channel: 'System'
            selection2:
                param1: 'Windows Event Log'
            condition: selection1 and selection2 | count() by process >= 1
        "#;
        let mut rule_yaml = YamlLoader::load_from_str(rule_str).unwrap().into_iter();
        let test = rule_yaml.next().unwrap();
        let mut rule_node = create_rule("testpath".to_string(), test);
        rule_node.init(&create_dummy_stored_static()).ok();
        let expected_output =
            "[condition] count() by process >= 1 [result] count:2 process:lsass.exe";
        assert_eq!(
            Detection::create_count_output(&rule_node, &agg_result),
            expected_output
        );
    }

    #[test]
    fn test_create_fields_value() {}
}<|MERGE_RESOLUTION|>--- conflicted
+++ resolved
@@ -1,12 +1,8 @@
 extern crate csv;
 
-<<<<<<< HEAD
-use crate::detections::utils::{format_time, write_color_buffer};
 use crate::options::profile::Profile;
-=======
 use crate::detections::configs;
 use crate::detections::utils::{create_recordinfos, format_time, write_color_buffer};
->>>>>>> 7389380c
 use crate::options::profile::Profile::{
     Channel, Computer, EventID, EvtxFile, Level, MitreTactics, MitreTags, OtherTags, Provider,
     RecordID, RenderedMessage, RuleAuthor, RuleCreationDate, RuleFile, RuleID, RuleModifiedDate,
@@ -221,7 +217,6 @@
     /// 条件に合致したレコードを格納するための関数
     fn insert_message(rule: &RuleNode, record_info: &EvtxRecordInfo, stored_static: &StoredStatic) {
         let tag_info: &Nested<String> = &Detection::get_tag_info(rule);
-<<<<<<< HEAD
         let recinfo = CompactString::from(
             record_info
                 .record_information
@@ -230,9 +225,6 @@
         );
         let rec_id = if stored_static
             .profiles
-=======
-        let rec_id = if PROFILES
->>>>>>> 7389380c
             .as_ref()
             .unwrap()
             .iter()
@@ -255,7 +247,6 @@
             get_serde_number_to_string(&record_info.record["Event"]["System"]["EventID"])
                 .unwrap_or_else(|| "-".to_string()),
         );
-<<<<<<< HEAD
         let default_output = match stored_static
             .default_details
             .get(&format!("{}_{}", provider, &eid))
@@ -274,8 +265,6 @@
         } else {
             CompactString::from("-")
         };
-=======
->>>>>>> 7389380c
 
         let default_time = Utc.with_ymd_and_hms(1970, 1, 1, 0, 0, 0).unwrap();
         let time = message::get_event_time(&record_info.record).unwrap_or(default_time);
@@ -498,12 +487,8 @@
             ),
             eventid: eid,
             detail: CompactString::default(),
-<<<<<<< HEAD
             record_information: opt_record_info,
             ext_field: stored_static.profiles.as_ref().unwrap().to_owned(),
-=======
-            ext_field: PROFILES.as_ref().unwrap().to_owned(),
->>>>>>> 7389380c
             is_condition: false,
         };
 
@@ -695,12 +680,8 @@
             computername: CompactString::from("-"),
             eventid: CompactString::from("-"),
             detail: output,
-<<<<<<< HEAD
             record_information: CompactString::default(),
             ext_field: stored_static.profiles.as_ref().unwrap().to_owned(),
-=======
-            ext_field: PROFILES.as_ref().unwrap().to_owned(),
->>>>>>> 7389380c
             is_condition: true,
         };
         message::insert(
