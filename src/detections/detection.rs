extern crate csv;

use crate::detections::rule::AggResult;
use serde_json::Value;
use tokio::{runtime::Runtime, spawn, task::JoinHandle};

use crate::detections::print::AlertMessage;
use crate::detections::print::MESSAGES;
use crate::detections::rule;
use crate::detections::rule::RuleNode;
use crate::yaml::ParseYaml;

use std::sync::Arc;

const DIRPATH_RULES: &str = "rules";

// イベントファイルの1レコード分の情報を保持する構造体
#[derive(Clone, Debug)]
pub struct EvtxRecordInfo {
    pub evtx_filepath: String, // イベントファイルのファイルパス　ログで出力するときに使う
    pub record: Value,         // 1レコード分のデータをJSON形式にシリアライズしたもの
}

impl EvtxRecordInfo {
    pub fn new(evtx_filepath: String, record: Value) -> EvtxRecordInfo {
        return EvtxRecordInfo {
            evtx_filepath: evtx_filepath,
            record: record,
        };
    }
}

// TODO テストケースかかなきゃ...
#[derive(Debug)]
pub struct Detection {
    rules: Vec<RuleNode>,
}

impl Detection {
    pub fn new(rules: Vec<RuleNode>) -> Detection {
        return Detection { rules: rules };
    }

    pub fn start(self, rt: &Runtime, records: Vec<EvtxRecordInfo>) -> Self {
        return rt.block_on(self.execute_rules(records));
    }

    // ルールファイルをパースします。
    pub fn parse_rule_files(level: String, rulespath: Option<&str>) -> Vec<RuleNode> {
        // ルールファイルのパースを実行
        let mut rulefile_loader = ParseYaml::new();
<<<<<<< HEAD
        let resutl_readdir = rulefile_loader.read_dir(rulespath.unwrap_or(DIRPATH_RULES), &level);
        if resutl_readdir.is_err() {
=======
        let result_readdir = rulefile_loader.read_dir(DIRPATH_RULES, &level);
        if result_readdir.is_err() {
>>>>>>> 199a8231
            AlertMessage::alert(
                &mut std::io::stderr().lock(),
                format!("{}", result_readdir.unwrap_err()),
            )
            .ok();
            return vec![];
        }

        let return_if_success = |mut rule: RuleNode| {
            let err_msgs_result = rule.init();
            if err_msgs_result.is_ok() {
                return Option::Some(rule);
            }

            // ruleファイルのパースに失敗した場合はエラー出力
            err_msgs_result.err().iter().for_each(|err_msgs| {
                let errmsg_body =
                    format!("Failed to parse Rule file. (FilePath : {})", rule.rulepath);
                AlertMessage::warn(&mut std::io::stdout().lock(), errmsg_body).ok();

                err_msgs.iter().for_each(|err_msg| {
                    AlertMessage::warn(&mut std::io::stdout().lock(), err_msg.to_string()).ok();
                });
                println!(""); // 一行開けるためのprintln
            });
            return Option::None;
        };

        // parse rule files
        return rulefile_loader
            .files
            .into_iter()
            .map(|rule_file_tuple| rule::create_rule(rule_file_tuple.0, rule_file_tuple.1))
            .filter_map(return_if_success)
            .collect();
    }

    // 複数のイベントレコードに対して、複数のルールを1個実行します。
    async fn execute_rules(mut self, records: Vec<EvtxRecordInfo>) -> Self {
        let records_arc = Arc::new(records);
        // // 各rule毎にスレッドを作成して、スレッドを起動する。
        let rules = self.rules;
        let handles: Vec<JoinHandle<RuleNode>> = rules
            .into_iter()
            .map(|rule| {
                let records_cloned = Arc::clone(&records_arc);
                return spawn(async move {
                    let moved_rule = Detection::execute_rule(rule, records_cloned);
                    return moved_rule;
                });
            })
            .collect();

        // 全スレッドの実行完了を待機
        let mut rules = vec![];
        for handle in handles {
            let ret_rule = handle.await.unwrap();
            rules.push(ret_rule);
        }

        // この関数の先頭でrules.into_iter()を呼び出している。それにより所有権がmapのruleを経由し、execute_ruleの引数に渡しているruleに移っているので、self.rulesには所有権が無くなっている。
        // 所有権を失ったメンバー変数を持つオブジェクトをreturnするコードを書くと、コンパイラが怒になるので(E0382という番号のコンパイルエラー)、ここでself.rulesに所有権を戻している。
        // self.rulesが再度所有権を取り戻せるように、Detection::execute_ruleで引数に渡したruleを戻り値として返すようにしている。
        self.rules = rules;

        return self;
    }

    pub fn add_aggcondtion_msg(&self) {
        for rule in &self.rules {
            if !rule.has_agg_condition() {
                continue;
            }

            let agg_results = rule.judge_satisfy_aggcondition();
            for value in agg_results {
                Detection::insert_agg_message(rule, value);
            }
        }
    }

    // 複数のイベントレコードに対して、ルールを1個実行します。
    fn execute_rule(mut rule: RuleNode, records: Arc<Vec<EvtxRecordInfo>>) -> RuleNode {
        let records = &*records;
        let agg_condition = rule.has_agg_condition();
        for record_info in records {
            let result = rule.select(&record_info.evtx_filepath, &record_info.record);
            if !result {
                continue;
            }
            // aggregation conditionが存在しない場合はそのまま出力対応を行う
            if !agg_condition {
                Detection::insert_message(&rule, &record_info);
            }
        }

        return rule;
    }

    /// 条件に合致したレコードを表示するための関数
    fn insert_message(rule: &RuleNode, record_info: &EvtxRecordInfo) {
        MESSAGES.lock().unwrap().insert(
            record_info.evtx_filepath.to_string(),
            rule.rulepath.to_string(),
            &record_info.record,
            rule.yaml["level"].as_str().unwrap_or("").to_string(),
            record_info.record["Event"]["System"]["Computer"]
                .to_string()
                .replace("\"", ""),
            record_info.record["Event"]["System"]["EventID"].to_string(),
            rule.yaml["title"].as_str().unwrap_or("").to_string(),
            rule.yaml["output"].as_str().unwrap_or("").to_string(),
        );
    }

    /// insert aggregation condition detection message to output stack
    fn insert_agg_message(rule: &RuleNode, agg_result: AggResult) {
        let output = Detection::create_count_output(rule, &agg_result);
        MESSAGES.lock().unwrap().insert_message(
            agg_result.filepath,
            rule.rulepath.to_string(),
            agg_result.start_timedate,
            rule.yaml["level"].as_str().unwrap_or("").to_string(),
            "-".to_string(),
            "-".to_string(),
            rule.yaml["title"].as_str().unwrap_or("").to_string(),
            output.to_string(),
        )
    }

    ///aggregation conditionのcount部分の検知出力文の文字列を返す関数
    fn create_count_output(rule: &RuleNode, agg_result: &AggResult) -> String {
        let mut ret: String = "count(".to_owned();
        let key: Vec<&str> = agg_result.key.split("_").collect();
        if key.len() >= 1 {
            ret.push_str(key[0]);
        }
        ret.push_str(&") ");
        if key.len() >= 2 {
            ret.push_str("by ");
            ret.push_str(key[1]);
        }
        ret.push_str(&format!(
            "{} in {}.",
            agg_result.condition_op_num,
            rule.yaml["timeframe"].as_str().unwrap_or(""),
        ));
        return ret;
    }
}

#[test]
fn test_parse_rule_files() {
    let level = "INFO";
    let opt_rule_path = Some("./test_files/rules/level_yaml");
    let cole = Detection::parse_rule_files(level.to_owned(), opt_rule_path);
    assert_eq!(5, cole.len());
}<|MERGE_RESOLUTION|>--- conflicted
+++ resolved
@@ -46,16 +46,11 @@
     }
 
     // ルールファイルをパースします。
-    pub fn parse_rule_files(level: String, rulespath: Option<&str>) -> Vec<RuleNode> {
+    pub fn parse_rule_files(level: String, _rulespath: Option<&str>) -> Vec<RuleNode> {
         // ルールファイルのパースを実行
         let mut rulefile_loader = ParseYaml::new();
-<<<<<<< HEAD
-        let resutl_readdir = rulefile_loader.read_dir(rulespath.unwrap_or(DIRPATH_RULES), &level);
-        if resutl_readdir.is_err() {
-=======
         let result_readdir = rulefile_loader.read_dir(DIRPATH_RULES, &level);
         if result_readdir.is_err() {
->>>>>>> 199a8231
             AlertMessage::alert(
                 &mut std::io::stderr().lock(),
                 format!("{}", result_readdir.unwrap_err()),
