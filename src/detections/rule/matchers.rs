--- conflicted
+++ resolved
@@ -1,6 +1,6 @@
 use nested::Nested;
 use regex::Regex;
-use std::cmp::Ordering;
+use std::{cmp::Ordering, collections::VecDeque};
 use yaml_rust::Yaml;
 
 use crate::detections::{detection::EvtxRecordInfo, utils};
@@ -257,37 +257,12 @@
 
         // Pipeが指定されていればパースする
         let emp = String::default();
-<<<<<<< HEAD
-        // 一つ目はただのキーで、2つめ以降がpipe
-        let keys = key_list.get(0).unwrap_or(&emp).split('|').skip(1); // key_listが空はあり得ない
-        let mut errmsgs = vec![];
-        keys.for_each(|key| {
-            let pipe_element = match key {
-                "startswith" => Option::Some(PipeElement::Startswith),
-                "endswith" => Option::Some(PipeElement::Endswith),
-                "contains" => Option::Some(PipeElement::Contains),
-                "re" => Option::Some(PipeElement::Re),
-                "equalsfield" => Option::Some(PipeElement::EqualsField),
-                _ => Option::None,
-            };
-            if pipe_element.is_none() {
-                errmsgs.push(format!(
-                    "An unknown pipe element was specified. key:{}",
-                    utils::concat_selection_key(key_list)
-                ));
-            }
-            self.pipes.push(pipe_element.unwrap());
-        });
-        if !errmsgs.is_empty() {
-            return Err(errmsgs);
-=======
         let mut keys: VecDeque<&str> = key_list.get(0).unwrap_or(&emp).split('|').collect(); // key_listが空はあり得ない
         keys.pop_front(); // 一つ目はただのキーで、2つめ以降がpipe
         while !keys.is_empty() {
             let key = keys.pop_front().unwrap();
             let pipe_element = PipeElement::new(key, &pattern, key_list)?;
             self.pipes.push(pipe_element);
->>>>>>> 86056a92
         }
         if self.pipes.len() >= 2 {
             // 現状では複数のパイプは対応していない
