use base64::{engine::general_purpose, Engine as _};
use cidr_utils::cidr::{IpCidr, IpCidrError};
use nested::Nested;
use regex::Regex;
use std::net::IpAddr;
use std::str::FromStr;
use std::{cmp::Ordering, collections::HashMap};
use yaml_rust::Yaml;

use crate::detections::{detection::EvtxRecordInfo, utils};
use downcast_rs::Downcast;

// 末端ノードがEventLogの値を比較するロジックを表す。
// 正規条件のマッチや文字数制限など、比較ロジック毎にこのtraitを実装したクラスが存在する。
//
// 新規にLeafMatcherを実装するクラスを作成した場合、
// LeafSelectionNodeのget_matchersクラスの戻り値の配列に新規作成したクラスのインスタンスを追加する。
pub trait LeafMatcher: Downcast {
    /// 指定されたkey_listにマッチするLeafMatcherであるかどうか判定する。
    fn is_target_key(&self, key_list: &Nested<String>) -> bool;

    /// 引数に指定されたJSON形式のデータがマッチするかどうか判定する。
    /// main.rsでWindows Event LogをJSON形式に変換していて、そのJSON形式のWindowsのイベントログデータがここには来る
    /// 例えば正規表現でマッチするロジックなら、ここに正規表現でマッチさせる処理を書く。
    fn is_match(&self, event_value: Option<&String>, recinfo: &EvtxRecordInfo) -> bool;

    /// 初期化ロジックをここに記載します。
    /// ルールファイルの書き方が間違っている等の原因により、正しくルールファイルからパースできない場合、戻り値のResult型でエラーを返してください。
    fn init(&mut self, key_list: &Nested<String>, select_value: &Yaml) -> Result<(), Vec<String>>;
}
downcast_rs::impl_downcast!(LeafMatcher);

/// 指定された文字数以上であることをチェックするクラス。
pub struct MinlengthMatcher {
    min_len: i64,
}

impl MinlengthMatcher {
    pub fn new() -> MinlengthMatcher {
        MinlengthMatcher { min_len: 0 }
    }
}

impl LeafMatcher for MinlengthMatcher {
    fn is_target_key(&self, key_list: &Nested<String>) -> bool {
        if key_list.len() != 2 {
            return false;
        }

        return key_list.get(1).unwrap() == "min_length";
    }

    fn init(&mut self, key_list: &Nested<String>, select_value: &Yaml) -> Result<(), Vec<String>> {
        let min_length = select_value.as_i64();
        if min_length.is_none() {
            let errmsg = format!(
                "min_length value should be an integer. [key:{}]",
                utils::concat_selection_key(key_list)
            );
            return Result::Err(vec![errmsg]);
        }

        self.min_len = min_length.unwrap();
        Result::Ok(())
    }

    fn is_match(&self, event_value: Option<&String>, _recinfo: &EvtxRecordInfo) -> bool {
        match event_value {
            Some(s) => s.len() as i64 >= self.min_len,
            None => false,
        }
    }
}

/// 正規表現のリストが記載されたファイルを読み取って、比較するロジックを表すクラス
/// DeepBlueCLIのcheck_cmdメソッドの一部に同様の処理が実装されていた。
pub struct RegexesFileMatcher {
    regexes: Vec<Regex>,
}

impl RegexesFileMatcher {
    pub fn new() -> RegexesFileMatcher {
        RegexesFileMatcher { regexes: vec![] }
    }
}

impl LeafMatcher for RegexesFileMatcher {
    fn is_target_key(&self, key_list: &Nested<String>) -> bool {
        if key_list.len() != 2 {
            return false;
        }

        key_list.get(1).unwrap() == "regexes"
    }

    fn init(&mut self, key_list: &Nested<String>, select_value: &Yaml) -> Result<(), Vec<String>> {
        let value = match select_value {
            Yaml::String(_) | Yaml::Integer(_) | Yaml::Real(_) => select_value.as_str(),
            _ => Option::None,
        };
        if value.is_none() {
            let errmsg = format!(
                "regexes value should be a string. [key:{}]",
                utils::concat_selection_key(key_list)
            );
            return Result::Err(vec![errmsg]);
        }

        let regexes_strs = utils::read_txt(value.unwrap());
        if regexes_strs.is_err() {
            return Result::Err(vec![regexes_strs.unwrap_err()]);
        }
        let regexes_strs = regexes_strs.unwrap();
        self.regexes = regexes_strs
            .iter()
            .map(|regex_str| Regex::new(regex_str).unwrap())
            .collect();

        Result::Ok(())
    }

    fn is_match(&self, event_value: Option<&String>, _recinfo: &EvtxRecordInfo) -> bool {
        match event_value {
            Some(s) => utils::check_regex(s, &self.regexes),
            None => false,
        }
    }
}

/// ファイルに列挙された文字列に一致する場合に検知するロジックを表す
/// DeepBlueCLIのcheck_cmdメソッドの一部に同様の処理が実装されていた。
pub struct AllowlistFileMatcher {
    regexes: Vec<Regex>,
}

impl AllowlistFileMatcher {
    pub fn new() -> AllowlistFileMatcher {
        AllowlistFileMatcher { regexes: vec![] }
    }
}

impl LeafMatcher for AllowlistFileMatcher {
    fn is_target_key(&self, key_list: &Nested<String>) -> bool {
        if key_list.len() != 2 {
            return false;
        }

        return key_list.get(1).unwrap() == "allowlist";
    }

    fn init(&mut self, key_list: &Nested<String>, select_value: &Yaml) -> Result<(), Vec<String>> {
        let value = match select_value {
            Yaml::String(s) => Option::Some(s.to_owned()),
            Yaml::Integer(i) => Option::Some(i.to_string()),
            Yaml::Real(r) => Option::Some(r.to_owned()),
            _ => Option::None,
        };
        if value.is_none() {
            let errmsg = format!(
                "allowlist value should be a string. [key:{}]",
                utils::concat_selection_key(key_list)
            );
            return Result::Err(vec![errmsg]);
        }

        let regexes_strs = utils::read_txt(&value.unwrap());
        if regexes_strs.is_err() {
            return Result::Err(vec![regexes_strs.unwrap_err()]);
        }
        self.regexes = regexes_strs
            .unwrap()
            .iter()
            .map(|regex_str| Regex::new(regex_str).unwrap())
            .collect();

        Result::Ok(())
    }

    fn is_match(&self, event_value: Option<&String>, _recinfo: &EvtxRecordInfo) -> bool {
        match event_value {
            Some(s) => !utils::check_allowlist(s, &self.regexes),
            None => true,
        }
    }
}

// 正規表現マッチは遅いため、できるだけ高速なstd::stringのlen/starts_with/ends_with/containsでマッチ判定するためのenum
#[derive(PartialEq, Debug)]
enum FastMatch {
    Exact(String),
    StartsWith(String),
    EndsWith(String),
    Contains(String),
    AllOnly(String),
}

/// デフォルトのマッチクラス
/// ワイルドカードの処理やパイプ
pub struct DefaultMatcher {
    re: Option<Regex>,
    fast_match: Option<Vec<FastMatch>>,
    pipes: Vec<PipeElement>,
    key_list: Nested<String>,
}

impl DefaultMatcher {
    pub fn new() -> DefaultMatcher {
        DefaultMatcher {
            re: Option::None,
            fast_match: Option::None,
            pipes: Vec::new(),
            key_list: Nested::<String>::new(),
        }
    }

    pub fn get_eqfield_key(&self) -> Option<&String> {
        let pipe = self.pipes.first()?;
        return pipe.get_eqfield();
    }

    /// このmatcherの正規表現とマッチするかどうか判定します。
    /// 判定対象の文字列とこのmatcherが保持する正規表現が完全にマッチした場合のTRUEを返します。
    /// 例えば、判定対象文字列が"abc"で、正規表現が"ab"の場合、正規表現は判定対象文字列の一部分にしか一致していないので、この関数はfalseを返します。
    fn is_regex_fullmatch(&self, value: &str) -> bool {
        return self.re.as_ref().unwrap().find_iter(value).any(|match_obj| {
            return match_obj.as_str() == value;
        });
    }

    /// Hayabusaのルールファイルのフィールド名とそれに続いて指定されるパイプを、正規表現形式の文字列に変換します。
    /// ワイルドカードの文字列を正規表現にする処理もこのメソッドに実装されています。patternにワイルドカードの文字列を指定して、pipesにPipeElement::Wildcardを指定すればOK!!
    fn from_pattern_to_regex_str(pattern: String, pipes: &[PipeElement]) -> String {
        // パターンをPipeで処理する。
        pipes
            .iter()
            .fold(pattern, |acc, pipe| pipe.pipe_pattern(acc))
    }

    fn eq_ignore_case(event_value_str: &str, match_str: &str) -> bool {
        if match_str.len() == event_value_str.len() {
            return match_str.eq_ignore_ascii_case(event_value_str);
        }
        false
    }

    fn starts_with_ignore_case(event_value_str: &str, match_str: &str) -> Option<bool> {
        let len = match_str.len();
        if len > event_value_str.len() {
            return Some(false);
        }
        // マルチバイト文字を含む場合は、index out of boundsになるため、asciiのみ
        if event_value_str.is_ascii() {
            let match_result = match_str.eq_ignore_ascii_case(&event_value_str[0..len]);
            return Some(match_result);
        }
        None
    }

    fn ends_with_ignore_case(event_value_str: &str, match_str: &str) -> Option<bool> {
        let len1 = match_str.len();
        let len2 = event_value_str.len();
        if len1 > len2 {
            return Some(false);
        }
        // マルチバイト文字を含む場合は、index out of boundsになるため、asciiのみ
        if event_value_str.is_ascii() {
            let match_result = match_str.eq_ignore_ascii_case(&event_value_str[len2 - len1..]);
            return Some(match_result);
        }
        None
    }

    // ワイルドカードマッチを高速なstd::stringのlen/starts_with/ends_withに変換するための関数
    fn convert_to_fast_match(s: &str, ignore_case: bool) -> Option<Vec<FastMatch>> {
        let wildcard_count = s.chars().filter(|c| *c == '*').count();
        let is_literal_asterisk = |s: &str| s.ends_with(r"\*") && !s.ends_with(r"\\*");
        if utils::contains_str(s, "?")
            || s.ends_with(r"\\\*")
            || (!s.is_ascii() && utils::contains_str(s, "*"))
        {
            // 高速なマッチに変換できないパターンは、正規表現マッチのみ
            return None;
        } else if s.starts_with("allOnly*") && s.ends_with('*') && wildcard_count == 2 {
            let removed_asterisk = s[8..(s.len() - 1)].replace(r"\\", r"\");
            if ignore_case {
                return Some(vec![FastMatch::AllOnly(removed_asterisk.to_lowercase())]);
            }
            return Some(vec![FastMatch::AllOnly(removed_asterisk)]);
        } else if s.starts_with('*')
            && s.ends_with('*')
            && wildcard_count == 2
            && !is_literal_asterisk(s)
        {
            let removed_asterisk = s[1..(s.len() - 1)].replace(r"\\", r"\");
            // *が先頭と末尾だけは、containsに変換
            if ignore_case {
                return Some(vec![FastMatch::Contains(removed_asterisk.to_lowercase())]);
            }
            return Some(vec![FastMatch::Contains(removed_asterisk)]);
        } else if s.starts_with('*') && wildcard_count == 1 && !is_literal_asterisk(s) {
            // *が先頭は、ends_withに変換
            return Some(vec![FastMatch::EndsWith(s[1..].replace(r"\\", r"\"))]);
        } else if s.ends_with('*') && wildcard_count == 1 && !is_literal_asterisk(s) {
            // *が末尾は、starts_withに変換
            return Some(vec![FastMatch::StartsWith(
                s[..(s.len() - 1)].replace(r"\\", r"\"),
            )]);
        } else if utils::contains_str(s, "*") {
            // *が先頭・末尾以外にあるパターンは、starts_with/ends_withに変換できないため、正規表現マッチのみ
            return None;
        }
        // *を含まない場合は、文字列長マッチに変換
        Some(vec![FastMatch::Exact(s.replace(r"\\", r"\"))])
    }
}

impl LeafMatcher for DefaultMatcher {
    fn is_target_key(&self, key_list: &Nested<String>) -> bool {
        if key_list.len() <= 1 {
            return true;
        }

        return key_list.get(1).unwrap() == "value";
    }

    fn init(&mut self, key_list: &Nested<String>, select_value: &Yaml) -> Result<(), Vec<String>> {
        let mut tmp_key_list = Nested::<String>::new();
        tmp_key_list.extend(key_list.iter());
        self.key_list = tmp_key_list;
        if select_value.is_null() {
            return Result::Ok(());
        }

        // patternをパースする
        let yaml_value = match select_value {
            Yaml::Boolean(b) => Option::Some(b.to_string()),
            Yaml::Integer(i) => Option::Some(i.to_string()),
            Yaml::Real(r) => Option::Some(r.to_string()),
            Yaml::String(s) => Option::Some(s.to_owned()),
            _ => Option::None,
        };
        if yaml_value.is_none() {
            let errmsg = format!(
                "An unknown error occured. [key:{}]",
                utils::concat_selection_key(key_list)
            );
            return Result::Err(vec![errmsg]);
        }
        let pattern = yaml_value.unwrap();
        // Pipeが指定されていればパースする
        let emp = String::default();
        // 一つ目はただのキーで、2つめ以jj降がpipe

        let mut keys_all: Vec<&str> = key_list.get(0).unwrap_or(&emp).split('|').collect(); // key_listが空はあり得ない

        //all -> allOnlyの対応関係
        let mut change_map: HashMap<&str, &str> = HashMap::new();
        change_map.insert("all", "allOnly");

        //先頭が｜の場合を検知して、all -> allOnlyに変更
        if keys_all[0].is_empty() && keys_all.len() == 2 && keys_all[1] == "all" {
            keys_all[1] = change_map["all"];
        }

        let keys_without_head = &keys_all[1..];

        let mut err_msges = vec![];
        for key in keys_without_head.iter() {
            let pipe_element = PipeElement::new(key, &pattern, key_list);
            match pipe_element {
                Ok(element) => {
                    self.pipes.push(element);
                }
                Err(e) => {
                    err_msges.push(e);
                }
            }
        }
        if !err_msges.is_empty() {
            return Err(err_msges);
        }
        let n = self.pipes.len();
        if n == 0 {
            // パイプがないケース
            self.fast_match = Self::convert_to_fast_match(&pattern, true);
        } else if n == 1 {
            // パイプがあるケース
            self.fast_match = match &self.pipes[0] {
                PipeElement::Startswith => {
                    Self::convert_to_fast_match(format!("{pattern}*").as_str(), true)
                }
                PipeElement::Endswith => {
                    Self::convert_to_fast_match(format!("*{pattern}").as_str(), true)
                }
                PipeElement::Contains => {
                    Self::convert_to_fast_match(format!("*{pattern}*").as_str(), true)
                }
                PipeElement::AllOnly => {
                    Self::convert_to_fast_match(format!("allOnly*{pattern}*").as_str(), true)
                }
                _ => None,
            };
        } else if n == 2 {
            if self.pipes[0] == PipeElement::Base64offset && self.pipes[1] == PipeElement::Contains
            {
                // |base64offset|containsの場合
                let val = pattern.as_str();
                let val_byte = val.as_bytes();
                let mut fastmatches = vec![];
                for i in 0..3 {
                    let mut b64_result = vec![];
                    let mut target_byte = vec![];
                    target_byte.resize_with(i, || 0b0);
                    target_byte.extend_from_slice(val_byte);
                    b64_result.resize_with(target_byte.len() * 4 / 3 + 4, || 0b0);
                    general_purpose::STANDARD
                        .encode_slice(target_byte, &mut b64_result)
                        .ok();
                    let convstr_b64 = String::from_utf8(b64_result);
                    if let Ok(b64_str) = convstr_b64 {
                        // ここでContainsのfastmatch対応を行う
                        let filtered_null_chr = b64_str.replace('\0', "");
                        let b64_offset_contents = match b64_str.find('=').unwrap_or_default() % 4 {
                            2 => {
                                if i == 0 {
                                    filtered_null_chr[..filtered_null_chr.len() - 3].to_string()
                                } else {
                                    filtered_null_chr[(i + 1)..filtered_null_chr.len() - 3]
                                        .to_string()
                                }
                            }
                            3 => {
                                if i == 0 {
                                    filtered_null_chr[..filtered_null_chr.len() - 2].to_string()
                                } else {
                                    filtered_null_chr.replace('\0', "")
                                        [(i + 1)..filtered_null_chr.len() - 2]
                                        .to_string()
                                }
                            }
                            _ => {
                                if i == 0 {
                                    filtered_null_chr
                                } else {
                                    filtered_null_chr[(i + 1)..].to_string()
                                }
                            }
                        };
                        if let Some(fm) =
                            Self::convert_to_fast_match(&format!("*{b64_offset_contents}*"), false)
                        {
                            fastmatches.extend(fm);
                        }
                    } else {
                        err_msges.push(format!(
                            "Failed base64 encoding: {}",
                            convstr_b64.unwrap_err()
                        ));
                    }
                }
                if !fastmatches.is_empty() {
                    self.fast_match = Some(fastmatches);
                }
            } else if self.pipes[0] == PipeElement::Contains && self.pipes[1] == PipeElement::All
            // |contains|allの場合、事前の分岐でAndNodeとしているのでここではcontainsのみとして取り扱う
            {
                self.fast_match =
                    Self::convert_to_fast_match(format!("*{pattern}*").as_str(), true);
            }
        } else {
            let errmsg = format!(
                "Multiple pipe elements cannot be used. key:{}",
                utils::concat_selection_key(key_list)
            );
            return Result::Err(vec![errmsg]);
        }
        if self.fast_match.is_some()
            && matches!(
                &self.fast_match.as_ref().unwrap()[0],
                FastMatch::Exact(_) | FastMatch::Contains(_)
            )
            && !self.key_list.is_empty()
        {
            // FastMatch::Exact/Contains検索に置き換えられたときは正規表現は不要
            return Result::Ok(());
        }
        let is_eqfield = self.pipes.iter().any(|pipe_element| {
            matches!(
                pipe_element,
                PipeElement::EqualsField(_) | PipeElement::Endswithfield(_)
            )
        });
        if !is_eqfield {
            // 正規表現ではない場合、ワイルドカードであることを表す。
            // ワイルドカードは正規表現でマッチングするので、ワイルドカードを正規表現に変換するPipeを内部的に追加することにする。
            let is_re = self
                .pipes
                .iter()
                .any(|pipe_element| matches!(pipe_element, PipeElement::Re));
            if !is_re {
                self.pipes.push(PipeElement::Wildcard);
            }

            let pattern = DefaultMatcher::from_pattern_to_regex_str(pattern, &self.pipes);
            // Pipeで処理されたパターンを正規表現に変換
            let re_result = Regex::new(&pattern);
            if re_result.is_err() {
                let errmsg = format!(
                    "Cannot parse regex. [regex:{}, key:{}]",
                    pattern,
                    utils::concat_selection_key(key_list)
                );
                return Result::Err(vec![errmsg]);
            }
            self.re = re_result.ok();
        }

        Result::Ok(())
    }

    fn is_match(&self, event_value: Option<&String>, recinfo: &EvtxRecordInfo) -> bool {
        let pipe: &PipeElement = self.pipes.first().unwrap_or(&PipeElement::Wildcard);
        let match_result = match pipe {
            PipeElement::EqualsField(_) | PipeElement::Endswithfield(_) => {
                Some(pipe.is_eqfield_match(event_value, recinfo))
            }
            PipeElement::Cidr(ip_result) => match ip_result {
                Ok(matcher_ip) => {
                    let val = String::default();
                    let event_value_str = event_value.unwrap_or(&val);
                    let event_ip = IpAddr::from_str(event_value_str);
                    match event_ip {
                        Ok(target_ip) => Some(matcher_ip.contains(target_ip)),
                        Err(_) => Some(false), //IPアドレス以外の形式のとき
                    }
                }
                Err(_) => Some(false), //IPアドレス以外の形式のとき
            },
            _ => None,
        };
        if let Some(result) = match_result {
            return result;
        }

        // yamlにnullが設定されていた場合
        // keylistが空(==JSONのgrep検索)の場合、無視する。
        if self.key_list.is_empty() && self.re.is_none() && self.fast_match.is_none() {
            return false;
        }

        // yamlにnullが設定されていた場合
        if self.re.is_none() && self.fast_match.is_none() {
            // レコード内に対象のフィールドが存在しなければ検知したものとして扱う
            for v in self.key_list.iter() {
                if recinfo.get_value(v).is_none() {
                    return true;
                }
            }
            return false;
        }

        if event_value.is_none() {
            return false;
        }

        let event_value_str = event_value.unwrap();
        if self.key_list.is_empty() {
            // この場合ただのgrep検索なので、ただ正規表現に一致するかどうか調べればよいだけ
            return self.re.as_ref().unwrap().is_match(event_value_str);
        } else if let Some(fast_matcher) = &self.fast_match {
            let fast_match_result = if fast_matcher.len() == 1 {
                match &fast_matcher[0] {
                    FastMatch::Exact(s) => Some(Self::eq_ignore_case(event_value_str, s)),
                    FastMatch::StartsWith(s) => Self::starts_with_ignore_case(event_value_str, s),
                    FastMatch::EndsWith(s) => Self::ends_with_ignore_case(event_value_str, s),
                    FastMatch::Contains(s) | FastMatch::AllOnly(s) => {
                        Some(utils::contains_str(&event_value_str.to_lowercase(), s))
                    }
                }
            } else {
                Some(fast_matcher.iter().any(|fm| match fm {
                    FastMatch::Contains(s) => utils::contains_str(event_value_str, s),
                    _ => false,
                }))
            };
            if let Some(is_match) = fast_match_result {
                return is_match;
            }
        }
        // 文字数/starts_with/ends_with検索に変換できなかった場合は、正規表現マッチで比較
        self.is_regex_fullmatch(event_value_str)
    }
}

/// パイプ(|)で指定される要素を表すクラス。
/// 要リファクタリング
#[derive(PartialEq)]
enum PipeElement {
    Startswith,
    Endswith,
    Contains,
    Re,
    Wildcard,
    EqualsField(String),
    Endswithfield(String),
    Base64offset,
    Cidr(Result<IpCidr, IpCidrError>),
    All,
    AllOnly,
}

impl PipeElement {
    fn new(key: &str, pattern: &str, key_list: &Nested<String>) -> Result<PipeElement, String> {
        let pipe_element = match key {
            "startswith" => Option::Some(PipeElement::Startswith),
            "endswith" => Option::Some(PipeElement::Endswith),
            "contains" => Option::Some(PipeElement::Contains),
            "re" => Option::Some(PipeElement::Re),
            "equalsfield" => Option::Some(PipeElement::EqualsField(pattern.to_string())),
            "endswithfield" => Option::Some(PipeElement::Endswithfield(pattern.to_string())),
            "base64offset" => Option::Some(PipeElement::Base64offset),
            "cidr" => Option::Some(PipeElement::Cidr(IpCidr::from_str(pattern))),
            "all" => Option::Some(PipeElement::All),
            "allOnly" => Option::Some(PipeElement::AllOnly),
            _ => Option::None,
        };

        if let Some(elment) = pipe_element {
            Result::Ok(elment)
        } else {
            Result::Err(format!(
                "An unknown pipe element was specified. key:{}",
                utils::concat_selection_key(key_list)
            ))
        }
    }

    fn get_eqfield(&self) -> Option<&String> {
        match self {
            PipeElement::EqualsField(s) => Option::Some(s),
            PipeElement::Endswithfield(s) => Option::Some(s),
            _ => Option::None,
        }
    }

    fn is_eqfield_match(&self, event_value: Option<&String>, recinfo: &EvtxRecordInfo) -> bool {
        match self {
            PipeElement::EqualsField(eq_key) => {
                let eq_value = recinfo.get_value(eq_key);
                // Evtxのレコードに存在しないeventkeyを指定された場合はfalseにする
                if event_value.is_none() || eq_value.is_none() {
                    return false;
                }

                eq_value.unwrap().cmp(event_value.unwrap()) == Ordering::Equal
            }
            PipeElement::Endswithfield(eq_key) => {
                let ends_value = recinfo.get_value(eq_key);
                // Evtxのレコードに存在しないeventkeyを指定された場合はfalseにする
                if event_value.is_none() || ends_value.is_none() {
                    return false;
                }

                let event_value = &event_value.unwrap().to_lowercase();
                let ends_value = &ends_value.unwrap().to_lowercase();
                event_value.ends_with(ends_value)
            }
            _ => false,
        }
    }

    /// patternをパイプ処理します
    fn pipe_pattern(&self, pattern: String) -> String {
        // enumでポリモーフィズムを実装すると、一つのメソッドに全部の型の実装をする感じになる。Java使い的にはキモイ感じがする。
        let fn_add_asterisk_end = |patt: String| {
            if patt.ends_with("//*") {
                patt
            } else if patt.ends_with("/*") {
                patt + "*"
            } else if patt.ends_with('*') {
                patt
            } else if patt.ends_with('\\') {
                // 末尾が\(バックスラッシュ1つ)の場合は、末尾を\\* (バックスラッシュ2つとアスタリスク)に変換する
                // 末尾が\\*は、バックスラッシュ1文字とそれに続けてワイルドカードパターンであることを表す
                patt + "\\*"
            } else {
                patt + "*"
            }
        };
        let fn_add_asterisk_begin = |patt: String| {
            if patt.starts_with("//*") {
                patt
            } else if patt.starts_with("/*") {
                "*".to_string() + &patt
            } else if patt.starts_with('*') {
                patt
            } else {
                "*".to_string() + &patt
            }
        };

        match self {
            // startswithの場合はpatternの最後にwildcardを足すことで対応する
            PipeElement::Startswith => fn_add_asterisk_end(pattern),
            // endswithの場合はpatternの最初にwildcardを足すことで対応する
            PipeElement::Endswith => fn_add_asterisk_begin(pattern),
            // containsの場合はpatternの前後にwildcardを足すことで対応する
            PipeElement::Contains => fn_add_asterisk_end(fn_add_asterisk_begin(pattern)),
            // WildCardは正規表現に変換する。
            PipeElement::Wildcard => PipeElement::pipe_pattern_wildcard(pattern),
            _ => pattern,
        }
    }

    /// PipeElement::Wildcardのパイプ処理です。
    /// pipe_pattern()に含めて良い処理ですが、複雑な処理になってしまったので別関数にしました。
    fn pipe_pattern_wildcard(pattern: String) -> String {
        let wildcards = vec!["*", "?"];

        // patternをwildcardでsplitした結果をpattern_splitsに入れる
        // 以下のアルゴリズムの場合、pattern_splitsの偶数indexの要素はwildcardじゃない文字列となり、奇数indexの要素はwildcardが入る。
        let mut idx = 0;
        let mut pattern_splits = vec![];
        let mut cur_str = String::default();
        while idx < pattern.len() {
            let prev_idx = idx;
            for wildcard in &wildcards {
                let cur_pattern: String = pattern.chars().skip(idx).collect::<String>();
                if cur_pattern.starts_with(&format!(r"\\{wildcard}")) {
                    // wildcardの前にエスケープ文字が2つある場合
                    cur_str = format!("{}{}", cur_str, r"\");
                    pattern_splits.push(cur_str);
                    pattern_splits.push(wildcard.to_string());

                    cur_str = String::default();
                    idx += 3;
                    break;
                } else if cur_pattern.starts_with(&format!(r"\{wildcard}")) {
                    // wildcardの前にエスケープ文字が1つある場合
                    cur_str = format!("{cur_str}{wildcard}");
                    idx += 2;
                    break;
                } else if cur_pattern.starts_with(wildcard) {
                    // wildcardの場合
                    pattern_splits.push(cur_str);
                    pattern_splits.push(wildcard.to_string());

                    cur_str = String::default();
                    idx += 1;
                    break;
                }
            }
            // 上記のFor文でHitした場合はcontinue
            if prev_idx != idx {
                continue;
            }

            cur_str = format!(
                "{}{}",
                cur_str,
                pattern.chars().skip(idx).take(1).collect::<String>()
            );
            idx += 1;
        }
        // 最後の文字がwildcardじゃない場合は、cur_strに文字が入っているので、それをpattern_splitsに入れておく
        if !cur_str.is_empty() {
            pattern_splits.push(cur_str);
        }

        // SIGMAルールのwildcard表記から正規表現の表記に変換します。
        let ret = pattern_splits.iter().enumerate().fold(
            String::default(),
            |acc: String, (idx, pattern)| {
                let regex_value = if idx % 2 == 0 {
                    // wildcardじゃない場合はescapeした文字列を返す
                    regex::escape(pattern)
                } else {
                    // wildcardの場合、"*"は".*"という正規表現に変換し、"?"は"."に変換する。
                    let wildcard_regex_value = if *pattern == "*" {
                        "(.|\\a|\\f|\\t|\\n|\\r|\\v)*"
                    } else {
                        "."
                    };
                    wildcard_regex_value.to_string()
                };

                format!("{acc}{regex_value}")
            },
        );

        // sigmaのwildcardはcase insensitive
        // なので、正規表現の先頭にcase insensitiveであることを表す記号を付与
        "(?i)".to_string() + &ret
    }
}

#[cfg(test)]
mod tests {
    use std::path::Path;

    use super::super::matchers::{
        AllowlistFileMatcher, DefaultMatcher, MinlengthMatcher, PipeElement, RegexesFileMatcher,
    };

    use super::super::selectionnodes::{
        AndSelectionNode, LeafSelectionNode, OrSelectionNode, SelectionNode,
    };
    use crate::detections::configs::{
        Action, CommonOptions, Config, CsvOutputOption, DetectCommonOption, InputOption,
        OutputOption, StoredStatic, STORED_EKEY_ALIAS,
    };
    use crate::detections::rule::matchers::FastMatch;
    use crate::detections::rule::tests::parse_rule_from_str;
    use crate::detections::{self, utils};

    fn check_select(rule_str: &str, record_str: &str, expect_select: bool) {
        let mut rule_node = parse_rule_from_str(rule_str);
        let dummy_stored_static = StoredStatic::create_static_data(Some(Config {
            action: Some(Action::CsvTimeline(CsvOutputOption {
                output_options: OutputOption {
                    input_args: InputOption {
                        directory: None,
                        filepath: None,
                        live_analysis: false,
                    },
                    profile: None,
                    enable_deprecated_rules: false,
                    exclude_status: None,
                    min_level: "informational".to_string(),
                    exact_level: None,
                    enable_noisy_rules: false,
                    end_timeline: None,
                    start_timeline: None,
                    eid_filter: false,
                    european_time: false,
                    iso_8601: false,
                    rfc_2822: false,
                    rfc_3339: false,
                    us_military_time: false,
                    us_time: false,
                    utc: false,
                    visualize_timeline: false,
                    rules: Path::new("./rules").to_path_buf(),
                    html_report: None,
                    no_summary: false,
                    common_options: CommonOptions {
                        no_color: false,
                        quiet: false,
                    },
                    detect_common_options: DetectCommonOption {
                        evtx_file_ext: None,
                        thread_number: None,
                        quiet_errors: false,
                        config: Path::new("./rules/config").to_path_buf(),
                        verbose: false,
                        json_input: false,
                    },
                    enable_unsupported_rules: false,
                    clobber: false,
<<<<<<< HEAD
                    include_tags: None,
                    exclude_tags: None,
=======
                    tags: None,
                    include_category: None,
                    exclude_category: None,
>>>>>>> d71c2b9d
                },
                geo_ip: None,
                output: None,
                multiline: false,
                remove_duplicate_data: false,
            })),
            debug: false,
        }));

        *STORED_EKEY_ALIAS.write().unwrap() = Some(dummy_stored_static.eventkey_alias.clone());

        match serde_json::from_str(record_str) {
            Ok(record) => {
                let keys = detections::rule::get_detection_keys(&rule_node);
                let recinfo = utils::create_rec_info(record, "testpath".to_owned(), &keys);
                assert_eq!(
                    rule_node.select(
                        &recinfo,
                        dummy_stored_static.verbose_flag,
                        dummy_stored_static.quiet_errors_flag,
                        dummy_stored_static.json_input_flag,
                        &dummy_stored_static.eventkey_alias,
                    ),
                    expect_select
                );
            }
            Err(_rec) => {
                panic!("Failed to parse json record.");
            }
        }
    }

    #[test]
    fn test_rule_parse() {
        // ルールファイルをYAML形式で読み込み
        let rule_str = r#"
        title: PowerShell Execution Pipeline
        description: hogehoge
        enabled: true
        author: Yea
        logsource:
            product: windows
        detection:
            selection:
                Channel: Microsoft-Windows-PowerShell/Operational
                EventID: 4103
                ContextInfo:
                    - Host Application
                    - ホスト アプリケーション
                ImagePath:
                    min_length: 1234321
                    regexes: rules/config/regex/detectlist_suspicous_services.txt
                    allowlist: rules/config/regex/allowlist_legitimate_services.txt
        falsepositives:
            - unknown
        level: medium
        details: 'command=%CommandLine%'
        creation_date: 2020/11/8
        updated_date: 2020/11/8
        "#;
        let rule_node = parse_rule_from_str(rule_str);
        let selection_node = &rule_node.detection.name_to_selection["selection"];

        // Root
        let detection_childs = selection_node.get_childs();
        assert_eq!(detection_childs.len(), 4);

        // Channel
        {
            // LeafSelectionNodeが正しく読み込めることを確認
            let child_node = detection_childs[0] as &dyn SelectionNode; //  TODO キャストしないとエラーでるけど、このキャストよく分からん。
            assert!(child_node.is::<LeafSelectionNode>());
            let child_node = child_node.downcast_ref::<LeafSelectionNode>().unwrap();
            assert_eq!(child_node.get_key(), "Channel");
            assert_eq!(child_node.get_childs().len(), 0);

            // 比較する正規表現が正しいことを確認
            let matcher = &child_node.matcher;
            assert!(matcher.is_some());
            let matcher = child_node.matcher.as_ref().unwrap();
            assert!(matcher.is::<DefaultMatcher>());
            let matcher = matcher.downcast_ref::<DefaultMatcher>().unwrap();

            assert!(matcher.fast_match.is_some());
            let fast_match = matcher.fast_match.as_ref().unwrap();
            assert_eq!(
                *fast_match,
                vec![FastMatch::Exact(
                    "Microsoft-Windows-PowerShell/Operational".to_string()
                )]
            );
        }

        // EventID
        {
            // LeafSelectionNodeが正しく読み込めることを確認
            let child_node = detection_childs[1] as &dyn SelectionNode;
            assert!(child_node.is::<LeafSelectionNode>());
            let child_node = child_node.downcast_ref::<LeafSelectionNode>().unwrap();
            assert_eq!(child_node.get_key(), "EventID");
            assert_eq!(child_node.get_childs().len(), 0);

            // 比較する正規表現が正しいことを確認
            let matcher = &child_node.matcher;
            assert!(matcher.is_some());
            let matcher = child_node.matcher.as_ref().unwrap();
            assert!(matcher.is::<DefaultMatcher>());
            let matcher = matcher.downcast_ref::<DefaultMatcher>().unwrap();
            assert!(matcher.fast_match.is_some());
        }

        // ContextInfo
        {
            // OrSelectionNodeを正しく読み込めることを確認
            let child_node = detection_childs[2] as &dyn SelectionNode;
            assert!(child_node.is::<OrSelectionNode>());
            let child_node = child_node.downcast_ref::<OrSelectionNode>().unwrap();
            let ancestors = child_node.get_childs();
            assert_eq!(ancestors.len(), 2);

            // OrSelectionNodeの下にLeafSelectionNodeがあるパターンをテスト
            // LeafSelectionNodeである、Host Applicationノードが正しいことを確認
            let hostapp_en_node = ancestors[0] as &dyn SelectionNode;
            assert!(hostapp_en_node.is::<LeafSelectionNode>());
            let hostapp_en_node = hostapp_en_node.downcast_ref::<LeafSelectionNode>().unwrap();

            let hostapp_en_matcher = &hostapp_en_node.matcher;
            assert!(hostapp_en_matcher.is_some());
            let hostapp_en_matcher = hostapp_en_matcher.as_ref().unwrap();
            assert!(hostapp_en_matcher.is::<DefaultMatcher>());
            let hostapp_en_matcher = hostapp_en_matcher.downcast_ref::<DefaultMatcher>().unwrap();
            assert!(hostapp_en_matcher.fast_match.is_some());
            let fast_match = hostapp_en_matcher.fast_match.as_ref().unwrap();
            assert_eq!(
                *fast_match,
                vec![FastMatch::Exact("Host Application".to_string())]
            );

            // LeafSelectionNodeである、ホスト アプリケーションノードが正しいことを確認
            let hostapp_jp_node = ancestors[1] as &dyn SelectionNode;
            assert!(hostapp_jp_node.is::<LeafSelectionNode>());
            let hostapp_jp_node = hostapp_jp_node.downcast_ref::<LeafSelectionNode>().unwrap();

            let hostapp_jp_matcher = &hostapp_jp_node.matcher;
            assert!(hostapp_jp_matcher.is_some());
            let hostapp_jp_matcher = hostapp_jp_matcher.as_ref().unwrap();
            assert!(hostapp_jp_matcher.is::<DefaultMatcher>());
            let hostapp_jp_matcher = hostapp_jp_matcher.downcast_ref::<DefaultMatcher>().unwrap();
            assert!(hostapp_jp_matcher.fast_match.is_some());
            let fast_match = hostapp_jp_matcher.fast_match.as_ref().unwrap();
            assert_eq!(
                *fast_match,
                vec![FastMatch::Exact("ホスト アプリケーション".to_string())]
            );
        }

        // ImagePath
        {
            // AndSelectionNodeを正しく読み込めることを確認
            let child_node = detection_childs[3] as &dyn SelectionNode;
            assert!(child_node.is::<AndSelectionNode>());
            let child_node = child_node.downcast_ref::<AndSelectionNode>().unwrap();
            let ancestors = child_node.get_childs();
            assert_eq!(ancestors.len(), 3);

            // min-lenが正しく読み込めることを確認
            {
                let ancestor_node = ancestors[0] as &dyn SelectionNode;
                assert!(ancestor_node.is::<LeafSelectionNode>());
                let ancestor_node = ancestor_node.downcast_ref::<LeafSelectionNode>().unwrap();

                let ancestor_node = &ancestor_node.matcher;
                assert!(ancestor_node.is_some());
                let ancestor_matcher = ancestor_node.as_ref().unwrap();
                assert!(ancestor_matcher.is::<MinlengthMatcher>());
                let ancestor_matcher = ancestor_matcher.downcast_ref::<MinlengthMatcher>().unwrap();
                assert_eq!(ancestor_matcher.min_len, 1234321);
            }

            // regexesが正しく読み込めることを確認
            {
                let ancestor_node = ancestors[1] as &dyn SelectionNode;
                assert!(ancestor_node.is::<LeafSelectionNode>());
                let ancestor_node = ancestor_node.downcast_ref::<LeafSelectionNode>().unwrap();

                let ancestor_node = &ancestor_node.matcher;
                assert!(ancestor_node.is_some());
                let ancestor_matcher = ancestor_node.as_ref().unwrap();
                assert!(ancestor_matcher.is::<RegexesFileMatcher>());
                let ancestor_matcher = ancestor_matcher
                    .downcast_ref::<RegexesFileMatcher>()
                    .unwrap();

                // regexes.txtの中身と一致していることを確認
                let csvcontent = &ancestor_matcher.regexes;

                assert_eq!(csvcontent.len(), 16);
                assert_eq!(
                    csvcontent[0].as_str().to_string(),
                    r"^cmd.exe /c echo [a-z]{6} > \\\\.\\pipe\\[a-z]{6}$"
                );
                assert_eq!(
                    csvcontent[13].as_str().to_string(),
                    r"\\cvtres\.exe.*\\AppData\\Local\\Temp\\[A-Z0-9]{7}\.tmp"
                );
            }

            // allowlist.txtが読み込めることを確認
            {
                let ancestor_node = ancestors[2] as &dyn SelectionNode;
                assert!(ancestor_node.is::<LeafSelectionNode>());
                let ancestor_node = ancestor_node.downcast_ref::<LeafSelectionNode>().unwrap();

                let ancestor_node = &ancestor_node.matcher;
                assert!(ancestor_node.is_some());
                let ancestor_matcher = ancestor_node.as_ref().unwrap();
                assert!(ancestor_matcher.is::<AllowlistFileMatcher>());
                let ancestor_matcher = ancestor_matcher
                    .downcast_ref::<AllowlistFileMatcher>()
                    .unwrap();

                let csvcontent = &ancestor_matcher.regexes;
                assert_eq!(csvcontent.len(), 2);

                assert_eq!(
                    csvcontent[0].as_str().to_string(),
                    r#"^"C:\\Program Files\\Google\\Chrome\\Application\\chrome\.exe""#.to_string()
                );
                assert_eq!(
                    csvcontent[1].as_str().to_string(),
                    r#"^"C:\\Program Files\\Google\\Update\\GoogleUpdate\.exe""#.to_string()
                );
            }
        }
    }

    #[test]
    fn test_notdetect_regex_eventid() {
        // 完全一致なので、前方一致で検知しないことを確認
        let rule_str = r#"
        enabled: true
        detection:
            selection:
                EventID: 4103
        details: 'command=%CommandLine%'
        "#;

        let record_json_str = r#"
        {
            "Event": {"System": {"EventID": 410}},
            "Event_attributes": {"xmlns": "http://schemas.microsoft.com/win/2004/08/events/event"}
        }"#;

        check_select(rule_str, record_json_str, false);
    }

    #[test]
    fn test_notdetect_regex_eventid2() {
        // 完全一致なので、後方一致で検知しないことを確認
        let rule_str = r#"
        enabled: true
        detection:
            selection:
                EventID: 4103
        details: 'command=%CommandLine%'
        "#;

        let record_json_str = r#"
        {
            "Event": {"System": {"EventID": 103}},
            "Event_attributes": {"xmlns": "http://schemas.microsoft.com/win/2004/08/events/event"}
        }"#;

        check_select(rule_str, record_json_str, false);
    }

    #[test]
    fn test_detect_regex_eventid() {
        // これはEventID=4103で検知するはず
        let rule_str = r#"
        enabled: true
        detection:
            selection:
                EventID: 4103
        details: 'command=%CommandLine%'
        "#;

        let record_json_str = r#"
        {
            "Event": {"System": {"EventID": 4103}},
            "Event_attributes": {"xmlns": "http://schemas.microsoft.com/win/2004/08/events/event"}
        }"#;

        check_select(rule_str, record_json_str, true);
    }

    #[test]
    fn test_notdetect_regex_str() {
        // 文字列っぽいデータでも確認
        // 完全一致なので、前方一致しないことを確認
        let rule_str = r#"
        enabled: true
        detection:
            selection:
                Channel: Security
        details: 'command=%CommandLine%'
        "#;

        let record_json_str = r#"
        {
            "Event": {"System": {"EventID": 4103, "Channel": "Securit"}},
            "Event_attributes": {"xmlns": "http://schemas.microsoft.com/win/2004/08/events/event"}
        }"#;

        check_select(rule_str, record_json_str, false);
    }

    #[test]
    fn test_notdetect_regex_str2() {
        // 文字列っぽいデータでも確認
        // 完全一致なので、後方一致しないことを確認
        let rule_str = r#"
        enabled: true
        detection:
            selection:
                Channel: Security
        details: 'command=%CommandLine%'
        "#;

        let record_json_str = r#"
        {
            "Event": {"System": {"EventID": 4103, "Channel": "ecurity"}},
            "Event_attributes": {"xmlns": "http://schemas.microsoft.com/win/2004/08/events/event"}
        }"#;

        check_select(rule_str, record_json_str, false);
    }

    #[test]
    fn test_detect_regex_str() {
        // 文字列っぽいデータでも完全一致することを確認
        let rule_str = r#"
        enabled: true
        detection:
            selection:
                Channel: Security
        details: 'command=%CommandLine%'
        "#;

        let record_json_str = r#"
        {
            "Event": {"System": {"EventID": 4103, "Channel": "Security"}},
            "Event_attributes": {"xmlns": "http://schemas.microsoft.com/win/2004/08/events/event"}
        }"#;

        check_select(rule_str, record_json_str, true);
    }

    #[test]
    fn test_notdetect_regex_emptystr() {
        // 文字列っぽいデータでも完全一致することを確認
        let rule_str = r#"
        enabled: true
        detection:
            selection:
                Channel: Security
        details: 'command=%CommandLine%'
        "#;

        let record_json_str = r#"
        {
            "Event": {"System": {"Channel": ""}},
            "Event_attributes": {"xmlns": "http://schemas.microsoft.com/win/2004/08/events/event"}
        }"#;

        check_select(rule_str, record_json_str, false);
    }

    #[test]
    fn test_notdetect_minlen() {
        // minlenが正しく検知できることを確認
        let rule_str = r#"
        enabled: true
        detection:
            selection:
                Channel:
                    min_length: 10
        details: 'command=%CommandLine%'
        "#;

        let record_json_str = r#"
        {
            "Event": {"System": {"EventID": 4103, "Channel": "Security9", "Computer":"DESKTOP-ICHIICHI"}},
            "Event_attributes": {"xmlns": "http://schemas.microsoft.com/win/2004/08/events/event"}
        }"#;

        check_select(rule_str, record_json_str, false);
    }

    #[test]
    fn test_detect_minlen() {
        // minlenが正しく検知できることを確認
        let rule_str = r#"
        enabled: true
        detection:
            selection:
                Channel:
                    min_length: 10
        details: 'command=%CommandLine%'
        "#;

        let record_json_str = r#"
        {
            "Event": {"System": {"EventID": 4103, "Channel": "Security10", "Computer":"DESKTOP-ICHIICHI"}},
            "Event_attributes": {"xmlns": "http://schemas.microsoft.com/win/2004/08/events/event"}
        }"#;

        check_select(rule_str, record_json_str, true);
    }

    #[test]
    fn test_detect_minlen2() {
        // minlenが正しく検知できることを確認
        let rule_str = r#"
        enabled: true
        detection:
            selection:
                Channel:
                    min_length: 10
        details: 'command=%CommandLine%'
        "#;

        let record_json_str = r#"
        {
            "Event": {"System": {"EventID": 4103, "Channel": "Security.11", "Computer":"DESKTOP-ICHIICHI"}},
            "Event_attributes": {"xmlns": "http://schemas.microsoft.com/win/2004/08/events/event"}
        }"#;

        check_select(rule_str, record_json_str, true);
    }

    #[test]
    fn test_detect_minlen_and() {
        // minlenが正しく検知できることを確認
        let rule_str = r#"
        enabled: true
        detection:
            selection:
                Channel:
                    min_length: 10
        details: 'command=%CommandLine%'
        "#;

        let record_json_str = r#"
        {
            "Event": {"System": {"EventID": 4103, "Channel": "Security10", "Computer":"DESKTOP-ICHIICHI"}},
            "Event_attributes": {"xmlns": "http://schemas.microsoft.com/win/2004/08/events/event"}
        }"#;

        check_select(rule_str, record_json_str, true);
    }

    #[test]
    fn test_notdetect_minlen_and() {
        // minlenが正しく検知できることを確認
        let rule_str = r#"
        enabled: true
        detection:
            selection:
                Channel:
                    min_length: 11
        details: 'command=%CommandLine%'
        "#;

        let record_json_str = r#"
        {
            "Event": {"System": {"EventID": 4103, "Channel": "Security10", "Computer":"DESKTOP-ICHIICHI"}},
            "Event_attributes": {"xmlns": "http://schemas.microsoft.com/win/2004/08/events/event"}
        }"#;

        check_select(rule_str, record_json_str, false);
    }

    #[test]
    fn test_detect_regex() {
        // 正規表現が使えることを確認
        let rule_str = r#"
        enabled: true
        detection:
            selection:
                Channel|re: ^Program$
        details: 'command=%CommandLine%'
        "#;

        let record_json_str = r#"
        {
            "Event": {"System": {"EventID": 4103, "Channel": "Program", "Computer":"DESKTOP-ICHIICHI"}},
            "Event_attributes": {"xmlns": "http://schemas.microsoft.com/win/2004/08/events/event"}
        }"#;

        check_select(rule_str, record_json_str, true);
    }

    #[test]
    fn test_detect_regexes() {
        // regexes.txtが正しく検知できることを確認
        // この場合ではEventIDが一致しているが、allowlistに一致するので検知しないはず。
        let rule_str = r#"
        enabled: true
        detection:
            selection:
                EventID: 4103
                Channel:
                    - allowlist: rules/config/regex/allowlist_legitimate_services.txt
        details: 'command=%CommandLine%'
        "#;

        // JSONで値としてダブルクオートを使う場合、\でエスケープが必要なのに注意
        let record_json_str = r#"
        {
            "Event": {"System": {"EventID": 4103, "Channel": "\"C:\\Program Files\\Google\\Update\\GoogleUpdate.exe\"", "Computer":"DESKTOP-ICHIICHI"}},
            "Event_attributes": {"xmlns": "http://schemas.microsoft.com/win/2004/08/events/event"}
        }"#;

        check_select(rule_str, record_json_str, false);
    }

    #[test]
    fn test_detect_allowlist() {
        // allowlistが正しく検知できることを確認
        // この場合ではEventIDが一致しているが、allowlistに一致するので検知しないはず。
        let rule_str = r#"
        enabled: true
        detection:
            selection:
                EventID: 4103
                Channel:
                    - allowlist: rules/config/regex/allowlist_legitimate_services.txt
        details: 'command=%CommandLine%'
        "#;

        // JSONで値としてダブルクオートを使う場合、\でエスケープが必要なのに注意
        let record_json_str = r#"
        {
            "Event": {"System": {"EventID": 4103, "Channel": "\"C:\\Program Files\\Google\\Update\\GoogleUpdate.exe\"", "Computer":"DESKTOP-ICHIICHI"}},
            "Event_attributes": {"xmlns": "http://schemas.microsoft.com/win/2004/08/events/event"}
        }"#;

        check_select(rule_str, record_json_str, false);
    }

    #[test]
    fn test_detect_allowlist2() {
        // allowlistが正しく検知できることを確認
        // この場合ではEventIDが一致しているが、allowlistに一致するので検知しないはず。
        let rule_str = r#"
        enabled: true
        detection:
            selection:
                EventID: 4103
                Channel:
                    - allowlist: rules/config/regex/allowlist_legitimate_services.txt
        details: 'command=%CommandLine%'
        "#;

        let record_json_str = r#"
        {
            "Event": {"System": {"EventID": 4103, "Channel": "\"C:\\Program Files\\Google\\Chrome\\Application\\chrome.exe\"", "Computer":"DESKTOP-ICHIICHI"}},
            "Event_attributes": {"xmlns": "http://schemas.microsoft.com/win/2004/08/events/event"}
        }"#;
        check_select(rule_str, record_json_str, false);
    }

    #[test]
    fn test_detect_startswith1() {
        // startswithが正しく検知できることを確認
        let rule_str = r#"
        enabled: true
        detection:
            selection:
                Channel: Security
                EventID: 4732
                TargetUserName|startswith: "Administrators"
        details: 'user added to local Administrators UserName: %MemberName% SID: %MemberSid%'
        "#;

        let record_json_str = r#"
        {
          "Event": {
            "System": {
              "EventID": 4732,
              "Channel": "Security"
            },
            "EventData": {
              "TargetUserName": "AdministratorsTest"
            }
          },
          "Event_attributes": {
            "xmlns": "http://schemas.microsoft.com/win/2004/08/events/event"
          }
        }"#;

        check_select(rule_str, record_json_str, true);
    }

    #[test]
    fn test_detect_startswith2() {
        // startswithが正しく検知できることを確認
        let rule_str = r#"
        enabled: true
        detection:
            selection:
                Channel: Security
                EventID: 4732
                TargetUserName|startswith: "Administrators"
        details: 'user added to local Administrators UserName: %MemberName% SID: %MemberSid%'
        "#;

        let record_json_str = r#"
        {
          "Event": {
            "System": {
              "EventID": 4732,
              "Channel": "Security"
            },
            "EventData": {
              "TargetUserName": "TestAdministrators"
            }
          },
          "Event_attributes": {
            "xmlns": "http://schemas.microsoft.com/win/2004/08/events/event"
          }
        }"#;

        check_select(rule_str, record_json_str, false);
    }

    #[test]
    fn test_detect_startswith_case_insensitive() {
        // startswithが大文字小文字を区別しないことを確認
        let rule_str = r#"
        enabled: true
        detection:
            selection:
                Channel: Security
                EventID: 4732
                TargetUserName|startswith: "ADMINISTRATORS"
        details: 'user added to local Administrators UserName: %MemberName% SID: %MemberSid%'
        "#;

        let record_json_str = r#"
        {
          "Event": {
            "System": {
              "EventID": 4732,
              "Channel": "Security"
            },
            "EventData": {
              "TargetUserName": "TestAdministrators"
            }
          },
          "Event_attributes": {
            "xmlns": "http://schemas.microsoft.com/win/2004/08/events/event"
          }
        }"#;
        check_select(rule_str, record_json_str, false);
    }

    #[test]
    fn test_detect_endswith1() {
        // endswithが正しく検知できることを確認
        let rule_str = r#"
        enabled: true
        detection:
            selection:
                Channel: Security
                EventID: 4732
                TargetUserName|endswith: "Administrators"
        details: 'user added to local Administrators UserName: %MemberName% SID: %MemberSid%'
        "#;

        let record_json_str = r#"
        {
          "Event": {
            "System": {
              "EventID": 4732,
              "Channel": "Security"
            },
            "EventData": {
              "TargetUserName": "TestAdministrators"
            }
          },
          "Event_attributes": {
            "xmlns": "http://schemas.microsoft.com/win/2004/08/events/event"
          }
        }"#;

        check_select(rule_str, record_json_str, true);
    }

    #[test]
    fn test_detect_endswith2() {
        // endswithが正しく検知できることを確認
        let rule_str = r#"
        enabled: true
        detection:
            selection:
                Channel: Security
                EventID: 4732
                TargetUserName|endswith: "Administrators"
        details: 'user added to local Administrators UserName: %MemberName% SID: %MemberSid%'
        "#;

        let record_json_str = r#"
        {
          "Event": {
            "System": {
              "EventID": 4732,
              "Channel": "Security"
            },
            "EventData": {
              "TargetUserName": "AdministratorsTest"
            }
          },
          "Event_attributes": {
            "xmlns": "http://schemas.microsoft.com/win/2004/08/events/event"
          }
        }"#;
        check_select(rule_str, record_json_str, false);
    }

    #[test]
    fn test_detect_endswith_case_insensitive() {
        // endswithが大文字小文字を区別せず検知するかを確認するテスト
        let rule_str = r#"
        enabled: true
        detection:
            selection:
                Channel: Security
                EventID: 4732
                TargetUserName|endswith: "ADministRATORS"
        details: 'user added to local Administrators UserName: %MemberName% SID: %MemberSid%'
        "#;

        let record_json_str = r#"
        {
          "Event": {
            "System": {
              "EventID": 4732,
              "Channel": "Security"
            },
            "EventData": {
              "TargetUserName": "AdministratorsTest"
            }
          },
          "Event_attributes": {
            "xmlns": "http://schemas.microsoft.com/win/2004/08/events/event"
          }
        }"#;
        check_select(rule_str, record_json_str, false);
    }

    #[test]
    fn test_detect_contains1() {
        // containsが正しく検知できることを確認
        let rule_str = r#"
        enabled: true
        detection:
            selection:
                Channel: Security
                EventID: 4732
                TargetUserName|contains: "Administrators"
        details: 'user added to local Administrators UserName: %MemberName% SID: %MemberSid%'
        "#;

        let record_json_str = r#"
        {
          "Event": {
            "System": {
              "EventID": 4732,
              "Channel": "Security"
            },
            "EventData": {
              "TargetUserName": "TestAdministratorsTest"
            }
          },
          "Event_attributes": {
            "xmlns": "http://schemas.microsoft.com/win/2004/08/events/event"
          }
        }"#;

        check_select(rule_str, record_json_str, true);
    }

    #[test]
    fn test_detect_contains2() {
        // containsが正しく検知できることを確認
        let rule_str = r#"
        enabled: true
        detection:
            selection:
                Channel: Security
                EventID: 4732
                TargetUserName|contains: "Administrators"
        details: 'user added to local Administrators UserName: %MemberName% SID: %MemberSid%'
        "#;

        let record_json_str = r#"
        {
          "Event": {
            "System": {
              "EventID": 4732,
              "Channel": "Security"
            },
            "EventData": {
              "TargetUserName": "Testministrators"
            }
          },
          "Event_attributes": {
            "xmlns": "http://schemas.microsoft.com/win/2004/08/events/event"
          }
        }"#;

        check_select(rule_str, record_json_str, false);
    }

    #[test]
    fn test_detect_contains_case_insensitive() {
        // containsが大文字小文字を区別せずに検知することを確認するテスト
        let rule_str = r#"
        enabled: true
        detection:
            selection:
                Channel: Security
                EventID: 4732
                TargetUserName|contains: "ADminIstraTOrS"
        details: 'user added to local Administrators UserName: %MemberName% SID: %MemberSid%'
        "#;

        let record_json_str = r#"
        {
          "Event": {
            "System": {
              "EventID": 4732,
              "Channel": "Security"
            },
            "EventData": {
              "TargetUserName": "Testministrators"
            }
          },
          "Event_attributes": {
            "xmlns": "http://schemas.microsoft.com/win/2004/08/events/event"
          }
        }"#;
        check_select(rule_str, record_json_str, false);
    }

    #[test]
    fn test_detect_wildcard_multibyte() {
        // multi byteの確認
        let rule_str = r#"
        enabled: true
        detection:
            selection:
                Channel: ホストアプリケーション
        details: 'command=%CommandLine%'
        "#;

        let record_json_str = r#"
        {
            "Event": {"System": {"EventID": 4103, "Channel": "ホストアプリケーション"}},
            "Event_attributes": {"xmlns": "http://schemas.microsoft.com/win/2004/08/events/event"}
        }"#;

        check_select(rule_str, record_json_str, true);
    }

    #[test]
    fn test_detect_wildcard_multibyte_notdetect() {
        // multi byteの確認
        let rule_str = r#"
        enabled: true
        detection:
            selection:
                Channel: ホスとアプリケーション
        details: 'command=%CommandLine%'
        "#;

        let record_json_str = r#"
        {
            "Event": {"System": {"EventID": 4103, "Channel": "ホストアプリケーション"}},
            "Event_attributes": {"xmlns": "http://schemas.microsoft.com/win/2004/08/events/event"}
        }"#;
        check_select(rule_str, record_json_str, false);
    }

    #[test]
    fn test_wildcard_case_insensitive() {
        // wildcardは大文字小文字関係なくマッチする。
        let rule_str = r#"
        enabled: true
        detection:
            selection:
                Channel: Security
        details: 'command=%CommandLine%'
        "#;

        let record_json_str = r#"
        {
            "Event": {"System": {"EventID": 4103, "Channel": "security", "Computer":"DESKTOP-ICHIICHI"}},
            "Event_attributes": {"xmlns": "http://schemas.microsoft.com/win/2004/08/events/event"}
        }"#;

        check_select(rule_str, record_json_str, true);
    }

    #[test]
    fn test_pipe_pattern_wildcard_asterisk() {
        let value = PipeElement::pipe_pattern_wildcard(r"*ho*ge*".to_string());
        assert_eq!("(?i)(.|\\a|\\f|\\t|\\n|\\r|\\v)*ho(.|\\a|\\f|\\t|\\n|\\r|\\v)*ge(.|\\a|\\f|\\t|\\n|\\r|\\v)*", value);
    }

    #[test]
    fn test_pipe_pattern_wildcard_asterisk2() {
        let value = PipeElement::pipe_pattern_wildcard(r"\*ho\*\*ge\*".to_string());
        // wildcardの「\*」は文字列としての「*」を表す。
        // 正規表現で「*」はエスケープする必要があるので、\*が正解
        assert_eq!(r"(?i)\*ho\*\*ge\*", value);
    }

    #[test]
    fn test_pipe_pattern_wildcard_asterisk3() {
        // wildcardの「\\*」は文字列としての「\」と正規表現の「.*」を表す。
        // 文字列としての「\」はエスケープされるので、「\\.*」が正解
        let value = PipeElement::pipe_pattern_wildcard(r"\\*ho\\*ge\\*".to_string());
        assert_eq!(
            r"(?i)\\(.|\a|\f|\t|\n|\r|\v)*ho\\(.|\a|\f|\t|\n|\r|\v)*ge\\(.|\a|\f|\t|\n|\r|\v)*",
            value
        );
    }

    #[test]
    fn test_pipe_pattern_wildcard_question() {
        let value = PipeElement::pipe_pattern_wildcard(r"?ho?ge?".to_string());
        assert_eq!(r"(?i).ho.ge.", value);
    }

    #[test]
    fn test_pipe_pattern_wildcard_question2() {
        let value = PipeElement::pipe_pattern_wildcard(r"\?ho\?ge\?".to_string());
        assert_eq!(r"(?i)\?ho\?ge\?", value);
    }

    #[test]
    fn test_pipe_pattern_wildcard_question3() {
        let value = PipeElement::pipe_pattern_wildcard(r"\\?ho\\?ge\\?".to_string());
        assert_eq!(r"(?i)\\.ho\\.ge\\.", value);
    }

    #[test]
    fn test_pipe_pattern_wildcard_backshash() {
        let value = PipeElement::pipe_pattern_wildcard(r"\\ho\\ge\\".to_string());
        assert_eq!(r"(?i)\\\\ho\\\\ge\\\\", value);
    }

    #[test]
    fn test_pipe_pattern_wildcard_mixed() {
        let value = PipeElement::pipe_pattern_wildcard(r"\\*\****\*\\*".to_string());
        assert_eq!(
            r"(?i)\\(.|\a|\f|\t|\n|\r|\v)*\*(.|\a|\f|\t|\n|\r|\v)*(.|\a|\f|\t|\n|\r|\v)*(.|\a|\f|\t|\n|\r|\v)*\*\\(.|\a|\f|\t|\n|\r|\v)*",
            value
        );
    }

    #[test]
    fn test_pipe_pattern_wildcard_many_backshashs() {
        let value = PipeElement::pipe_pattern_wildcard(r"\\\*ho\\\*ge\\\".to_string());
        assert_eq!(
            r"(?i)\\\\(.|\a|\f|\t|\n|\r|\v)*ho\\\\(.|\a|\f|\t|\n|\r|\v)*ge\\\\\\",
            value
        );
    }

    #[test]
    fn test_grep_match() {
        // wildcardは大文字小文字関係なくマッチする。
        let rule_str = r#"
        enabled: true
        detection:
            selection:
                - 4103
        details: 'command=%CommandLine%'
        "#;

        let record_json_str = r#"
        {
            "Event": {"System": {"EventID": 4103, "Channel": "security", "Computer":"DESKTOP-ICHIICHI"}},
            "Event_attributes": {"xmlns": "http://schemas.microsoft.com/win/2004/08/events/event"}
        }"#;
        check_select(rule_str, record_json_str, true);
    }

    #[test]
    fn test_grep_not_match() {
        // wildcardは大文字小文字関係なくマッチする。
        let rule_str = r#"
        enabled: true
        detection:
            selection:
                - 4104
        details: 'command=%CommandLine%'
        "#;

        let record_json_str = r#"
        {
            "Event": {"System": {"EventID": 4103, "Channel": "security", "Computer":"DESKTOP-ICHIICHI"}},
            "Event_attributes": {"xmlns": "http://schemas.microsoft.com/win/2004/08/events/event"}
        }"#;

        check_select(rule_str, record_json_str, false);
    }

    #[test]
    fn test_detect_value_keyword() {
        // 文字列っぽいデータでも確認
        // 完全一致なので、前方一致しないことを確認
        let rule_str = r#"
        enabled: true
        detection:
            selection:
                Channel:
                    value: Security
        details: 'command=%CommandLine%'
        "#;

        let record_json_str = r#"
        {
            "Event": {"System": {"EventID": 4103, "Channel": "Security"}},
            "Event_attributes": {"xmlns": "http://schemas.microsoft.com/win/2004/08/events/event"}
        }"#;

        check_select(rule_str, record_json_str, true);
    }

    #[test]
    fn test_notdetect_value_keyword() {
        // 文字列っぽいデータでも確認
        // 完全一致なので、前方一致しないことを確認
        let rule_str = r#"
        enabled: true
        detection:
            selection:
                Channel:
                    value: Securiteen
        details: 'command=%CommandLine%'
        "#;

        let record_json_str = r#"
        {
            "Event": {"System": {"EventID": 4103, "Channel": "Security"}},
            "Event_attributes": {"xmlns": "http://schemas.microsoft.com/win/2004/08/events/event"}
        }"#;

        check_select(rule_str, record_json_str, false);
    }

    #[test]
    fn test_endswith_field() {
        // endswithfieldで正しく検知できることを確認
        let rule_str = r#"
        detection:
            selection:
                Channel|endswithfield: Computer
        details: 'command=%CommandLine%'
        "#;

        let record_json_str = r#"
        {
            "Event": {"System": {"EventID": 4103, "Channel": "Security", "Computer": "rity" }},
            "Event_attributes": {"xmlns": "http://schemas.microsoft.com/win/2004/08/events/event"}
        }"#;

        check_select(rule_str, record_json_str, true);
    }

    #[test]
    fn test_endswith_field2() {
        // endswithfieldで正しく検知できることを確認
        let rule_str = r#"
        detection:
            selection:
                Channel|endswithfield: Computer
        details: 'command=%CommandLine%'
        "#;

        let record_json_str = r#"
        {
            "Event": {"System": {"EventID": 4103, "Channel": "Security", "Computer": "Security" }},
            "Event_attributes": {"xmlns": "http://schemas.microsoft.com/win/2004/08/events/event"}
        }"#;

        check_select(rule_str, record_json_str, true);
    }

    #[test]
    fn test_endswith_field_caseinsensitive() {
        // endswithfieldでcaseinsensitiveで検知することを確認
        let rule_str = r#"
        detection:
            selection:
                Channel|endswithfield: Computer
        details: 'command=%CommandLine%'
        "#;

        let record_json_str = r#"
        {
            "Event": {"System": {"EventID": 4103, "Channel": "Security", "Computer": "iTy" }},
            "Event_attributes": {"xmlns": "http://schemas.microsoft.com/win/2004/08/events/event"}
        }"#;

        check_select(rule_str, record_json_str, true);
    }

    #[test]
    fn test_endswith_field_caseinsensitive2() {
        // endswithfieldでcaseinsensitiveで検知することを確認
        let rule_str = r#"
        detection:
            selection:
                Channel|endswithfield: Computer
        details: 'command=%CommandLine%'
        "#;

        let record_json_str = r#"
        {
            "Event": {"System": {"EventID": 4103, "Channel": "SecuriTy", "Computer": "ity" }},
            "Event_attributes": {"xmlns": "http://schemas.microsoft.com/win/2004/08/events/event"}
        }"#;

        check_select(rule_str, record_json_str, true);
    }

    #[test]
    fn test_endswith_field_notdetect() {
        // endswithfieldで正しく検知しないパターン
        let rule_str = r#"
        detection:
            selection:
                Channel|endswithfield: Computer
        details: 'command=%CommandLine%'
        "#;

        let record_json_str = r#"
        {
            "Event": {"System": {"EventID": 4103, "Channel": "rity", "Computer": "Security" }},
            "Event_attributes": {"xmlns": "http://schemas.microsoft.com/win/2004/08/events/event"}
        }"#;

        check_select(rule_str, record_json_str, false);
    }

    #[test]
    fn test_endswith_field_notdetect2() {
        // endswithfieldで正しく検知しないパターン
        let rule_str = r#"
        detection:
            selection:
                Channel|endswithfield: Computer
        details: 'command=%CommandLine%'
        "#;

        let record_json_str = r#"
        {
            "Event": {"System": {"EventID": 4103, "Channel": "Security", "Computer": "Sec" }},
            "Event_attributes": {"xmlns": "http://schemas.microsoft.com/win/2004/08/events/event"}
        }"#;

        check_select(rule_str, record_json_str, false);
    }

    #[test]
    fn test_eq_field() {
        // equalsfieldsで正しく検知できることを確認
        let rule_str = r#"
        detection:
            selection:
                Channel|equalsfield: Computer
        details: 'command=%CommandLine%'
        "#;

        let record_json_str = r#"
        {
            "Event": {"System": {"EventID": 4103, "Channel": "Security", "Computer": "Security" }},
            "Event_attributes": {"xmlns": "http://schemas.microsoft.com/win/2004/08/events/event"}
        }"#;

        check_select(rule_str, record_json_str, true);
    }

    #[test]
    fn test_eq_field_notdetect() {
        // equalsfieldsの検知できないパターン
        let rule_str = r#"
        detection:
            selection:
                Channel|equalsfield: Computer
        details: 'command=%CommandLine%'
        "#;

        let record_json_str = r#"
        {
            "Event": {"System": {"EventID": 4103, "Channel": "Security", "Computer": "Powershell" }},
            "Event_attributes": {"xmlns": "http://schemas.microsoft.com/win/2004/08/events/event"}
        }"#;
        check_select(rule_str, record_json_str, false);
    }

    #[test]
    fn test_eq_field_emptyfield() {
        // 存在しないフィールドを指定した場合は検知しない
        let rule_str = r#"
        detection:
            selection:
                Channel|equalsfield: NoField
        details: 'command=%CommandLine%'
        "#;

        let record_json_str = r#"
        {
            "Event": {"System": {"EventID": 4103, "Channel": "Security", "Computer": "Securiti" }},
            "Event_attributes": {"xmlns": "http://schemas.microsoft.com/win/2004/08/events/event"}
        }"#;

        check_select(rule_str, record_json_str, false);

        let rule_str = r#"
        detection:
            selection:
                NoField|equalsfield: Channel
        details: 'command=%CommandLine%'
        "#;
        check_select(rule_str, record_json_str, false);

        let rule_str = r#"
        detection:
            selection:
                NoField|equalsfield: NoField1
        details: 'command=%CommandLine%'
        "#;
        check_select(rule_str, record_json_str, false);
    }

    #[test]
    fn test_field_null() {
        // 値でnullであった場合に対象のフィールドが存在しないことを確認
        let rule_str = r#"
        enabled: true
        detection:
            selection:
                Channel:
                    value: Security
                Takoyaki:
                    value: null
        details: 'command=%CommandLine%'
        "#;

        let record_json_str = r#"
        {
            "Event": {"System": {"EventID": 4103, "Channel": "Security", "Computer": "Powershell" }},
            "Event_attributes": {"xmlns": "http://schemas.microsoft.com/win/2004/08/events/event"}
        }"#;
        check_select(rule_str, record_json_str, true);
    }

    #[test]
    fn test_field_null_not_detect() {
        // 値でnullであった場合に対象のフィールドが存在しないことを確認するテスト
        let rule_str = r#"
        enabled: true
        detection:
            selection:
                EventID: null
        details: 'command=%CommandLine%'
        "#;

        let record_json_str = r#"{
            "Event": {"System": {"EventID": 4103, "Channel": "Security", "Computer": "Powershell"}},
            "Event_attributes": {"xmlns": "http://schemas.microsoft.com/win/2004/08/events/event"}
        }"#;

        check_select(rule_str, record_json_str, false);
    }

    #[test]
    fn test_wildcard_converted_starts_with() {
        // ワイルドカード1文字を末尾に含む場合、stars_with相当のマッチ
        let rule_str = r#"
        enabled: true
        detection:
            selection:
                Computer: A-*
        details: 'command=%CommandLine%'
        "#;

        let record_json_str = r#"{
            "Event": {"System": {"EventID": 4103, "Channel": "Security", "Computer": "A-HOST"}},
            "Event_attributes": {"xmlns": "http://schemas.microsoft.com/win/2004/08/events/event"}
        }"#;

        check_select(rule_str, record_json_str, true);
    }

    #[test]
    fn test_wildcard_converted_starts_with_notdetect() {
        // ワイルドカード1文字を末尾に含む場合、stars_with相当のマッチ
        let rule_str = r#"
        enabled: true
        detection:
            selection:
                Computer: AA-*
        details: 'command=%CommandLine%'
        "#;

        let record_json_str = r#"{
            "Event": {"System": {"EventID": 4103, "Channel": "Security", "Computer": "A-HOST"}},
            "Event_attributes": {"xmlns": "http://schemas.microsoft.com/win/2004/08/events/event"}
        }"#;

        check_select(rule_str, record_json_str, false);
    }

    #[test]
    fn test_wildcard_converted_starts_with_exact_val() {
        // ワイルドカード1文字を末尾に含みかつ、＊を除く比較対象文字がちょうど一致する場合
        let rule_str = r#"
        enabled: true
        detection:
            selection:
                Computer: A-HOST*
        details: 'command=%CommandLine%'
        "#;

        let record_json_str = r#"{
            "Event": {"System": {"EventID": 4103, "Channel": "Security", "Computer": "A-HOST"}},
            "Event_attributes": {"xmlns": "http://schemas.microsoft.com/win/2004/08/events/event"}
        }"#;

        check_select(rule_str, record_json_str, true);
    }

    #[test]
    fn test_wildcard_converted_starts_with_shorter_val_notdetect() {
        // ワイルドカード1文字を末尾に含みかつ、比較対象文字のほうが文字数が少ない場合はマッチしない
        let rule_str = r#"
        enabled: true
        detection:
            selection:
                Computer: A-HOST-*
        details: 'command=%CommandLine%'
        "#;

        let record_json_str = r#"{
            "Event": {"System": {"EventID": 4103, "Channel": "Security", "Computer": "A-HOST"}},
            "Event_attributes": {"xmlns": "http://schemas.microsoft.com/win/2004/08/events/event"}
        }"#;

        check_select(rule_str, record_json_str, false);
    }

    #[test]
    fn test_wildcard_converted_starts_with_multibytes() {
        //ワイルドカードを含むかつascii以外のパターンは正規表現マッチ
        let rule_str = r#"
        enabled: true
        detection:
            selection:
                Computer: 社員端末*
        details: 'command=%CommandLine%'
        "#;

        let record_json_str = r#"{
            "Event": {"System": {"EventID": 4103, "Channel": "Security", "Computer": "社員端末A"}},
            "Event_attributes": {"xmlns": "http://schemas.microsoft.com/win/2004/08/events/event"}
        }"#;

        check_select(rule_str, record_json_str, true);
    }

    #[test]
    fn test_wildcard_converted_ends_with() {
        // ワイルドカード1文字を先頭に含む場合、ends_with相当のマッチ
        let rule_str = r#"
        enabled: true
        detection:
            selection:
                Computer: '*-HOST'
        details: 'command=%CommandLine%'
        "#;

        let record_json_str = r#"{
            "Event": {"System": {"EventID": 4103, "Channel": "Security", "Computer": "A-HOST"}},
            "Event_attributes": {"xmlns": "http://schemas.microsoft.com/win/2004/08/events/event"}
        }"#;

        check_select(rule_str, record_json_str, true);
    }

    #[test]
    fn test_wildcard_converted_ends_with_starts_with_exact_val() {
        // ワイルドカード1文字を先頭に含みかつ、＊を除く比較対象文字がちょうど一致する場合
        let rule_str = r#"
        enabled: true
        detection:
            selection:
                Computer: '*A-HOST'
        details: 'command=%CommandLine%'
        "#;

        let record_json_str = r#"{
            "Event": {"System": {"EventID": 4103, "Channel": "Security", "Computer": "A-HOST"}},
            "Event_attributes": {"xmlns": "http://schemas.microsoft.com/win/2004/08/events/event"}
        }"#;

        check_select(rule_str, record_json_str, true);
    }

    #[test]
    fn test_wildcard_converted_ends_with_shorter_val_notdetect() {
        // ワイルドカード1文字を先頭に含みかつ、比較対象文字のほうが文字数が少ない場合はマッチしない
        let rule_str = r#"
        enabled: true
        detection:
            selection:
                Computer: '*-HOSTA'
        details: 'command=%CommandLine%'
        "#;

        let record_json_str = r#"{
            "Event": {"System": {"EventID": 4103, "Channel": "Security", "Computer": "A-HOST"}},
            "Event_attributes": {"xmlns": "http://schemas.microsoft.com/win/2004/08/events/event"}
        }"#;

        check_select(rule_str, record_json_str, false);
    }

    #[test]
    fn test_only_wildcard() {
        // ワイルドカードだけの場合、ends_with相当のマッチ
        let rule_str = r#"
        enabled: true
        detection:
            selection:
                Computer: '*'
        details: 'command=%CommandLine%'
        "#;

        let record_json_str = r#"{
            "Event": {"System": {"EventID": 4103, "Channel": "Security", "Computer": "A-HOST"}},
            "Event_attributes": {"xmlns": "http://schemas.microsoft.com/win/2004/08/events/event"}
        }"#;

        check_select(rule_str, record_json_str, true);
    }

    #[test]
    fn test_two_wildcards() {
        // ワイルドカード2文字以上を含む場合、正規表現マッチ
        let rule_str = r#"
        enabled: true
        detection:
            selection:
                Computer: '*-HOST-*'
        details: 'command=%CommandLine%'
        "#;

        let record_json_str = r#"{
            "Event": {"System": {"EventID": 4103, "Channel": "Security", "Computer": "A-HOST-1"}},
            "Event_attributes": {"xmlns": "http://schemas.microsoft.com/win/2004/08/events/event"}
        }"#;

        check_select(rule_str, record_json_str, true);
    }

    #[test]
    fn test_eq_ignore_case() {
        assert!(DefaultMatcher::eq_ignore_case("abc", "abc"));
        assert!(DefaultMatcher::eq_ignore_case("AbC", "abc"));
        assert!(!DefaultMatcher::eq_ignore_case("abc", "ab"));
        assert!(!DefaultMatcher::eq_ignore_case("ab", "abc"));
    }

    #[test]
    fn test_starts_with_ignore_case() {
        assert!(DefaultMatcher::starts_with_ignore_case("abc", "ab").unwrap(),);
        assert!(DefaultMatcher::starts_with_ignore_case("AbC", "ab").unwrap(),);
        assert!(!DefaultMatcher::starts_with_ignore_case("abc", "abcd").unwrap(),);
        assert!(!DefaultMatcher::starts_with_ignore_case("aab", "ab").unwrap(),);
    }

    #[test]
    fn test_ends_with_ignore_case() {
        assert!(DefaultMatcher::ends_with_ignore_case("abc", "bc").unwrap());
        assert!(DefaultMatcher::ends_with_ignore_case("AbC", "bc").unwrap());
        assert!(!DefaultMatcher::ends_with_ignore_case("bc", "bcd").unwrap());
        assert!(!DefaultMatcher::ends_with_ignore_case("bcd", "abc").unwrap());
    }

    #[test]
    fn test_convert_to_fast_match() {
        assert_eq!(DefaultMatcher::convert_to_fast_match("ab?", true), None);
        assert_eq!(DefaultMatcher::convert_to_fast_match("a*c", true), None);
        assert_eq!(DefaultMatcher::convert_to_fast_match("*a*b", true), None);
        assert_eq!(DefaultMatcher::convert_to_fast_match("*a*b*", true), None);
        assert_eq!(DefaultMatcher::convert_to_fast_match(r"a\*", true), None);
        assert_eq!(DefaultMatcher::convert_to_fast_match(r"a\\\*", true), None);
        assert_eq!(
            DefaultMatcher::convert_to_fast_match("abc*", true).unwrap(),
            vec![FastMatch::StartsWith("abc".to_string())]
        );
        assert_eq!(
            DefaultMatcher::convert_to_fast_match(r"abc\\*", true).unwrap(),
            vec![FastMatch::StartsWith(r"abc\".to_string())]
        );
        assert_eq!(
            DefaultMatcher::convert_to_fast_match("*abc", true).unwrap(),
            vec![FastMatch::EndsWith("abc".to_string())]
        );
        assert_eq!(
            DefaultMatcher::convert_to_fast_match("*abc*", true).unwrap(),
            vec![FastMatch::Contains("abc".to_string())]
        );
        assert_eq!(
            DefaultMatcher::convert_to_fast_match("abc", true).unwrap(),
            vec![FastMatch::Exact("abc".to_string())]
        );
        assert_eq!(
            DefaultMatcher::convert_to_fast_match("あいう", true).unwrap(),
            vec![FastMatch::Exact("あいう".to_string())]
        );
        assert_eq!(
            DefaultMatcher::convert_to_fast_match(r"\\\\127.0.0.1\\", true).unwrap(),
            vec![FastMatch::Exact(r"\\127.0.0.1\".to_string())]
        );
    }

    #[test]
    fn test_base64offset_contains() {
        // base64offset|containsのマッチ
        let rule_str = r#"
        enabled: true
        detection:
            selection:
                Payload|base64offset|contains:
                    - "http://"
        details: 'command=%CommandLine%'
        "#;

        let record_json_str = r#"{
            "Event": {"System": {"EventID": 4103, "Channel": "Security", "Computer": "Tester"}, "EventData":{"Payload": "aHR0cDovL"}},
            "Event_attributes": {"xmlns": "http://schemas.microsoft.com/win/2004/08/events/event"}
        }"#;

        check_select(rule_str, record_json_str, true);
    }

    #[test]
    fn test_base64offset_contains_not_match() {
        // base64offset|containsのマッチしないパターン
        let rule_str = r#"
        enabled: true
        detection:
            selection:
                Payload|base64offset|contains:
                    - "test"
        details: 'command=%CommandLine%'
        "#;

        let record_json_str = r#"{
            "Event": {"System": {"EventID": 4103, "Channel": "Security", "Computer": "Tester"}, "EventData":{"Payload": "aHR0cDovL"}},
            "Event_attributes": {"xmlns": "http://schemas.microsoft.com/win/2004/08/events/event"}
        }"#;

        check_select(rule_str, record_json_str, false);
    }

    #[test]
    fn test_cidr_ipv4_detect() {
        // cidrにマッチするIP
        let rule_str = r#"
        enabled: true
        detection:
            selection:
                IpAddress|cidr: 192.168.0.0/16
        details: 'command=%CommandLine%'
        "#;

        let record_json_str = r#"{
            "Event": {"System": {"EventID": 4624}, "EventData": {"IpAddress": "192.168.0.1"} },
            "Event_attributes": {"xmlns": "http://schemas.microsoft.com/win/2004/08/events/event"}
        }"#;

        check_select(rule_str, record_json_str, true);
    }

    #[test]
    fn test_cidr_ipv4_not_detect() {
        // cidrにマッチしないIP
        let rule_str = r#"
        enabled: true
        detection:
            selection:
                IpAddress|cidr: 2600:1f18:130c:d900::/56
        details: 'command=%CommandLine%'
        "#;

        let record_json_str = r#"{
            "Event": {"System": {"EventID": 4624}, "EventData": {"IpAddress": "8.8.8.8"} },
            "Event_attributes": {"xmlns": "http://schemas.microsoft.com/win/2004/08/events/event"}
        }"#;

        check_select(rule_str, record_json_str, false);
    }

    #[test]
    fn test_cidr_ipv6_detect() {
        // cidrにマッチするIP
        let rule_str = r#"
        enabled: true
        detection:
            selection:
                IpAddress|cidr: 2001:db8:1234::/48
        details: 'command=%CommandLine%'
        "#;

        let record_json_str = r#"{
            "Event": {"System": {"EventID": 4624}, "EventData": {"IpAddress": "2001:db8:1234:ffff:ffff:ffff:ffff:ffff"} },
            "Event_attributes": {"xmlns": "http://schemas.microsoft.com/win/2004/08/events/event"}
        }"#;

        check_select(rule_str, record_json_str, true);
    }

    #[test]
    fn test_cidr_ipv6_not_detect() {
        // cidrにマッチしないIP
        let rule_str = r#"
        enabled: true
        detection:
            selection:
                IpAddress|cidr: 2001:db8:1234::/48
        details: 'command=%CommandLine%'
        "#;

        let record_json_str = r#"{
            "Event": {"System": {"EventID": 4624}, "EventData": {"IpAddress": "2001:db8:1111:ffff:ffff:ffff:ffff:ffff"} },
            "Event_attributes": {"xmlns": "http://schemas.microsoft.com/win/2004/08/events/event"}
        }"#;

        check_select(rule_str, record_json_str, false);
    }

    #[test]
    fn test_cidr_ip_field_not_exists_not_detect() {
        // cidrにマッチしないIP
        let rule_str = r#"
        enabled: true
        detection:
            selection:
                IpAddress|cidr: 192.168.0.0/16
        details: 'command=%CommandLine%'
        "#;

        let record_json_str = r#"{
            "Event": {"System": {"EventID": 4624} },
            "Event_attributes": {"xmlns": "http://schemas.microsoft.com/win/2004/08/events/event"}
        }"#;

        check_select(rule_str, record_json_str, false);
    }

    #[test]
    fn test_detect_backslash_exact_match() {
        let rule_str = r#"
        enabled: true
        detection:
            selection:
                Channel: 'Microsoft-Windows-Sysmon/Operational'
                EventID: 1
                CurrentDirectory: 'C:\Windows\'
        "#;

        let record_json_str = r#"
        {
          "Event": {
            "System": {
              "EventID": 1,
              "Channel": "Microsoft-Windows-Sysmon/Operational"
            },
            "EventData": {
              "CurrentDirectory": "C:\\Windows\\"
            }
          }
        }"#;

        check_select(rule_str, record_json_str, true);
    }

    #[test]
    fn test_detect_startswith_backslash1() {
        let rule_str = r#"
        enabled: true
        detection:
            selection:
                EventID: 1040
                Data|startswith: C:\Windows\
        "#;

        let record_json_str = r#"
        {
          "Event": {
            "System": {
              "EventID": 1040,
              "Channel": "Application"
            },
            "EventData": {
              "Data": "C:\\Windows\\hoge.exe"
            }
          }
        }"#;

        check_select(rule_str, record_json_str, true);
    }

    #[test]
    fn test_detect_startswith_backslash2() {
        let rule_str = r#"
        enabled: true
        detection:
            selection:
                EventID: 1040
                Data|startswith: C:\Windows\
        "#;

        let record_json_str = r#"
        {
          "Event": {
            "System": {
              "EventID": 1040,
              "Channel": "Application"
            },
            "EventData": {
              "Data": "C:\\Windows_\\hoge.exe"
            }
          }
        }"#;

        check_select(rule_str, record_json_str, false); //★ expect false
    }

    #[test]
    fn test_detect_contains_backslash1() {
        let rule_str = r#"
        enabled: true
        detection:
            selection:
                EventID: 1040
                Data|contains: \Windows\
        "#;

        let record_json_str = r#"
        {
          "Event": {
            "System": {
              "EventID": 1040,
              "Channel": "Application"
            },
            "EventData": {
              "Data": "C:\\Windows\\hoge.exe"
            }
          }
        }"#;

        check_select(rule_str, record_json_str, true);
    }

    #[test]
    fn test_detect_contains_backslash2() {
        let rule_str = r#"
        enabled: true
        detection:
            selection:
                EventID: 1040
                Data|contains: \Windows\
        "#;

        let record_json_str = r#"
        {
          "Event": {
            "System": {
              "EventID": 1040,
              "Channel": "Application"
            },
            "EventData": {
              "Data": "C:\\Windows_\\hoge.exe"
            }
          }
        }"#;

        check_select(rule_str, record_json_str, false);
    }

    #[test]
    fn test_detect_backslash_endswith() {
        let rule_str = r#"
        enabled: true
        detection:
            selection:
                Channel: 'Microsoft-Windows-Sysmon/Operational'
                EventID: 1
                CurrentDirectory|endswith: 'C:\Windows\system32\'
        "#;

        let record_json_str = r#"
        {
          "Event": {
            "System": {
              "EventID": 1,
              "Channel": "Microsoft-Windows-Sysmon/Operational"
            },
            "EventData": {
              "CurrentDirectory": "C:\\Windows\\system32\\"
            }
          }
        }"#;

        check_select(rule_str, record_json_str, true);
    }

    #[test]
    fn test_detect_backslash_regex() {
        let rule_str = r#"
        enabled: true
        detection:
            selection:
                Channel: 'Microsoft-Windows-Sysmon/Operational'
                EventID: 1
                CurrentDirectory|re: '.*system32\\'
        "#;

        let record_json_str = r#"
        {
          "Event": {
            "System": {
              "EventID": 1,
              "Channel": "Microsoft-Windows-Sysmon/Operational"
            },
            "EventData": {
              "CurrentDirectory": "C:\\Windows\\system32\\"
            }
          }
        }"#;

        check_select(rule_str, record_json_str, true);
    }

    #[test]
    fn test_all_only_true() {
        let rule_str = r#"
        enabled: true
        detection:
            selection1:
                '|all':
                    - 'Sysmon/Operational'
                    - 'indows\'
            selection2:
                - 1
                - 2
            condition: selection1 and selection2
        "#;

        let record_json_str = r#"
        {
          "Event": {
            "System": {
              "EventID": 1,
              "Channel": "Microsoft-Windows-Sysmon/Operational"
            },
            "EventData": {
              "CurrentDirectory": "C:\\Windows\\system32\\"
            }
          }
        }"#;

        check_select(rule_str, record_json_str, true);
    }

    #[test]
    fn test_all_only_false() {
        let rule_str = r#"
        enabled: true
        detection:
            selection1:
                '|all':
                    - 'Sysmon/Operational'
                    - 'false'
            selection2:
                - 1
                - 2
            condition: selection1 and selection2
        "#;

        let record_json_str = r#"
        {
          "Event": {
            "System": {
              "EventID": 1,
              "Channel": "Microsoft-Windows-Sysmon/Operational"
            },
            "EventData": {
              "CurrentDirectory": "C:\\Windows\\system32\\"
            }
          }
        }"#;

        check_select(rule_str, record_json_str, false);
    }

    #[test]
    fn test_all_only_or_false() {
        let rule_str = r#"
        enabled: true
        detection:
            selection1:
                '|all':
                    - 'Sysmon/Operational'
                    - 'false'
            selection2:
                - 3
                - 2
            condition: selection1 and selection2
        "#;

        let record_json_str = r#"
        {
          "Event": {
            "System": {
              "EventID": 1,
              "Channel": "Microsoft-Windows-Sysmon/Operational"
            },
            "EventData": {
              "CurrentDirectory": "C:\\Windows\\system32\\"
            }
          }
        }"#;

        check_select(rule_str, record_json_str, false);
    }
}<|MERGE_RESOLUTION|>--- conflicted
+++ resolved
@@ -857,14 +857,10 @@
                     },
                     enable_unsupported_rules: false,
                     clobber: false,
-<<<<<<< HEAD
                     include_tags: None,
                     exclude_tags: None,
-=======
-                    tags: None,
                     include_category: None,
                     exclude_category: None,
->>>>>>> d71c2b9d
                 },
                 geo_ip: None,
                 output: None,
