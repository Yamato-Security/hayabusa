use regex::Regex;
use std::collections::VecDeque;
use yaml_rust::Yaml;

use crate::detections::{detection::EvtxRecordInfo, utils};
use mopa::mopafy;

use lazy_static::lazy_static;
lazy_static! {
    pub static ref STR_DEFAULT: String = String::default();
}

// 末端ノードがEventLogの値を比較するロジックを表す。
// 正規条件のマッチや文字数制限など、比較ロジック毎にこのtraitを実装したクラスが存在する。
//
// 新規にLeafMatcherを実装するクラスを作成した場合、
// LeafSelectionNodeのget_matchersクラスの戻り値の配列に新規作成したクラスのインスタンスを追加する。
pub trait LeafMatcher: mopa::Any {
    /// 指定されたkey_listにマッチするLeafMatcherであるかどうか判定する。
    fn is_target_key(&self, key_list: &Vec<String>) -> bool;

    /// 引数に指定されたJSON形式のデータがマッチするかどうか判定する。
    /// main.rsでWindows Event LogをJSON形式に変換していて、そのJSON形式のWindowsのイベントログデータがここには来る
    /// 例えば正規表現でマッチするロジックなら、ここに正規表現でマッチさせる処理を書く。
    fn is_match(&self, event_value: Option<&String>, recinfo: &EvtxRecordInfo) -> bool;

    /// 初期化ロジックをここに記載します。
    /// ルールファイルの書き方が間違っている等の原因により、正しくルールファイルからパースできない場合、戻り値のResult型でエラーを返してください。
    fn init(&mut self, key_list: &Vec<String>, select_value: &Yaml) -> Result<(), Vec<String>>;
}
mopafy!(LeafMatcher);

/// 指定された文字数以上であることをチェックするクラス。
pub struct MinlengthMatcher {
    min_len: i64,
}

impl MinlengthMatcher {
    pub fn new() -> MinlengthMatcher {
        return MinlengthMatcher { min_len: 0 };
    }
}

impl LeafMatcher for MinlengthMatcher {
    fn is_target_key(&self, key_list: &Vec<String>) -> bool {
        if key_list.len() != 2 {
            return false;
        }

        return key_list.get(1).unwrap() == "min_length";
    }

    fn init(&mut self, key_list: &Vec<String>, select_value: &Yaml) -> Result<(), Vec<String>> {
        let min_length = select_value.as_i64();
        if min_length.is_none() {
            let errmsg = format!(
                "min_length value should be an integer. [key:{}]",
                utils::concat_selection_key(key_list)
            );
            return Result::Err(vec![errmsg]);
        }

        self.min_len = min_length.unwrap();
        return Result::Ok(());
    }

    fn is_match(&self, event_value: Option<&String>, _recinfo: &EvtxRecordInfo) -> bool {
        return match event_value {
            Some(s) => s.len() as i64 >= self.min_len,
            None => false,
        };
    }
}

/// 正規表現のリストが記載されたファイルを読み取って、比較するロジックを表すクラス
/// DeepBlueCLIのcheck_cmdメソッドの一部に同様の処理が実装されていた。
pub struct RegexesFileMatcher {
    regexes: Vec<Regex>,
}

impl RegexesFileMatcher {
    pub fn new() -> RegexesFileMatcher {
        return RegexesFileMatcher { regexes: vec![] };
    }
}

impl LeafMatcher for RegexesFileMatcher {
    fn is_target_key(&self, key_list: &Vec<String>) -> bool {
        if key_list.len() != 2 {
            return false;
        }

        return key_list.get(1).unwrap() == "regexes";
    }

    fn init(&mut self, key_list: &Vec<String>, select_value: &Yaml) -> Result<(), Vec<String>> {
        let value = match select_value {
            Yaml::String(s) => Option::Some(s.to_owned()),
            Yaml::Integer(i) => Option::Some(i.to_string()),
            Yaml::Real(r) => Option::Some(r.to_owned()),
            _ => Option::None,
        };
        if value.is_none() {
            let errmsg = format!(
                "regexes value should be a string. [key:{}]",
                utils::concat_selection_key(key_list)
            );
            return Result::Err(vec![errmsg]);
        }

        let regexes_strs = utils::read_txt(&value.unwrap());
        if regexes_strs.is_err() {
            return Result::Err(vec![regexes_strs.unwrap_err()]);
        }
        let regexes_strs = regexes_strs.unwrap();
        self.regexes = regexes_strs
            .into_iter()
            .map(|regex_str| Regex::new(&regex_str).unwrap())
            .collect();

        return Result::Ok(());
    }

    fn is_match(&self, event_value: Option<&String>, _recinfo: &EvtxRecordInfo) -> bool {
        return match event_value {
            Some(s) => utils::check_regex(s, &self.regexes),
            None => false,
        };
    }
}

/// ファイルに列挙された文字列に一致する場合に検知するロジックを表す
/// DeepBlueCLIのcheck_cmdメソッドの一部に同様の処理が実装されていた。
pub struct AllowlistFileMatcher {
    regexes: Vec<Regex>,
}

impl AllowlistFileMatcher {
    pub fn new() -> AllowlistFileMatcher {
        return AllowlistFileMatcher { regexes: vec![] };
    }
}

impl LeafMatcher for AllowlistFileMatcher {
    fn is_target_key(&self, key_list: &Vec<String>) -> bool {
        if key_list.len() != 2 {
            return false;
        }

        return key_list.get(1).unwrap() == "allowlist";
    }

    fn init(&mut self, key_list: &Vec<String>, select_value: &Yaml) -> Result<(), Vec<String>> {
        let value = match select_value {
            Yaml::String(s) => Option::Some(s.to_owned()),
            Yaml::Integer(i) => Option::Some(i.to_string()),
            Yaml::Real(r) => Option::Some(r.to_owned()),
            _ => Option::None,
        };
        if value.is_none() {
            let errmsg = format!(
                "allowlist value should be a string. [key:{}]",
                utils::concat_selection_key(key_list)
            );
            return Result::Err(vec![errmsg]);
        }

        let regexes_strs = utils::read_txt(&value.unwrap());
        if regexes_strs.is_err() {
            return Result::Err(vec![regexes_strs.unwrap_err()]);
        }
        self.regexes = regexes_strs
            .unwrap()
            .into_iter()
            .map(|regex_str| Regex::new(&regex_str).unwrap())
            .collect();

        return Result::Ok(());
    }

    fn is_match(&self, event_value: Option<&String>, _recinfo: &EvtxRecordInfo) -> bool {
        return match event_value {
            Some(s) => !utils::check_allowlist(s, &self.regexes),
            None => true,
        };
    }
}

/// デフォルトのマッチクラス
/// ワイルドカードの処理やパイプ
pub struct DefaultMatcher {
    re: Option<Regex>,
    pipes: Vec<PipeElement>,
    key_list: Vec<String>,
}

impl DefaultMatcher {
    pub fn new() -> DefaultMatcher {
        return DefaultMatcher {
            re: Option::None,
            pipes: Vec::new(),
            key_list: Vec::new(),
        };
    }

    /// このmatcherの正規表現とマッチするかどうか判定します。
    /// 判定対象の文字列とこのmatcherが保持する正規表現が完全にマッチした場合のTRUEを返します。
    /// 例えば、判定対象文字列が"abc"で、正規表現が"ab"の場合、正規表現は判定対象文字列の一部分にしか一致していないので、この関数はfalseを返します。
    fn is_regex_fullmatch(&self, value: &String) -> bool {
        return self
            .re
            .as_ref()
            .unwrap()
            .find_iter(&value)
            .any(|match_obj| {
                return match_obj.as_str() == value;
            });
    }

    /// YEAのルールファイルのフィールド名とそれに続いて指定されるパイプを、正規表現形式の文字列に変換します。
    /// ワイルドカードの文字列を正規表現にする処理もこのメソッドに実装されています。patternにワイルドカードの文字列を指定して、pipesにPipeElement::Wildcardを指定すればOK!!
    fn from_pattern_to_regex_str(pattern: String, pipes: &Vec<PipeElement>) -> String {
        // パターンをPipeで処理する。
        return pipes.iter().fold(pattern, |acc, pipe| {
            return pipe.pipe_pattern(acc);
        });
    }
}

impl LeafMatcher for DefaultMatcher {
    fn is_target_key(&self, key_list: &Vec<String>) -> bool {
        if key_list.len() <= 1 {
            return true;
        }

        return key_list.get(1).unwrap_or(&"".to_string()) == "value";
    }

    fn init(&mut self, key_list: &Vec<String>, select_value: &Yaml) -> Result<(), Vec<String>> {
        self.key_list = key_list.to_vec();
        if select_value.is_null() {
            return Result::Ok(());
        }

        // patternをパースする
        let yaml_value = match select_value {
            Yaml::Boolean(b) => Option::Some(b.to_string()),
            Yaml::Integer(i) => Option::Some(i.to_string()),
            Yaml::Real(r) => Option::Some(r.to_string()),
            Yaml::String(s) => Option::Some(s.to_owned()),
            _ => Option::None,
        };
        if yaml_value.is_none() {
            let errmsg = format!(
                "An unknown error occured. [key:{}]",
                utils::concat_selection_key(key_list)
            );
            return Result::Err(vec![errmsg]);
        }
        let pattern = yaml_value.unwrap();

        // Pipeが指定されていればパースする
        let emp = String::default();
        let mut keys: VecDeque<&str> = key_list.get(0).unwrap_or(&emp).split("|").collect(); // key_listが空はあり得ない
        keys.pop_front(); // 一つ目はただのキーで、2つめ以降がpipe
        while !keys.is_empty() {
            let key = keys.pop_front().unwrap();
            let pipe_element = match key {
                "startswith" => Option::Some(PipeElement::Startswith),
                "endswith" => Option::Some(PipeElement::Endswith),
                "contains" => Option::Some(PipeElement::Contains),
                "re" => Option::Some(PipeElement::Re),
                _ => Option::None,
            };
            if pipe_element.is_none() {
                let errmsg = format!(
                    "An unknown pipe element was specified. key:{}",
                    utils::concat_selection_key(key_list)
                );
                return Result::Err(vec![errmsg]);
            }

            self.pipes.push(pipe_element.unwrap());
        }
        if self.pipes.len() >= 2 {
            // 現状では複数のパイプは対応していない
            let errmsg = format!(
                "Multiple pipe elements cannot be used. key:{}",
                utils::concat_selection_key(key_list)
            );
            return Result::Err(vec![errmsg]);
        }
        let is_re = &self.pipes.iter().any(|pipe_element| {
            return match pipe_element {
                PipeElement::Re => true,
                _ => false,
            };
        });
        // 正規表現ではない場合、ワイルドカードであることを表す。
        // ワイルドカードは正規表現でマッチングするので、ワイルドカードを正規表現に変換するPipeを内部的に追加することにする。
        if !is_re {
            self.pipes.push(PipeElement::Wildcard);
        }

        // パターンをPipeで処理する。
        let pattern = DefaultMatcher::from_pattern_to_regex_str(pattern, &self.pipes);
        // Pipeで処理されたパターンを正規表現に変換
        let re_result = Regex::new(&pattern);
        if re_result.is_err() {
            let errmsg = format!(
                "Cannot parse regex. [regex:{}, key:{}]",
                pattern,
                utils::concat_selection_key(key_list)
            );
            return Result::Err(vec![errmsg]);
        }
        self.re = re_result.ok();

        return Result::Ok(());
    }

    fn is_match(&self, event_value: Option<&String>, _recinfo: &EvtxRecordInfo) -> bool {
        // yamlにnullが設定されていた場合
        // keylistが空(==JSONのgrep検索)の場合、無視する。
        if self.key_list.is_empty() && self.re.is_none() {
            return false;
        }

        if event_value.is_none() {
            return false;
        }

        let event_value_str = event_value.unwrap();
        if self.key_list.is_empty() {
            // この場合ただのgrep検索なので、ただ正規表現に一致するかどうか調べればよいだけ
            return self.re.as_ref().unwrap().is_match(&event_value_str);
        } else {
            // 通常の検索はこっち
            return self.is_regex_fullmatch(&event_value_str);
        }
    }
}

/// パイプ(|)で指定される要素を表すクラス。
enum PipeElement {
    Startswith,
    Endswith,
    Contains,
    Re,
    Wildcard,
}

impl PipeElement {
    /// patternをパイプ処理します
    fn pipe_pattern(&self, pattern: String) -> String {
        // enumでポリモーフィズムを実装すると、一つのメソッドに全部の型の実装をする感じになる。Java使い的にはキモイ感じがする。
        let fn_add_asterisk_end = |patt: String| {
            if patt.ends_with("//*") {
                return patt;
            } else if patt.ends_with("/*") {
                return patt + "*";
            } else if patt.ends_with("*") {
                return patt;
            } else {
                return patt + "*";
            }
        };
        let fn_add_asterisk_begin = |patt: String| {
            if patt.starts_with("//*") {
                return patt;
            } else if patt.starts_with("/*") {
                return "*".to_string() + &patt;
            } else if patt.starts_with("*") {
                return patt;
            } else {
                return "*".to_string() + &patt;
            }
        };

        let val: String = match self {
            // startswithの場合はpatternの最後にwildcardを足すことで対応する
            PipeElement::Startswith => fn_add_asterisk_end(pattern),
            // endswithの場合はpatternの最初にwildcardを足すことで対応する
            PipeElement::Endswith => fn_add_asterisk_begin(pattern),
            // containsの場合はpatternの前後にwildcardを足すことで対応する
            PipeElement::Contains => fn_add_asterisk_end(fn_add_asterisk_begin(pattern)),
            // 正規表現の場合は特に処理する必要無い
            PipeElement::Re => pattern,
            // WildCardは正規表現に変換する。
            PipeElement::Wildcard => PipeElement::pipe_pattern_wildcard(pattern),
        };
        return val;
    }

    /// PipeElement::Wildcardのパイプ処理です。
    /// pipe_pattern()に含めて良い処理ですが、複雑な処理になってしまったので別関数にしました。
    fn pipe_pattern_wildcard(pattern: String) -> String {
        let wildcards = vec!["*".to_string(), "?".to_string()];

        // patternをwildcardでsplitした結果をpattern_splitsに入れる
        // 以下のアルゴリズムの場合、pattern_splitsの偶数indexの要素はwildcardじゃない文字列となり、奇数indexの要素はwildcardが入る。
        let mut idx = 0;
        let mut pattern_splits = vec![];
        let mut cur_str = String::default();
        while idx < pattern.len() {
            let prev_idx = idx;
            for wildcard in &wildcards {
                let cur_pattern: String = pattern.chars().skip(idx).collect::<String>();
                if cur_pattern.starts_with(&format!(r"\\{}", wildcard)) {
                    // wildcardの前にエスケープ文字が2つある場合
                    cur_str = format!("{}{}", cur_str, r"\");
                    pattern_splits.push(cur_str);
                    pattern_splits.push(wildcard.to_string());

                    cur_str = String::default();
                    idx += 3;
                    break;
                } else if cur_pattern.starts_with(&format!(r"\{}", wildcard)) {
                    // wildcardの前にエスケープ文字が1つある場合
                    cur_str = format!("{}{}", cur_str, wildcard);
                    idx += 2;
                    break;
                } else if cur_pattern.starts_with(wildcard) {
                    // wildcardの場合
                    pattern_splits.push(cur_str);
                    pattern_splits.push(wildcard.to_string());

                    cur_str = String::default();
                    idx += 1;
                    break;
                }
            }
            // 上記のFor文でHitした場合はcontinue
            if prev_idx != idx {
                continue;
            }

            cur_str = format!(
                "{}{}",
                cur_str,
                pattern.chars().skip(idx).take(1).collect::<String>()
            );
            idx += 1;
        }
        // 最後の文字がwildcardじゃない場合は、cur_strに文字が入っているので、それをpattern_splitsに入れておく
        if !cur_str.is_empty() {
            pattern_splits.push(cur_str);
        }

        // SIGMAルールのwildcard表記から正規表現の表記に変換します。
        let ret = pattern_splits.iter().enumerate().fold(
            String::default(),
            |acc: String, (idx, pattern)| {
                let regex_value = if idx % 2 == 0 {
                    // wildcardじゃない場合はescapeした文字列を返す
                    regex::escape(pattern)
                } else {
                    // wildcardの場合、"*"は".*"という正規表現に変換し、"?"は"."に変換する。
                    let wildcard_regex_value = if pattern.to_string() == "*" {
                        ".*"
                    } else {
                        "."
                    };
                    wildcard_regex_value.to_string()
                };

                return format!("{}{}", acc, regex_value);
            },
        );

        // sigmaのwildcardはcase insensitive
        // なので、正規表現の先頭にcase insensitiveであることを表す記号を付与
        return "(?i)".to_string() + &ret;
    }
}

#[cfg(test)]
mod tests {
    use super::super::matchers::{
        AllowlistFileMatcher, DefaultMatcher, MinlengthMatcher, PipeElement, RegexesFileMatcher,
    };
    use super::super::selectionnodes::{
        AndSelectionNode, LeafSelectionNode, OrSelectionNode, SelectionNode,
    };
    use crate::detections::rule::tests::parse_rule_from_str;
    use crate::detections::{self, utils};

    #[test]
    fn test_rule_parse() {
        // ルールファイルをYAML形式で読み込み
        let rule_str = r#"
        title: PowerShell Execution Pipeline
        description: hogehoge
        enabled: true
        author: Yea
        logsource:
            product: windows
        detection:
            selection:
                Channel: Microsoft-Windows-PowerShell/Operational
                EventID: 4103
                ContextInfo:
                    - Host Application
                    - ホスト アプリケーション
                ImagePath:
                    min_length: 1234321
                    regexes: ./config/regex/detectlist_suspicous_services.txt
                    allowlist: ./config/regex/allowlist_legitimate_services.txt
        falsepositives:
            - unknown
        level: medium
        output: 'command=%CommandLine%'
        creation_date: 2020/11/8
        updated_date: 2020/11/8
        "#;
        let rule_node = parse_rule_from_str(rule_str);
        let selection_node = &rule_node.detection.name_to_selection["selection"];

        // Root
        let detection_childs = selection_node.get_childs();
        assert_eq!(detection_childs.len(), 4);

        // Channel
        {
            // LeafSelectionNodeが正しく読み込めることを確認
            let child_node = detection_childs[0].as_ref() as &dyn SelectionNode; //  TODO キャストしないとエラーでるけど、このキャストよく分からん。
            assert_eq!(child_node.is::<LeafSelectionNode>(), true);
            let child_node = child_node.downcast_ref::<LeafSelectionNode>().unwrap();
            assert_eq!(child_node.get_key(), "Channel");
            assert_eq!(child_node.get_childs().len(), 0);

            // 比較する正規表現が正しいことを確認
            let matcher = &child_node.matcher;
            assert_eq!(matcher.is_some(), true);
            let matcher = child_node.matcher.as_ref().unwrap();
            assert_eq!(matcher.is::<DefaultMatcher>(), true);
            let matcher = matcher.downcast_ref::<DefaultMatcher>().unwrap();

            assert_eq!(matcher.re.is_some(), true);
            let re = matcher.re.as_ref();
            assert_eq!(
                re.unwrap().as_str(),
                r"(?i)Microsoft\-Windows\-PowerShell/Operational"
            );
        }

        // EventID
        {
            // LeafSelectionNodeが正しく読み込めることを確認
            let child_node = detection_childs[1].as_ref() as &dyn SelectionNode;
            assert_eq!(child_node.is::<LeafSelectionNode>(), true);
            let child_node = child_node.downcast_ref::<LeafSelectionNode>().unwrap();
            assert_eq!(child_node.get_key(), "EventID");
            assert_eq!(child_node.get_childs().len(), 0);

            // 比較する正規表現が正しいことを確認
            let matcher = &child_node.matcher;
            assert_eq!(matcher.is_some(), true);
            let matcher = child_node.matcher.as_ref().unwrap();
            assert_eq!(matcher.is::<DefaultMatcher>(), true);
            let matcher = matcher.downcast_ref::<DefaultMatcher>().unwrap();

            assert_eq!(matcher.re.is_some(), true);
            let re = matcher.re.as_ref();
            assert_eq!(re.unwrap().as_str(), "(?i)4103");
        }

        // ContextInfo
        {
            // OrSelectionNodeを正しく読み込めることを確認
            let child_node = detection_childs[2].as_ref() as &dyn SelectionNode;
            assert_eq!(child_node.is::<OrSelectionNode>(), true);
            let child_node = child_node.downcast_ref::<OrSelectionNode>().unwrap();
            let ancestors = child_node.get_childs();
            assert_eq!(ancestors.len(), 2);

            // OrSelectionNodeの下にLeafSelectionNodeがあるパターンをテスト
            // LeafSelectionNodeである、Host Applicationノードが正しいことを確認
            let hostapp_en_node = ancestors[0].as_ref() as &dyn SelectionNode;
            assert_eq!(hostapp_en_node.is::<LeafSelectionNode>(), true);
            let hostapp_en_node = hostapp_en_node.downcast_ref::<LeafSelectionNode>().unwrap();

            let hostapp_en_matcher = &hostapp_en_node.matcher;
            assert_eq!(hostapp_en_matcher.is_some(), true);
            let hostapp_en_matcher = hostapp_en_matcher.as_ref().unwrap();
            assert_eq!(hostapp_en_matcher.is::<DefaultMatcher>(), true);
            let hostapp_en_matcher = hostapp_en_matcher.downcast_ref::<DefaultMatcher>().unwrap();
            assert_eq!(hostapp_en_matcher.re.is_some(), true);
            let re = hostapp_en_matcher.re.as_ref();
            assert_eq!(re.unwrap().as_str(), "(?i)Host Application");

            // LeafSelectionNodeである、ホスト アプリケーションノードが正しいことを確認
            let hostapp_jp_node = ancestors[1].as_ref() as &dyn SelectionNode;
            assert_eq!(hostapp_jp_node.is::<LeafSelectionNode>(), true);
            let hostapp_jp_node = hostapp_jp_node.downcast_ref::<LeafSelectionNode>().unwrap();

            let hostapp_jp_matcher = &hostapp_jp_node.matcher;
            assert_eq!(hostapp_jp_matcher.is_some(), true);
            let hostapp_jp_matcher = hostapp_jp_matcher.as_ref().unwrap();
            assert_eq!(hostapp_jp_matcher.is::<DefaultMatcher>(), true);
            let hostapp_jp_matcher = hostapp_jp_matcher.downcast_ref::<DefaultMatcher>().unwrap();
            assert_eq!(hostapp_jp_matcher.re.is_some(), true);
            let re = hostapp_jp_matcher.re.as_ref();
            assert_eq!(re.unwrap().as_str(), "(?i)ホスト アプリケーション");
        }

        // ImagePath
        {
            // AndSelectionNodeを正しく読み込めることを確認
            let child_node = detection_childs[3].as_ref() as &dyn SelectionNode;
            assert_eq!(child_node.is::<AndSelectionNode>(), true);
            let child_node = child_node.downcast_ref::<AndSelectionNode>().unwrap();
            let ancestors = child_node.get_childs();
            assert_eq!(ancestors.len(), 3);

            // min-lenが正しく読み込めることを確認
            {
                let ancestor_node = ancestors[0].as_ref() as &dyn SelectionNode;
                assert_eq!(ancestor_node.is::<LeafSelectionNode>(), true);
                let ancestor_node = ancestor_node.downcast_ref::<LeafSelectionNode>().unwrap();

                let ancestor_node = &ancestor_node.matcher;
                assert_eq!(ancestor_node.is_some(), true);
                let ancestor_matcher = ancestor_node.as_ref().unwrap();
                assert_eq!(ancestor_matcher.is::<MinlengthMatcher>(), true);
                let ancestor_matcher = ancestor_matcher.downcast_ref::<MinlengthMatcher>().unwrap();
                assert_eq!(ancestor_matcher.min_len, 1234321);
            }

            // regexesが正しく読み込めることを確認
            {
                let ancestor_node = ancestors[1].as_ref() as &dyn SelectionNode;
                assert_eq!(ancestor_node.is::<LeafSelectionNode>(), true);
                let ancestor_node = ancestor_node.downcast_ref::<LeafSelectionNode>().unwrap();

                let ancestor_node = &ancestor_node.matcher;
                assert_eq!(ancestor_node.is_some(), true);
                let ancestor_matcher = ancestor_node.as_ref().unwrap();
                assert_eq!(ancestor_matcher.is::<RegexesFileMatcher>(), true);
                let ancestor_matcher = ancestor_matcher
                    .downcast_ref::<RegexesFileMatcher>()
                    .unwrap();

                // regexes.txtの中身と一致していることを確認
                let csvcontent = &ancestor_matcher.regexes;

                assert_eq!(csvcontent.len(), 17);
                assert_eq!(
                    csvcontent[0].as_str().to_string(),
                    r"^cmd.exe /c echo [a-z]{6} > \\\\.\\pipe\\[a-z]{6}$"
                );
                assert_eq!(
                    csvcontent[14].as_str().to_string(),
                    r"\\cvtres\.exe.*\\AppData\\Local\\Temp\\[A-Z0-9]{7}\.tmp"
                );
            }

            // allowlist.txtが読み込めることを確認
            {
                let ancestor_node = ancestors[2].as_ref() as &dyn SelectionNode;
                assert_eq!(ancestor_node.is::<LeafSelectionNode>(), true);
                let ancestor_node = ancestor_node.downcast_ref::<LeafSelectionNode>().unwrap();

                let ancestor_node = &ancestor_node.matcher;
                assert_eq!(ancestor_node.is_some(), true);
                let ancestor_matcher = ancestor_node.as_ref().unwrap();
                assert_eq!(ancestor_matcher.is::<AllowlistFileMatcher>(), true);
                let ancestor_matcher = ancestor_matcher
                    .downcast_ref::<AllowlistFileMatcher>()
                    .unwrap();

                let csvcontent = &ancestor_matcher.regexes;
                assert_eq!(csvcontent.len(), 2);

                assert_eq!(
                    csvcontent[0].as_str().to_string(),
                    r#"^"C:\\Program Files\\Google\\Chrome\\Application\\chrome\.exe""#.to_string()
                );
                assert_eq!(
                    csvcontent[1].as_str().to_string(),
                    r#"^"C:\\Program Files\\Google\\Update\\GoogleUpdate\.exe""#.to_string()
                );
            }
        }
    }

    #[test]
    fn test_notdetect_regex_eventid() {
        // 完全一致なので、前方一致で検知しないことを確認
        let rule_str = r#"
        enabled: true
        detection:
            selection:
                EventID: 4103
        output: 'command=%CommandLine%'
        "#;

        let record_json_str = r#"
        {
            "Event": {"System": {"EventID": 410}},
            "Event_attributes": {"xmlns": "http://schemas.microsoft.com/win/2004/08/events/event"}
        }"#;

        let mut rule_node = parse_rule_from_str(rule_str);

        match serde_json::from_str(record_json_str) {
            Ok(record) => {
<<<<<<< HEAD
                let recinfo = EvtxRecordInfo {
                    evtx_filepath: "testpath".to_owned(),
                    record: record,
                    data_string: record_json_str.to_string(),
                };
                assert_eq!(rule_node.select(&recinfo), false);
=======
                let keys = detections::rule::get_detection_keys(&rule_node);
                let recinfo = utils::create_rec_info(record, "testpath".to_owned(), &keys);
                assert_eq!(rule_node.select(&"testpath".to_owned(), &recinfo), false);
>>>>>>> a023ba46
            }
            Err(_) => {
                assert!(false, "failed to parse json record.");
            }
        }
    }

    #[test]
    fn test_notdetect_regex_eventid2() {
        // 完全一致なので、後方一致で検知しないことを確認
        let rule_str = r#"
        enabled: true
        detection:
            selection:
                EventID: 4103
        output: 'command=%CommandLine%'
        "#;

        let record_json_str = r#"
        {
            "Event": {"System": {"EventID": 103}},
            "Event_attributes": {"xmlns": "http://schemas.microsoft.com/win/2004/08/events/event"}
        }"#;

        let mut rule_node = parse_rule_from_str(rule_str);
        match serde_json::from_str(record_json_str) {
            Ok(record) => {
<<<<<<< HEAD
                let recinfo = EvtxRecordInfo {
                    evtx_filepath: "testpath".to_owned(),
                    record: record,
                    data_string: record_json_str.to_string(),
                };
                assert_eq!(rule_node.select(&recinfo), false);
=======
                let keys = detections::rule::get_detection_keys(&rule_node);
                let recinfo = utils::create_rec_info(record, "testpath".to_owned(), &keys);
                assert_eq!(rule_node.select(&"testpath".to_owned(), &recinfo), false);
>>>>>>> a023ba46
            }
            Err(_) => {
                assert!(false, "Failed to parse json record.");
            }
        }
    }

    #[test]
    fn test_detect_regex_eventid() {
        // これはEventID=4103で検知するはず
        let rule_str = r#"
        enabled: true
        detection:
            selection:
                EventID: 4103
        output: 'command=%CommandLine%'
        "#;

        let record_json_str = r#"
        {
            "Event": {"System": {"EventID": 4103}},
            "Event_attributes": {"xmlns": "http://schemas.microsoft.com/win/2004/08/events/event"}
        }"#;

        let mut rule_node = parse_rule_from_str(rule_str);
        match serde_json::from_str(record_json_str) {
            Ok(record) => {
<<<<<<< HEAD
                let recinfo = EvtxRecordInfo {
                    evtx_filepath: "testpath".to_owned(),
                    record: record,
                    data_string: record_json_str.to_string(),
                };
                assert_eq!(rule_node.select(&recinfo), true);
=======
                let keys = detections::rule::get_detection_keys(&rule_node);
                let recinfo = utils::create_rec_info(record, "testpath".to_owned(), &keys);
                assert_eq!(rule_node.select(&"testpath".to_owned(), &recinfo), true);
>>>>>>> a023ba46
            }
            Err(_) => {
                assert!(false, "failed to parse json record.");
            }
        }
    }

    #[test]
    fn test_notdetect_regex_str() {
        // 文字列っぽいデータでも確認
        // 完全一致なので、前方一致しないことを確認
        let rule_str = r#"
        enabled: true
        detection:
            selection:
                Channel: Security
        output: 'command=%CommandLine%'
        "#;

        let record_json_str = r#"
        {
            "Event": {"System": {"EventID": 4103, "Channel": "Securit"}},
            "Event_attributes": {"xmlns": "http://schemas.microsoft.com/win/2004/08/events/event"}
        }"#;

        let mut rule_node = parse_rule_from_str(rule_str);
        match serde_json::from_str(record_json_str) {
            Ok(record) => {
<<<<<<< HEAD
                let recinfo = EvtxRecordInfo {
                    evtx_filepath: "testpath".to_owned(),
                    record: record,
                    data_string: record_json_str.to_string(),
                };
                assert_eq!(rule_node.select(&recinfo), false);
=======
                let keys = detections::rule::get_detection_keys(&rule_node);
                let recinfo = utils::create_rec_info(record, "testpath".to_owned(), &keys);
                assert_eq!(rule_node.select(&"testpath".to_owned(), &recinfo), false);
>>>>>>> a023ba46
            }
            Err(_) => {
                assert!(false, "Failed to parse json record.");
            }
        }
    }

    #[test]
    fn test_notdetect_regex_str2() {
        // 文字列っぽいデータでも確認
        // 完全一致なので、後方一致しないことを確認
        let rule_str = r#"
        enabled: true
        detection:
            selection:
                Channel: Security
        output: 'command=%CommandLine%'
        "#;

        let record_json_str = r#"
        {
            "Event": {"System": {"EventID": 4103, "Channel": "ecurity"}},
            "Event_attributes": {"xmlns": "http://schemas.microsoft.com/win/2004/08/events/event"}
        }"#;

        let mut rule_node = parse_rule_from_str(rule_str);
        match serde_json::from_str(record_json_str) {
            Ok(record) => {
<<<<<<< HEAD
                let recinfo = EvtxRecordInfo {
                    evtx_filepath: "testpath".to_owned(),
                    record: record,
                    data_string: record_json_str.to_string(),
                };
                assert_eq!(rule_node.select(&recinfo), false);
=======
                let keys = detections::rule::get_detection_keys(&rule_node);
                let recinfo = utils::create_rec_info(record, "testpath".to_owned(), &keys);
                assert_eq!(rule_node.select(&"testpath".to_owned(), &recinfo), false);
>>>>>>> a023ba46
            }
            Err(_) => {
                assert!(false, "Failed to parse json record.");
            }
        }
    }

    #[test]
    fn test_detect_regex_str() {
        // 文字列っぽいデータでも完全一致することを確認
        let rule_str = r#"
        enabled: true
        detection:
            selection:
                Channel: Security
        output: 'command=%CommandLine%'
        "#;

        let record_json_str = r#"
        {
            "Event": {"System": {"EventID": 4103, "Channel": "Security"}},
            "Event_attributes": {"xmlns": "http://schemas.microsoft.com/win/2004/08/events/event"}
        }"#;

        let mut rule_node = parse_rule_from_str(rule_str);
        match serde_json::from_str(record_json_str) {
            Ok(record) => {
<<<<<<< HEAD
                let recinfo = EvtxRecordInfo {
                    evtx_filepath: "testpath".to_owned(),
                    record: record,
                    data_string: record_json_str.to_string(),
                };
                assert_eq!(rule_node.select(&recinfo), true);
=======
                let keys = detections::rule::get_detection_keys(&rule_node);
                let recinfo = utils::create_rec_info(record, "testpath".to_owned(), &keys);
                assert_eq!(rule_node.select(&"testpath".to_owned(), &recinfo), true);
>>>>>>> a023ba46
            }
            Err(_) => {
                assert!(false, "Failed to parse json record.");
            }
        }
    }

    #[test]
    fn test_notdetect_regex_emptystr() {
        // 文字列っぽいデータでも完全一致することを確認
        let rule_str = r#"
        enabled: true
        detection:
            selection:
                Channel: Security
        output: 'command=%CommandLine%'
        "#;

        let record_json_str = r#"
        {
            "Event": {"System": {"Channel": ""}},
            "Event_attributes": {"xmlns": "http://schemas.microsoft.com/win/2004/08/events/event"}
        }"#;

        let mut rule_node = parse_rule_from_str(rule_str);
        match serde_json::from_str(record_json_str) {
            Ok(record) => {
<<<<<<< HEAD
                let recinfo = EvtxRecordInfo {
                    evtx_filepath: "testpath".to_owned(),
                    record: record,
                    data_string: record_json_str.to_string(),
                };
                assert_eq!(rule_node.select(&recinfo), false);
=======
                let keys = detections::rule::get_detection_keys(&rule_node);
                let recinfo = utils::create_rec_info(record, "testpath".to_owned(), &keys);
                assert_eq!(rule_node.select(&"testpath".to_owned(), &recinfo), false);
>>>>>>> a023ba46
            }
            Err(_) => {
                assert!(false, "Failed to parse json record.");
            }
        }
    }

    #[test]
    fn test_notdetect_minlen() {
        // minlenが正しく検知できることを確認
        let rule_str = r#"
        enabled: true
        detection:
            selection:
                Channel:
                    min_length: 10
        output: 'command=%CommandLine%'
        "#;

        let record_json_str = r#"
        {
            "Event": {"System": {"EventID": 4103, "Channel": "Security9", "Computer":"DESKTOP-ICHIICHI"}},
            "Event_attributes": {"xmlns": "http://schemas.microsoft.com/win/2004/08/events/event"}
        }"#;

        let mut rule_node = parse_rule_from_str(rule_str);
        match serde_json::from_str(record_json_str) {
            Ok(record) => {
<<<<<<< HEAD
                let recinfo = EvtxRecordInfo {
                    evtx_filepath: "testpath".to_owned(),
                    record: record,
                    data_string: record_json_str.to_string(),
                };
                assert_eq!(rule_node.select(&recinfo), false);
=======
                let keys = detections::rule::get_detection_keys(&rule_node);
                let recinfo = utils::create_rec_info(record, "testpath".to_owned(), &keys);
                assert_eq!(rule_node.select(&"testpath".to_owned(), &recinfo), false);
>>>>>>> a023ba46
            }
            Err(_) => {
                assert!(false, "Failed to parse json record.");
            }
        }
    }

    #[test]
    fn test_detect_minlen() {
        // minlenが正しく検知できることを確認
        let rule_str = r#"
        enabled: true
        detection:
            selection:
                Channel:
                    min_length: 10
        output: 'command=%CommandLine%'
        "#;

        let record_json_str = r#"
        {
            "Event": {"System": {"EventID": 4103, "Channel": "Security10", "Computer":"DESKTOP-ICHIICHI"}},
            "Event_attributes": {"xmlns": "http://schemas.microsoft.com/win/2004/08/events/event"}
        }"#;

        let mut rule_node = parse_rule_from_str(rule_str);
        match serde_json::from_str(record_json_str) {
            Ok(record) => {
<<<<<<< HEAD
                let recinfo = EvtxRecordInfo {
                    evtx_filepath: "testpath".to_owned(),
                    record: record,
                    data_string: record_json_str.to_string(),
                };
                assert_eq!(rule_node.select(&recinfo), true);
=======
                let keys = detections::rule::get_detection_keys(&rule_node);
                let recinfo = utils::create_rec_info(record, "testpath".to_owned(), &keys);
                assert_eq!(rule_node.select(&"testpath".to_owned(), &recinfo), true);
>>>>>>> a023ba46
            }
            Err(_) => {
                assert!(false, "Failed to parse json record.");
            }
        }
    }

    #[test]
    fn test_detect_minlen2() {
        // minlenが正しく検知できることを確認
        let rule_str = r#"
        enabled: true
        detection:
            selection:
                Channel:
                    min_length: 10
        output: 'command=%CommandLine%'
        "#;

        let record_json_str = r#"
        {
            "Event": {"System": {"EventID": 4103, "Channel": "Security.11", "Computer":"DESKTOP-ICHIICHI"}},
            "Event_attributes": {"xmlns": "http://schemas.microsoft.com/win/2004/08/events/event"}
        }"#;

        let mut rule_node = parse_rule_from_str(rule_str);
        match serde_json::from_str(record_json_str) {
            Ok(record) => {
<<<<<<< HEAD
                let recinfo = EvtxRecordInfo {
                    evtx_filepath: "testpath".to_owned(),
                    record: record,
                    data_string: record_json_str.to_string(),
                };
                assert_eq!(rule_node.select(&recinfo), true);
=======
                let keys = detections::rule::get_detection_keys(&rule_node);
                let recinfo = utils::create_rec_info(record, "testpath".to_owned(), &keys);
                assert_eq!(rule_node.select(&"testpath".to_owned(), &recinfo), true);
>>>>>>> a023ba46
            }
            Err(_) => {
                assert!(false, "Failed to parse json record.");
            }
        }
    }

    #[test]
    fn test_detect_minlen_and() {
        // minlenが正しく検知できることを確認
        let rule_str = r#"
        enabled: true
        detection:
            selection:
                Channel:
                    min_length: 10
        output: 'command=%CommandLine%'
        "#;

        let record_json_str = r#"
        {
            "Event": {"System": {"EventID": 4103, "Channel": "Security10", "Computer":"DESKTOP-ICHIICHI"}},
            "Event_attributes": {"xmlns": "http://schemas.microsoft.com/win/2004/08/events/event"}
        }"#;

        let mut rule_node = parse_rule_from_str(rule_str);
        match serde_json::from_str(record_json_str) {
            Ok(record) => {
<<<<<<< HEAD
                let recinfo = EvtxRecordInfo {
                    evtx_filepath: "testpath".to_owned(),
                    record: record,
                    data_string: record_json_str.to_string(),
                };
                assert_eq!(rule_node.select(&recinfo), true);
=======
                let keys = detections::rule::get_detection_keys(&rule_node);
                let recinfo = utils::create_rec_info(record, "testpath".to_owned(), &keys);
                assert_eq!(rule_node.select(&"testpath".to_owned(), &recinfo), true);
>>>>>>> a023ba46
            }
            Err(_) => {
                assert!(false, "Failed to parse json record.");
            }
        }
    }

    #[test]
    fn test_notdetect_minlen_and() {
        // minlenが正しく検知できることを確認
        let rule_str = r#"
        enabled: true
        detection:
            selection:
                Channel:
                    min_length: 11
        output: 'command=%CommandLine%'
        "#;

        let record_json_str = r#"
        {
            "Event": {"System": {"EventID": 4103, "Channel": "Security10", "Computer":"DESKTOP-ICHIICHI"}},
            "Event_attributes": {"xmlns": "http://schemas.microsoft.com/win/2004/08/events/event"}
        }"#;

        let mut rule_node = parse_rule_from_str(rule_str);
        match serde_json::from_str(record_json_str) {
            Ok(record) => {
<<<<<<< HEAD
                let recinfo = EvtxRecordInfo {
                    evtx_filepath: "testpath".to_owned(),
                    record: record,
                    data_string: record_json_str.to_string(),
                };
                assert_eq!(rule_node.select(&recinfo), false);
=======
                let keys = detections::rule::get_detection_keys(&rule_node);
                let recinfo = utils::create_rec_info(record, "testpath".to_owned(), &keys);
                assert_eq!(rule_node.select(&"testpath".to_owned(), &recinfo), false);
>>>>>>> a023ba46
            }
            Err(_) => {
                assert!(false, "Failed to parse json record.");
            }
        }
    }

    #[test]
    fn test_detect_regex() {
        // 正規表現が使えることを確認
        let rule_str = r#"
        enabled: true
        detection:
            selection:
                Channel|re: ^Program$
        output: 'command=%CommandLine%'
        "#;

        let record_json_str = r#"
        {
            "Event": {"System": {"EventID": 4103, "Channel": "Program", "Computer":"DESKTOP-ICHIICHI"}},
            "Event_attributes": {"xmlns": "http://schemas.microsoft.com/win/2004/08/events/event"}
        }"#;

        let mut rule_node = parse_rule_from_str(rule_str);
        match serde_json::from_str(record_json_str) {
            Ok(record) => {
<<<<<<< HEAD
                let recinfo = EvtxRecordInfo {
                    evtx_filepath: "testpath".to_owned(),
                    record: record,
                    data_string: record_json_str.to_string(),
                };
                assert_eq!(rule_node.select(&recinfo), true);
=======
                let keys = detections::rule::get_detection_keys(&rule_node);
                let recinfo = utils::create_rec_info(record, "testpath".to_owned(), &keys);
                assert_eq!(rule_node.select(&"testpath".to_owned(), &recinfo), true);
>>>>>>> a023ba46
            }
            Err(_) => {
                assert!(false, "Failed to parse json record.");
            }
        }
    }

    #[test]
    fn test_detect_regexes() {
        // regexes.txtが正しく検知できることを確認
        // この場合ではEventIDが一致しているが、allowlistに一致するので検知しないはず。
        let rule_str = r#"
        enabled: true
        detection:
            selection:
                EventID: 4103
                Channel:
                    - allowlist: ./config/regex/allowlist_legitimate_services.txt
        output: 'command=%CommandLine%'
        "#;

        // JSONで値としてダブルクオートを使う場合、\でエスケープが必要なのに注意
        let record_json_str = r#"
        {
            "Event": {"System": {"EventID": 4103, "Channel": "\"C:\\Program Files\\Google\\Update\\GoogleUpdate.exe\"", "Computer":"DESKTOP-ICHIICHI"}},
            "Event_attributes": {"xmlns": "http://schemas.microsoft.com/win/2004/08/events/event"}
        }"#;

        let mut rule_node = parse_rule_from_str(rule_str);
        match serde_json::from_str(record_json_str) {
            Ok(record) => {
<<<<<<< HEAD
                let recinfo = EvtxRecordInfo {
                    evtx_filepath: "testpath".to_owned(),
                    record: record,
                    data_string: record_json_str.to_string(),
                };
                assert_eq!(rule_node.select(&recinfo), false);
=======
                let keys = detections::rule::get_detection_keys(&rule_node);
                let recinfo = utils::create_rec_info(record, "testpath".to_owned(), &keys);
                assert_eq!(rule_node.select(&"testpath".to_owned(), &recinfo), false);
>>>>>>> a023ba46
            }
            Err(_) => {
                assert!(false, "Failed to parse json record.");
            }
        }
    }

    #[test]
    fn test_detect_allowlist() {
        // allowlistが正しく検知できることを確認
        // この場合ではEventIDが一致しているが、allowlistに一致するので検知しないはず。
        let rule_str = r#"
        enabled: true
        detection:
            selection:
                EventID: 4103
                Channel:
                    - allowlist: ./config/regex/allowlist_legitimate_services.txt
        output: 'command=%CommandLine%'
        "#;

        // JSONで値としてダブルクオートを使う場合、\でエスケープが必要なのに注意
        let record_json_str = r#"
        {
            "Event": {"System": {"EventID": 4103, "Channel": "\"C:\\Program Files\\Google\\Update\\GoogleUpdate.exe\"", "Computer":"DESKTOP-ICHIICHI"}},
            "Event_attributes": {"xmlns": "http://schemas.microsoft.com/win/2004/08/events/event"}
        }"#;

        let mut rule_node = parse_rule_from_str(rule_str);
        match serde_json::from_str(record_json_str) {
            Ok(record) => {
<<<<<<< HEAD
                let recinfo = EvtxRecordInfo {
                    evtx_filepath: "testpath".to_owned(),
                    record: record,
                    data_string: record_json_str.to_string(),
                };
                assert_eq!(rule_node.select(&recinfo), false);
=======
                let keys = detections::rule::get_detection_keys(&rule_node);
                let recinfo = utils::create_rec_info(record, "testpath".to_owned(), &keys);
                assert_eq!(rule_node.select(&"testpath".to_owned(), &recinfo), false);
>>>>>>> a023ba46
            }
            Err(_) => {
                assert!(false, "Failed to parse json record.");
            }
        }
    }

    #[test]
    fn test_detect_allowlist2() {
        // allowlistが正しく検知できることを確認
        // この場合ではEventIDが一致しているが、allowlistに一致するので検知しないはず。
        let rule_str = r#"
        enabled: true
        detection:
            selection:
                EventID: 4103
                Channel:
                    - allowlist: ./config/regex/allowlist_legitimate_services.txt
        output: 'command=%CommandLine%'
        "#;

        let record_json_str = r#"
        {
            "Event": {"System": {"EventID": 4103, "Channel": "\"C:\\Program Files\\Google\\Chrome\\Application\\chrome.exe\"", "Computer":"DESKTOP-ICHIICHI"}},
            "Event_attributes": {"xmlns": "http://schemas.microsoft.com/win/2004/08/events/event"}
        }"#;

        let mut rule_node = parse_rule_from_str(rule_str);
        match serde_json::from_str(record_json_str) {
            Ok(record) => {
<<<<<<< HEAD
                let recinfo = EvtxRecordInfo {
                    evtx_filepath: "testpath".to_owned(),
                    record: record,
                    data_string: record_json_str.to_string(),
                };
                assert_eq!(rule_node.select(&recinfo), false);
=======
                let keys = detections::rule::get_detection_keys(&rule_node);
                let recinfo = utils::create_rec_info(record, "testpath".to_owned(), &keys);
                assert_eq!(rule_node.select(&"testpath".to_owned(), &recinfo), false);
>>>>>>> a023ba46
            }
            Err(_) => {
                assert!(false, "Failed to parse json record.");
            }
        }
    }

    #[test]
    fn test_detect_startswith1() {
        // startswithが正しく検知できることを確認
        let rule_str = r#"
        enabled: true
        detection:
            selection:
                Channel: Security
                EventID: 4732
                TargetUserName|startswith: "Administrators"
        output: 'user added to local Administrators UserName: %MemberName% SID: %MemberSid%'
        "#;

        let record_json_str = r#"
        {
          "Event": {
            "System": {
              "EventID": 4732,
              "Channel": "Security"
            },
            "EventData": {
              "TargetUserName": "AdministratorsTest"
            }
          },
          "Event_attributes": {
            "xmlns": "http://schemas.microsoft.com/win/2004/08/events/event"
          }
        }"#;

        let mut rule_node = parse_rule_from_str(rule_str);
        match serde_json::from_str(record_json_str) {
            Ok(record) => {
<<<<<<< HEAD
                let recinfo = EvtxRecordInfo {
                    evtx_filepath: "testpath".to_owned(),
                    record: record,
                    data_string: record_json_str.to_string(),
                };
                assert_eq!(rule_node.select(&recinfo), true);
=======
                let keys = detections::rule::get_detection_keys(&rule_node);
                let recinfo = utils::create_rec_info(record, "testpath".to_owned(), &keys);
                assert_eq!(rule_node.select(&"testpath".to_owned(), &recinfo), true);
>>>>>>> a023ba46
            }
            Err(_rec) => {
                assert!(false, "Failed to parse json record.");
            }
        }
    }

    #[test]
    fn test_detect_startswith2() {
        // startswithが正しく検知できることを確認
        let rule_str = r#"
        enabled: true
        detection:
            selection:
                Channel: Security
                EventID: 4732
                TargetUserName|startswith: "Administrators"
        output: 'user added to local Administrators UserName: %MemberName% SID: %MemberSid%'
        "#;

        let record_json_str = r#"
        {
          "Event": {
            "System": {
              "EventID": 4732,
              "Channel": "Security"
            },
            "EventData": {
              "TargetUserName": "TestAdministrators"
            }
          },
          "Event_attributes": {
            "xmlns": "http://schemas.microsoft.com/win/2004/08/events/event"
          }
        }"#;

        let mut rule_node = parse_rule_from_str(rule_str);
        match serde_json::from_str(record_json_str) {
            Ok(record) => {
<<<<<<< HEAD
                let recinfo = EvtxRecordInfo {
                    evtx_filepath: "testpath".to_owned(),
                    record: record,
                    data_string: record_json_str.to_string(),
                };
                assert_eq!(rule_node.select(&recinfo), false);
=======
                let keys = detections::rule::get_detection_keys(&rule_node);
                let recinfo = utils::create_rec_info(record, "testpath".to_owned(), &keys);
                assert_eq!(rule_node.select(&"testpath".to_owned(), &recinfo), false);
>>>>>>> a023ba46
            }
            Err(_rec) => {
                assert!(false, "Failed to parse json record.");
            }
        }
    }

    #[test]
    fn test_detect_endswith1() {
        // endswithが正しく検知できることを確認
        let rule_str = r#"
        enabled: true
        detection:
            selection:
                Channel: Security
                EventID: 4732
                TargetUserName|endswith: "Administrators"
        output: 'user added to local Administrators UserName: %MemberName% SID: %MemberSid%'
        "#;

        let record_json_str = r#"
        {
          "Event": {
            "System": {
              "EventID": 4732,
              "Channel": "Security"
            },
            "EventData": {
              "TargetUserName": "TestAdministrators"
            }
          },
          "Event_attributes": {
            "xmlns": "http://schemas.microsoft.com/win/2004/08/events/event"
          }
        }"#;

        let mut rule_node = parse_rule_from_str(rule_str);
        match serde_json::from_str(record_json_str) {
            Ok(record) => {
<<<<<<< HEAD
                let recinfo = EvtxRecordInfo {
                    evtx_filepath: "testpath".to_owned(),
                    record: record,
                    data_string: record_json_str.to_string(),
                };
                assert_eq!(rule_node.select(&recinfo), true);
=======
                let keys = detections::rule::get_detection_keys(&rule_node);
                let recinfo = utils::create_rec_info(record, "testpath".to_owned(), &keys);
                assert_eq!(rule_node.select(&"testpath".to_owned(), &recinfo), true);
>>>>>>> a023ba46
            }
            Err(_rec) => {
                assert!(false, "Failed to parse json record.");
            }
        }
    }

    #[test]
    fn test_detect_endswith2() {
        // endswithが正しく検知できることを確認
        let rule_str = r#"
        enabled: true
        detection:
            selection:
                Channel: Security
                EventID: 4732
                TargetUserName|endswith: "Administrators"
        output: 'user added to local Administrators UserName: %MemberName% SID: %MemberSid%'
        "#;

        let record_json_str = r#"
        {
          "Event": {
            "System": {
              "EventID": 4732,
              "Channel": "Security"
            },
            "EventData": {
              "TargetUserName": "AdministratorsTest"
            }
          },
          "Event_attributes": {
            "xmlns": "http://schemas.microsoft.com/win/2004/08/events/event"
          }
        }"#;

        let mut rule_node = parse_rule_from_str(rule_str);
        match serde_json::from_str(record_json_str) {
            Ok(record) => {
<<<<<<< HEAD
                let recinfo = EvtxRecordInfo {
                    evtx_filepath: "testpath".to_owned(),
                    record: record,
                    data_string: record_json_str.to_string(),
                };
                assert_eq!(rule_node.select(&recinfo), false);
=======
                let keys = detections::rule::get_detection_keys(&rule_node);
                let recinfo = utils::create_rec_info(record, "testpath".to_owned(), &keys);
                assert_eq!(rule_node.select(&"testpath".to_owned(), &recinfo), false);
>>>>>>> a023ba46
            }
            Err(_rec) => {
                assert!(false, "Failed to parse json record.");
            }
        }
    }

    #[test]
    fn test_detect_contains1() {
        // containsが正しく検知できることを確認
        let rule_str = r#"
        enabled: true
        detection:
            selection:
                Channel: Security
                EventID: 4732
                TargetUserName|contains: "Administrators"
        output: 'user added to local Administrators UserName: %MemberName% SID: %MemberSid%'
        "#;

        let record_json_str = r#"
        {
          "Event": {
            "System": {
              "EventID": 4732,
              "Channel": "Security"
            },
            "EventData": {
              "TargetUserName": "TestAdministratorsTest"
            }
          },
          "Event_attributes": {
            "xmlns": "http://schemas.microsoft.com/win/2004/08/events/event"
          }
        }"#;

        let mut rule_node = parse_rule_from_str(rule_str);
        match serde_json::from_str(record_json_str) {
            Ok(record) => {
<<<<<<< HEAD
                let recinfo = EvtxRecordInfo {
                    evtx_filepath: "testpath".to_owned(),
                    record: record,
                    data_string: record_json_str.to_string(),
                };
                assert_eq!(rule_node.select(&recinfo), true);
=======
                let keys = detections::rule::get_detection_keys(&rule_node);
                let recinfo = utils::create_rec_info(record, "testpath".to_owned(), &keys);
                assert_eq!(rule_node.select(&"testpath".to_owned(), &recinfo), true);
>>>>>>> a023ba46
            }
            Err(_rec) => {
                assert!(false, "Failed to parse json record.");
            }
        }
    }

    #[test]
    fn test_detect_contains2() {
        // containsが正しく検知できることを確認
        let rule_str = r#"
        enabled: true
        detection:
            selection:
                Channel: Security
                EventID: 4732
                TargetUserName|contains: "Administrators"
        output: 'user added to local Administrators UserName: %MemberName% SID: %MemberSid%'
        "#;

        let record_json_str = r#"
        {
          "Event": {
            "System": {
              "EventID": 4732,
              "Channel": "Security"
            },
            "EventData": {
              "TargetUserName": "Testministrators"
            }
          },
          "Event_attributes": {
            "xmlns": "http://schemas.microsoft.com/win/2004/08/events/event"
          }
        }"#;

        let mut rule_node = parse_rule_from_str(rule_str);
        match serde_json::from_str(record_json_str) {
            Ok(record) => {
<<<<<<< HEAD
                let recinfo = EvtxRecordInfo {
                    evtx_filepath: "testpath".to_owned(),
                    record: record,
                    data_string: record_json_str.to_string(),
                };
                assert_eq!(rule_node.select(&recinfo), false);
=======
                let keys = detections::rule::get_detection_keys(&rule_node);
                let recinfo = utils::create_rec_info(record, "testpath".to_owned(), &keys);
                assert_eq!(rule_node.select(&"testpath".to_owned(), &recinfo), false);
>>>>>>> a023ba46
            }
            Err(_rec) => {
                assert!(false, "Failed to parse json record.");
            }
        }
    }

    #[test]
    fn test_detect_wildcard_multibyte() {
        // multi byteの確認
        let rule_str = r#"
        enabled: true
        detection:
            selection:
                Channel: ホストアプリケーション
        output: 'command=%CommandLine%'
        "#;

        let record_json_str = r#"
        {
            "Event": {"System": {"EventID": 4103, "Channel": "ホストアプリケーション"}},
            "Event_attributes": {"xmlns": "http://schemas.microsoft.com/win/2004/08/events/event"}
        }"#;

        let mut rule_node = parse_rule_from_str(rule_str);
        match serde_json::from_str(record_json_str) {
            Ok(record) => {
<<<<<<< HEAD
                let recinfo = EvtxRecordInfo {
                    evtx_filepath: "testpath".to_owned(),
                    record: record,
                    data_string: record_json_str.to_string(),
                };
                assert_eq!(rule_node.select(&recinfo), true);
=======
                let keys = detections::rule::get_detection_keys(&rule_node);
                let recinfo = utils::create_rec_info(record, "testpath".to_owned(), &keys);
                assert_eq!(rule_node.select(&"testpath".to_owned(), &recinfo), true);
>>>>>>> a023ba46
            }
            Err(_) => {
                assert!(false, "Failed to parse json record.");
            }
        }
    }

    #[test]
    fn test_detect_wildcard_multibyte_notdetect() {
        // multi byteの確認
        let rule_str = r#"
        enabled: true
        detection:
            selection:
                Channel: ホスとアプリケーション
        output: 'command=%CommandLine%'
        "#;

        let record_json_str = r#"
        {
            "Event": {"System": {"EventID": 4103, "Channel": "ホストアプリケーション"}},
            "Event_attributes": {"xmlns": "http://schemas.microsoft.com/win/2004/08/events/event"}
        }"#;

        let mut rule_node = parse_rule_from_str(rule_str);
        match serde_json::from_str(record_json_str) {
            Ok(record) => {
<<<<<<< HEAD
                let recinfo = EvtxRecordInfo {
                    evtx_filepath: "testpath".to_owned(),
                    record: record,
                    data_string: record_json_str.to_string(),
                };
                assert_eq!(rule_node.select(&recinfo), false);
=======
                let keys = detections::rule::get_detection_keys(&rule_node);
                let recinfo = utils::create_rec_info(record, "testpath".to_owned(), &keys);
                assert_eq!(rule_node.select(&"testpath".to_owned(), &recinfo), false);
>>>>>>> a023ba46
            }
            Err(_) => {
                assert!(false, "Failed to parse json record.");
            }
        }
    }

    #[test]
    fn test_wildcard_case_insensitive() {
        // wildcardは大文字小文字関係なくマッチする。
        let rule_str = r#"
        enabled: true
        detection:
            selection:
                Channel: Security
        output: 'command=%CommandLine%'
        "#;

        let record_json_str = r#"
        {
            "Event": {"System": {"EventID": 4103, "Channel": "security", "Computer":"DESKTOP-ICHIICHI"}},
            "Event_attributes": {"xmlns": "http://schemas.microsoft.com/win/2004/08/events/event"}
        }"#;

        let mut rule_node = parse_rule_from_str(rule_str);
        match serde_json::from_str(record_json_str) {
            Ok(record) => {
<<<<<<< HEAD
                let recinfo = EvtxRecordInfo {
                    evtx_filepath: "testpath".to_owned(),
                    record: record,
                    data_string: record_json_str.to_string(),
                };
                assert_eq!(rule_node.select(&recinfo), true);
=======
                let keys = detections::rule::get_detection_keys(&rule_node);
                let recinfo = utils::create_rec_info(record, "testpath".to_owned(), &keys);
                assert_eq!(rule_node.select(&"testpath".to_owned(), &recinfo), true);
>>>>>>> a023ba46
            }
            Err(_) => {
                assert!(false, "Failed to parse json record.");
            }
        }
    }

    #[test]
    fn test_pipe_pattern_wildcard_asterisk() {
        let value = PipeElement::pipe_pattern_wildcard(r"*ho*ge*".to_string());
        assert_eq!("(?i).*ho.*ge.*", value);
    }

    #[test]
    fn test_pipe_pattern_wildcard_asterisk2() {
        let value = PipeElement::pipe_pattern_wildcard(r"\*ho\*\*ge\*".to_string());
        // wildcardの「\*」は文字列としての「*」を表す。
        // 正規表現で「*」はエスケープする必要があるので、\*が正解
        assert_eq!(r"(?i)\*ho\*\*ge\*", value);
    }

    #[test]
    fn test_pipe_pattern_wildcard_asterisk3() {
        // wildcardの「\\*」は文字列としての「\」と正規表現の「.*」を表す。
        // 文字列としての「\」はエスケープされるので、「\\.*」が正解
        let value = PipeElement::pipe_pattern_wildcard(r"\\*ho\\*ge\\*".to_string());
        assert_eq!(r"(?i)\\.*ho\\.*ge\\.*", value);
    }

    #[test]
    fn test_pipe_pattern_wildcard_question() {
        let value = PipeElement::pipe_pattern_wildcard(r"?ho?ge?".to_string());
        assert_eq!(r"(?i).ho.ge.", value);
    }

    #[test]
    fn test_pipe_pattern_wildcard_question2() {
        let value = PipeElement::pipe_pattern_wildcard(r"\?ho\?ge\?".to_string());
        assert_eq!(r"(?i)\?ho\?ge\?", value);
    }

    #[test]
    fn test_pipe_pattern_wildcard_question3() {
        let value = PipeElement::pipe_pattern_wildcard(r"\\?ho\\?ge\\?".to_string());
        assert_eq!(r"(?i)\\.ho\\.ge\\.", value);
    }

    #[test]
    fn test_pipe_pattern_wildcard_backshash() {
        let value = PipeElement::pipe_pattern_wildcard(r"\\ho\\ge\\".to_string());
        assert_eq!(r"(?i)\\\\ho\\\\ge\\\\", value);
    }

    #[test]
    fn test_pipe_pattern_wildcard_mixed() {
        let value = PipeElement::pipe_pattern_wildcard(r"\\*\****\*\\*".to_string());
        assert_eq!(r"(?i)\\.*\*.*.*.*\*\\.*", value);
    }

    #[test]
    fn test_pipe_pattern_wildcard_many_backshashs() {
        let value = PipeElement::pipe_pattern_wildcard(r"\\\*ho\\\*ge\\\".to_string());
        assert_eq!(r"(?i)\\\\.*ho\\\\.*ge\\\\\\", value);
    }

    #[test]
    fn test_grep_match() {
        // wildcardは大文字小文字関係なくマッチする。
        let rule_str = r#"
        enabled: true
        detection:
            selection:
                - 4103
        output: 'command=%CommandLine%'
        "#;

        let record_json_str = r#"
        {
            "Event": {"System": {"EventID": 4103, "Channel": "security", "Computer":"DESKTOP-ICHIICHI"}},
            "Event_attributes": {"xmlns": "http://schemas.microsoft.com/win/2004/08/events/event"}
        }"#;

        let mut rule_node = parse_rule_from_str(rule_str);
        match serde_json::from_str(record_json_str) {
<<<<<<< HEAD
            Ok(rec) => {
                let rec: Value = rec;
                let recinfo = EvtxRecordInfo {
                    evtx_filepath: "testpath".to_owned(),
                    record: rec,
                    data_string: record_json_str.to_string(),
                };
                assert_eq!(rule_node.select(&recinfo), true);
=======
            Ok(record) => {
                let keys = detections::rule::get_detection_keys(&rule_node);
                let recinfo = utils::create_rec_info(record, "testpath".to_owned(), &keys);
                assert_eq!(rule_node.select(&"testpath".to_owned(), &recinfo), true);
>>>>>>> a023ba46
            }
            Err(_) => {
                assert!(false, "Failed to parse json record.");
            }
        }
    }

    #[test]
    fn test_grep_not_match() {
        // wildcardは大文字小文字関係なくマッチする。
        let rule_str = r#"
        enabled: true
        detection:
            selection:
                - 4104
        output: 'command=%CommandLine%'
        "#;

        let record_json_str = r#"
        {
            "Event": {"System": {"EventID": 4103, "Channel": "security", "Computer":"DESKTOP-ICHIICHI"}},
            "Event_attributes": {"xmlns": "http://schemas.microsoft.com/win/2004/08/events/event"}
        }"#;

        let mut rule_node = parse_rule_from_str(rule_str);
        match serde_json::from_str(record_json_str) {
            Ok(record) => {
<<<<<<< HEAD
                let rec: Value = record;
                let recinfo = EvtxRecordInfo {
                    evtx_filepath: "testpath".to_owned(),
                    record: rec,
                    data_string: record_json_str.to_string(),
                };
                assert_eq!(rule_node.select(&recinfo), false);
=======
                let keys = detections::rule::get_detection_keys(&rule_node);
                let recinfo = utils::create_rec_info(record, "testpath".to_owned(), &keys);
                assert_eq!(rule_node.select(&"testpath".to_owned(), &recinfo), false);
>>>>>>> a023ba46
            }
            Err(_) => {
                assert!(false, "Failed to parse json record.");
            }
        }
    }

    #[test]
    fn test_detect_value_keyword() {
        // 文字列っぽいデータでも確認
        // 完全一致なので、前方一致しないことを確認
        let rule_str = r#"
        enabled: true
        detection:
            selection:
                Channel: 
                    value: Security
        output: 'command=%CommandLine%'
        "#;

        let record_json_str = r#"
        {
            "Event": {"System": {"EventID": 4103, "Channel": "Security"}},
            "Event_attributes": {"xmlns": "http://schemas.microsoft.com/win/2004/08/events/event"}
        }"#;

        let mut rule_node = parse_rule_from_str(rule_str);
        match serde_json::from_str(record_json_str) {
            Ok(record) => {
<<<<<<< HEAD
                let recinfo = EvtxRecordInfo {
                    evtx_filepath: "testpath".to_owned(),
                    record: record,
                    data_string: record_json_str.to_string(),
                };
                assert_eq!(rule_node.select(&recinfo), true);
=======
                let keys = detections::rule::get_detection_keys(&rule_node);
                let recinfo = utils::create_rec_info(record, "testpath".to_owned(), &keys);
                assert_eq!(rule_node.select(&"testpath".to_owned(), &recinfo), true);
>>>>>>> a023ba46
            }
            Err(_) => {
                assert!(false, "Failed to parse json record.");
            }
        }
    }

    #[test]
    fn test_notdetect_value_keyword() {
        // 文字列っぽいデータでも確認
        // 完全一致なので、前方一致しないことを確認
        let rule_str = r#"
        enabled: true
        detection:
            selection:
                Channel: 
                    value: Securiteen
        output: 'command=%CommandLine%'
        "#;

        let record_json_str = r#"
        {
            "Event": {"System": {"EventID": 4103, "Channel": "Security"}},
            "Event_attributes": {"xmlns": "http://schemas.microsoft.com/win/2004/08/events/event"}
        }"#;

        let mut rule_node = parse_rule_from_str(rule_str);
        match serde_json::from_str(record_json_str) {
            Ok(record) => {
<<<<<<< HEAD
                let recinfo = EvtxRecordInfo {
                    evtx_filepath: "testpath".to_owned(),
                    record: record,
                    data_string: record_json_str.to_string(),
                };
                assert_eq!(rule_node.select(&recinfo), false);
=======
                let keys = detections::rule::get_detection_keys(&rule_node);
                let recinfo = utils::create_rec_info(record, "testpath".to_owned(), &keys);
                assert_eq!(rule_node.select(&"testpath".to_owned(), &recinfo), false);
>>>>>>> a023ba46
            }
            Err(_) => {
                assert!(false, "Failed to parse json record.");
            }
        }
    }
}<|MERGE_RESOLUTION|>--- conflicted
+++ resolved
@@ -705,18 +705,9 @@
 
         match serde_json::from_str(record_json_str) {
             Ok(record) => {
-<<<<<<< HEAD
-                let recinfo = EvtxRecordInfo {
-                    evtx_filepath: "testpath".to_owned(),
-                    record: record,
-                    data_string: record_json_str.to_string(),
-                };
-                assert_eq!(rule_node.select(&recinfo), false);
-=======
                 let keys = detections::rule::get_detection_keys(&rule_node);
                 let recinfo = utils::create_rec_info(record, "testpath".to_owned(), &keys);
                 assert_eq!(rule_node.select(&"testpath".to_owned(), &recinfo), false);
->>>>>>> a023ba46
             }
             Err(_) => {
                 assert!(false, "failed to parse json record.");
@@ -744,18 +735,9 @@
         let mut rule_node = parse_rule_from_str(rule_str);
         match serde_json::from_str(record_json_str) {
             Ok(record) => {
-<<<<<<< HEAD
-                let recinfo = EvtxRecordInfo {
-                    evtx_filepath: "testpath".to_owned(),
-                    record: record,
-                    data_string: record_json_str.to_string(),
-                };
-                assert_eq!(rule_node.select(&recinfo), false);
-=======
                 let keys = detections::rule::get_detection_keys(&rule_node);
                 let recinfo = utils::create_rec_info(record, "testpath".to_owned(), &keys);
                 assert_eq!(rule_node.select(&"testpath".to_owned(), &recinfo), false);
->>>>>>> a023ba46
             }
             Err(_) => {
                 assert!(false, "Failed to parse json record.");
@@ -783,18 +765,9 @@
         let mut rule_node = parse_rule_from_str(rule_str);
         match serde_json::from_str(record_json_str) {
             Ok(record) => {
-<<<<<<< HEAD
-                let recinfo = EvtxRecordInfo {
-                    evtx_filepath: "testpath".to_owned(),
-                    record: record,
-                    data_string: record_json_str.to_string(),
-                };
-                assert_eq!(rule_node.select(&recinfo), true);
-=======
                 let keys = detections::rule::get_detection_keys(&rule_node);
                 let recinfo = utils::create_rec_info(record, "testpath".to_owned(), &keys);
                 assert_eq!(rule_node.select(&"testpath".to_owned(), &recinfo), true);
->>>>>>> a023ba46
             }
             Err(_) => {
                 assert!(false, "failed to parse json record.");
@@ -823,18 +796,9 @@
         let mut rule_node = parse_rule_from_str(rule_str);
         match serde_json::from_str(record_json_str) {
             Ok(record) => {
-<<<<<<< HEAD
-                let recinfo = EvtxRecordInfo {
-                    evtx_filepath: "testpath".to_owned(),
-                    record: record,
-                    data_string: record_json_str.to_string(),
-                };
-                assert_eq!(rule_node.select(&recinfo), false);
-=======
                 let keys = detections::rule::get_detection_keys(&rule_node);
                 let recinfo = utils::create_rec_info(record, "testpath".to_owned(), &keys);
                 assert_eq!(rule_node.select(&"testpath".to_owned(), &recinfo), false);
->>>>>>> a023ba46
             }
             Err(_) => {
                 assert!(false, "Failed to parse json record.");
@@ -863,18 +827,9 @@
         let mut rule_node = parse_rule_from_str(rule_str);
         match serde_json::from_str(record_json_str) {
             Ok(record) => {
-<<<<<<< HEAD
-                let recinfo = EvtxRecordInfo {
-                    evtx_filepath: "testpath".to_owned(),
-                    record: record,
-                    data_string: record_json_str.to_string(),
-                };
-                assert_eq!(rule_node.select(&recinfo), false);
-=======
                 let keys = detections::rule::get_detection_keys(&rule_node);
                 let recinfo = utils::create_rec_info(record, "testpath".to_owned(), &keys);
                 assert_eq!(rule_node.select(&"testpath".to_owned(), &recinfo), false);
->>>>>>> a023ba46
             }
             Err(_) => {
                 assert!(false, "Failed to parse json record.");
@@ -902,18 +857,9 @@
         let mut rule_node = parse_rule_from_str(rule_str);
         match serde_json::from_str(record_json_str) {
             Ok(record) => {
-<<<<<<< HEAD
-                let recinfo = EvtxRecordInfo {
-                    evtx_filepath: "testpath".to_owned(),
-                    record: record,
-                    data_string: record_json_str.to_string(),
-                };
-                assert_eq!(rule_node.select(&recinfo), true);
-=======
                 let keys = detections::rule::get_detection_keys(&rule_node);
                 let recinfo = utils::create_rec_info(record, "testpath".to_owned(), &keys);
                 assert_eq!(rule_node.select(&"testpath".to_owned(), &recinfo), true);
->>>>>>> a023ba46
             }
             Err(_) => {
                 assert!(false, "Failed to parse json record.");
@@ -941,18 +887,9 @@
         let mut rule_node = parse_rule_from_str(rule_str);
         match serde_json::from_str(record_json_str) {
             Ok(record) => {
-<<<<<<< HEAD
-                let recinfo = EvtxRecordInfo {
-                    evtx_filepath: "testpath".to_owned(),
-                    record: record,
-                    data_string: record_json_str.to_string(),
-                };
-                assert_eq!(rule_node.select(&recinfo), false);
-=======
                 let keys = detections::rule::get_detection_keys(&rule_node);
                 let recinfo = utils::create_rec_info(record, "testpath".to_owned(), &keys);
                 assert_eq!(rule_node.select(&"testpath".to_owned(), &recinfo), false);
->>>>>>> a023ba46
             }
             Err(_) => {
                 assert!(false, "Failed to parse json record.");
@@ -981,18 +918,9 @@
         let mut rule_node = parse_rule_from_str(rule_str);
         match serde_json::from_str(record_json_str) {
             Ok(record) => {
-<<<<<<< HEAD
-                let recinfo = EvtxRecordInfo {
-                    evtx_filepath: "testpath".to_owned(),
-                    record: record,
-                    data_string: record_json_str.to_string(),
-                };
-                assert_eq!(rule_node.select(&recinfo), false);
-=======
                 let keys = detections::rule::get_detection_keys(&rule_node);
                 let recinfo = utils::create_rec_info(record, "testpath".to_owned(), &keys);
                 assert_eq!(rule_node.select(&"testpath".to_owned(), &recinfo), false);
->>>>>>> a023ba46
             }
             Err(_) => {
                 assert!(false, "Failed to parse json record.");
@@ -1021,18 +949,9 @@
         let mut rule_node = parse_rule_from_str(rule_str);
         match serde_json::from_str(record_json_str) {
             Ok(record) => {
-<<<<<<< HEAD
-                let recinfo = EvtxRecordInfo {
-                    evtx_filepath: "testpath".to_owned(),
-                    record: record,
-                    data_string: record_json_str.to_string(),
-                };
-                assert_eq!(rule_node.select(&recinfo), true);
-=======
                 let keys = detections::rule::get_detection_keys(&rule_node);
                 let recinfo = utils::create_rec_info(record, "testpath".to_owned(), &keys);
                 assert_eq!(rule_node.select(&"testpath".to_owned(), &recinfo), true);
->>>>>>> a023ba46
             }
             Err(_) => {
                 assert!(false, "Failed to parse json record.");
@@ -1061,18 +980,9 @@
         let mut rule_node = parse_rule_from_str(rule_str);
         match serde_json::from_str(record_json_str) {
             Ok(record) => {
-<<<<<<< HEAD
-                let recinfo = EvtxRecordInfo {
-                    evtx_filepath: "testpath".to_owned(),
-                    record: record,
-                    data_string: record_json_str.to_string(),
-                };
-                assert_eq!(rule_node.select(&recinfo), true);
-=======
                 let keys = detections::rule::get_detection_keys(&rule_node);
                 let recinfo = utils::create_rec_info(record, "testpath".to_owned(), &keys);
                 assert_eq!(rule_node.select(&"testpath".to_owned(), &recinfo), true);
->>>>>>> a023ba46
             }
             Err(_) => {
                 assert!(false, "Failed to parse json record.");
@@ -1101,18 +1011,9 @@
         let mut rule_node = parse_rule_from_str(rule_str);
         match serde_json::from_str(record_json_str) {
             Ok(record) => {
-<<<<<<< HEAD
-                let recinfo = EvtxRecordInfo {
-                    evtx_filepath: "testpath".to_owned(),
-                    record: record,
-                    data_string: record_json_str.to_string(),
-                };
-                assert_eq!(rule_node.select(&recinfo), true);
-=======
                 let keys = detections::rule::get_detection_keys(&rule_node);
                 let recinfo = utils::create_rec_info(record, "testpath".to_owned(), &keys);
                 assert_eq!(rule_node.select(&"testpath".to_owned(), &recinfo), true);
->>>>>>> a023ba46
             }
             Err(_) => {
                 assert!(false, "Failed to parse json record.");
@@ -1141,18 +1042,9 @@
         let mut rule_node = parse_rule_from_str(rule_str);
         match serde_json::from_str(record_json_str) {
             Ok(record) => {
-<<<<<<< HEAD
-                let recinfo = EvtxRecordInfo {
-                    evtx_filepath: "testpath".to_owned(),
-                    record: record,
-                    data_string: record_json_str.to_string(),
-                };
-                assert_eq!(rule_node.select(&recinfo), false);
-=======
                 let keys = detections::rule::get_detection_keys(&rule_node);
                 let recinfo = utils::create_rec_info(record, "testpath".to_owned(), &keys);
                 assert_eq!(rule_node.select(&"testpath".to_owned(), &recinfo), false);
->>>>>>> a023ba46
             }
             Err(_) => {
                 assert!(false, "Failed to parse json record.");
@@ -1180,18 +1072,9 @@
         let mut rule_node = parse_rule_from_str(rule_str);
         match serde_json::from_str(record_json_str) {
             Ok(record) => {
-<<<<<<< HEAD
-                let recinfo = EvtxRecordInfo {
-                    evtx_filepath: "testpath".to_owned(),
-                    record: record,
-                    data_string: record_json_str.to_string(),
-                };
-                assert_eq!(rule_node.select(&recinfo), true);
-=======
                 let keys = detections::rule::get_detection_keys(&rule_node);
                 let recinfo = utils::create_rec_info(record, "testpath".to_owned(), &keys);
                 assert_eq!(rule_node.select(&"testpath".to_owned(), &recinfo), true);
->>>>>>> a023ba46
             }
             Err(_) => {
                 assert!(false, "Failed to parse json record.");
@@ -1223,18 +1106,9 @@
         let mut rule_node = parse_rule_from_str(rule_str);
         match serde_json::from_str(record_json_str) {
             Ok(record) => {
-<<<<<<< HEAD
-                let recinfo = EvtxRecordInfo {
-                    evtx_filepath: "testpath".to_owned(),
-                    record: record,
-                    data_string: record_json_str.to_string(),
-                };
-                assert_eq!(rule_node.select(&recinfo), false);
-=======
                 let keys = detections::rule::get_detection_keys(&rule_node);
                 let recinfo = utils::create_rec_info(record, "testpath".to_owned(), &keys);
                 assert_eq!(rule_node.select(&"testpath".to_owned(), &recinfo), false);
->>>>>>> a023ba46
             }
             Err(_) => {
                 assert!(false, "Failed to parse json record.");
@@ -1266,18 +1140,9 @@
         let mut rule_node = parse_rule_from_str(rule_str);
         match serde_json::from_str(record_json_str) {
             Ok(record) => {
-<<<<<<< HEAD
-                let recinfo = EvtxRecordInfo {
-                    evtx_filepath: "testpath".to_owned(),
-                    record: record,
-                    data_string: record_json_str.to_string(),
-                };
-                assert_eq!(rule_node.select(&recinfo), false);
-=======
                 let keys = detections::rule::get_detection_keys(&rule_node);
                 let recinfo = utils::create_rec_info(record, "testpath".to_owned(), &keys);
                 assert_eq!(rule_node.select(&"testpath".to_owned(), &recinfo), false);
->>>>>>> a023ba46
             }
             Err(_) => {
                 assert!(false, "Failed to parse json record.");
@@ -1308,18 +1173,9 @@
         let mut rule_node = parse_rule_from_str(rule_str);
         match serde_json::from_str(record_json_str) {
             Ok(record) => {
-<<<<<<< HEAD
-                let recinfo = EvtxRecordInfo {
-                    evtx_filepath: "testpath".to_owned(),
-                    record: record,
-                    data_string: record_json_str.to_string(),
-                };
-                assert_eq!(rule_node.select(&recinfo), false);
-=======
                 let keys = detections::rule::get_detection_keys(&rule_node);
                 let recinfo = utils::create_rec_info(record, "testpath".to_owned(), &keys);
                 assert_eq!(rule_node.select(&"testpath".to_owned(), &recinfo), false);
->>>>>>> a023ba46
             }
             Err(_) => {
                 assert!(false, "Failed to parse json record.");
@@ -1359,18 +1215,9 @@
         let mut rule_node = parse_rule_from_str(rule_str);
         match serde_json::from_str(record_json_str) {
             Ok(record) => {
-<<<<<<< HEAD
-                let recinfo = EvtxRecordInfo {
-                    evtx_filepath: "testpath".to_owned(),
-                    record: record,
-                    data_string: record_json_str.to_string(),
-                };
-                assert_eq!(rule_node.select(&recinfo), true);
-=======
                 let keys = detections::rule::get_detection_keys(&rule_node);
                 let recinfo = utils::create_rec_info(record, "testpath".to_owned(), &keys);
                 assert_eq!(rule_node.select(&"testpath".to_owned(), &recinfo), true);
->>>>>>> a023ba46
             }
             Err(_rec) => {
                 assert!(false, "Failed to parse json record.");
@@ -1410,18 +1257,9 @@
         let mut rule_node = parse_rule_from_str(rule_str);
         match serde_json::from_str(record_json_str) {
             Ok(record) => {
-<<<<<<< HEAD
-                let recinfo = EvtxRecordInfo {
-                    evtx_filepath: "testpath".to_owned(),
-                    record: record,
-                    data_string: record_json_str.to_string(),
-                };
-                assert_eq!(rule_node.select(&recinfo), false);
-=======
                 let keys = detections::rule::get_detection_keys(&rule_node);
                 let recinfo = utils::create_rec_info(record, "testpath".to_owned(), &keys);
                 assert_eq!(rule_node.select(&"testpath".to_owned(), &recinfo), false);
->>>>>>> a023ba46
             }
             Err(_rec) => {
                 assert!(false, "Failed to parse json record.");
@@ -1461,18 +1299,9 @@
         let mut rule_node = parse_rule_from_str(rule_str);
         match serde_json::from_str(record_json_str) {
             Ok(record) => {
-<<<<<<< HEAD
-                let recinfo = EvtxRecordInfo {
-                    evtx_filepath: "testpath".to_owned(),
-                    record: record,
-                    data_string: record_json_str.to_string(),
-                };
-                assert_eq!(rule_node.select(&recinfo), true);
-=======
                 let keys = detections::rule::get_detection_keys(&rule_node);
                 let recinfo = utils::create_rec_info(record, "testpath".to_owned(), &keys);
                 assert_eq!(rule_node.select(&"testpath".to_owned(), &recinfo), true);
->>>>>>> a023ba46
             }
             Err(_rec) => {
                 assert!(false, "Failed to parse json record.");
@@ -1512,18 +1341,9 @@
         let mut rule_node = parse_rule_from_str(rule_str);
         match serde_json::from_str(record_json_str) {
             Ok(record) => {
-<<<<<<< HEAD
-                let recinfo = EvtxRecordInfo {
-                    evtx_filepath: "testpath".to_owned(),
-                    record: record,
-                    data_string: record_json_str.to_string(),
-                };
-                assert_eq!(rule_node.select(&recinfo), false);
-=======
                 let keys = detections::rule::get_detection_keys(&rule_node);
                 let recinfo = utils::create_rec_info(record, "testpath".to_owned(), &keys);
                 assert_eq!(rule_node.select(&"testpath".to_owned(), &recinfo), false);
->>>>>>> a023ba46
             }
             Err(_rec) => {
                 assert!(false, "Failed to parse json record.");
@@ -1563,18 +1383,9 @@
         let mut rule_node = parse_rule_from_str(rule_str);
         match serde_json::from_str(record_json_str) {
             Ok(record) => {
-<<<<<<< HEAD
-                let recinfo = EvtxRecordInfo {
-                    evtx_filepath: "testpath".to_owned(),
-                    record: record,
-                    data_string: record_json_str.to_string(),
-                };
-                assert_eq!(rule_node.select(&recinfo), true);
-=======
                 let keys = detections::rule::get_detection_keys(&rule_node);
                 let recinfo = utils::create_rec_info(record, "testpath".to_owned(), &keys);
                 assert_eq!(rule_node.select(&"testpath".to_owned(), &recinfo), true);
->>>>>>> a023ba46
             }
             Err(_rec) => {
                 assert!(false, "Failed to parse json record.");
@@ -1614,18 +1425,9 @@
         let mut rule_node = parse_rule_from_str(rule_str);
         match serde_json::from_str(record_json_str) {
             Ok(record) => {
-<<<<<<< HEAD
-                let recinfo = EvtxRecordInfo {
-                    evtx_filepath: "testpath".to_owned(),
-                    record: record,
-                    data_string: record_json_str.to_string(),
-                };
-                assert_eq!(rule_node.select(&recinfo), false);
-=======
                 let keys = detections::rule::get_detection_keys(&rule_node);
                 let recinfo = utils::create_rec_info(record, "testpath".to_owned(), &keys);
                 assert_eq!(rule_node.select(&"testpath".to_owned(), &recinfo), false);
->>>>>>> a023ba46
             }
             Err(_rec) => {
                 assert!(false, "Failed to parse json record.");
@@ -1653,18 +1455,9 @@
         let mut rule_node = parse_rule_from_str(rule_str);
         match serde_json::from_str(record_json_str) {
             Ok(record) => {
-<<<<<<< HEAD
-                let recinfo = EvtxRecordInfo {
-                    evtx_filepath: "testpath".to_owned(),
-                    record: record,
-                    data_string: record_json_str.to_string(),
-                };
-                assert_eq!(rule_node.select(&recinfo), true);
-=======
                 let keys = detections::rule::get_detection_keys(&rule_node);
                 let recinfo = utils::create_rec_info(record, "testpath".to_owned(), &keys);
                 assert_eq!(rule_node.select(&"testpath".to_owned(), &recinfo), true);
->>>>>>> a023ba46
             }
             Err(_) => {
                 assert!(false, "Failed to parse json record.");
@@ -1692,18 +1485,9 @@
         let mut rule_node = parse_rule_from_str(rule_str);
         match serde_json::from_str(record_json_str) {
             Ok(record) => {
-<<<<<<< HEAD
-                let recinfo = EvtxRecordInfo {
-                    evtx_filepath: "testpath".to_owned(),
-                    record: record,
-                    data_string: record_json_str.to_string(),
-                };
-                assert_eq!(rule_node.select(&recinfo), false);
-=======
                 let keys = detections::rule::get_detection_keys(&rule_node);
                 let recinfo = utils::create_rec_info(record, "testpath".to_owned(), &keys);
                 assert_eq!(rule_node.select(&"testpath".to_owned(), &recinfo), false);
->>>>>>> a023ba46
             }
             Err(_) => {
                 assert!(false, "Failed to parse json record.");
@@ -1731,18 +1515,9 @@
         let mut rule_node = parse_rule_from_str(rule_str);
         match serde_json::from_str(record_json_str) {
             Ok(record) => {
-<<<<<<< HEAD
-                let recinfo = EvtxRecordInfo {
-                    evtx_filepath: "testpath".to_owned(),
-                    record: record,
-                    data_string: record_json_str.to_string(),
-                };
-                assert_eq!(rule_node.select(&recinfo), true);
-=======
                 let keys = detections::rule::get_detection_keys(&rule_node);
                 let recinfo = utils::create_rec_info(record, "testpath".to_owned(), &keys);
                 assert_eq!(rule_node.select(&"testpath".to_owned(), &recinfo), true);
->>>>>>> a023ba46
             }
             Err(_) => {
                 assert!(false, "Failed to parse json record.");
@@ -1827,21 +1602,10 @@
 
         let mut rule_node = parse_rule_from_str(rule_str);
         match serde_json::from_str(record_json_str) {
-<<<<<<< HEAD
-            Ok(rec) => {
-                let rec: Value = rec;
-                let recinfo = EvtxRecordInfo {
-                    evtx_filepath: "testpath".to_owned(),
-                    record: rec,
-                    data_string: record_json_str.to_string(),
-                };
-                assert_eq!(rule_node.select(&recinfo), true);
-=======
             Ok(record) => {
                 let keys = detections::rule::get_detection_keys(&rule_node);
                 let recinfo = utils::create_rec_info(record, "testpath".to_owned(), &keys);
                 assert_eq!(rule_node.select(&"testpath".to_owned(), &recinfo), true);
->>>>>>> a023ba46
             }
             Err(_) => {
                 assert!(false, "Failed to parse json record.");
@@ -1869,19 +1633,9 @@
         let mut rule_node = parse_rule_from_str(rule_str);
         match serde_json::from_str(record_json_str) {
             Ok(record) => {
-<<<<<<< HEAD
-                let rec: Value = record;
-                let recinfo = EvtxRecordInfo {
-                    evtx_filepath: "testpath".to_owned(),
-                    record: rec,
-                    data_string: record_json_str.to_string(),
-                };
-                assert_eq!(rule_node.select(&recinfo), false);
-=======
                 let keys = detections::rule::get_detection_keys(&rule_node);
                 let recinfo = utils::create_rec_info(record, "testpath".to_owned(), &keys);
                 assert_eq!(rule_node.select(&"testpath".to_owned(), &recinfo), false);
->>>>>>> a023ba46
             }
             Err(_) => {
                 assert!(false, "Failed to parse json record.");
@@ -1911,18 +1665,9 @@
         let mut rule_node = parse_rule_from_str(rule_str);
         match serde_json::from_str(record_json_str) {
             Ok(record) => {
-<<<<<<< HEAD
-                let recinfo = EvtxRecordInfo {
-                    evtx_filepath: "testpath".to_owned(),
-                    record: record,
-                    data_string: record_json_str.to_string(),
-                };
-                assert_eq!(rule_node.select(&recinfo), true);
-=======
                 let keys = detections::rule::get_detection_keys(&rule_node);
                 let recinfo = utils::create_rec_info(record, "testpath".to_owned(), &keys);
                 assert_eq!(rule_node.select(&"testpath".to_owned(), &recinfo), true);
->>>>>>> a023ba46
             }
             Err(_) => {
                 assert!(false, "Failed to parse json record.");
@@ -1952,18 +1697,9 @@
         let mut rule_node = parse_rule_from_str(rule_str);
         match serde_json::from_str(record_json_str) {
             Ok(record) => {
-<<<<<<< HEAD
-                let recinfo = EvtxRecordInfo {
-                    evtx_filepath: "testpath".to_owned(),
-                    record: record,
-                    data_string: record_json_str.to_string(),
-                };
-                assert_eq!(rule_node.select(&recinfo), false);
-=======
                 let keys = detections::rule::get_detection_keys(&rule_node);
                 let recinfo = utils::create_rec_info(record, "testpath".to_owned(), &keys);
                 assert_eq!(rule_node.select(&"testpath".to_owned(), &recinfo), false);
->>>>>>> a023ba46
             }
             Err(_) => {
                 assert!(false, "Failed to parse json record.");
