--- conflicted
+++ resolved
@@ -27,13 +27,8 @@
 pub struct RuleNode {
     pub rulepath: String,
     pub yaml: Yaml,
-<<<<<<< HEAD
-    detection: Option<DetectionNode>,
+    detection: DetectionNode,
     countdata: HashMap<String, Vec<AggRecordTimeInfo>>,
-=======
-    detection: DetectionNode,
-    countdata: HashMap<String, HashMap<String, Vec<DateTime<Utc>>>>,
->>>>>>> fd200c54
 }
 
 impl Debug for RuleNode {
@@ -71,20 +66,10 @@
         }
     }
 
-<<<<<<< HEAD
     pub fn select(&mut self, event_record: &EvtxRecordInfo) -> bool {
-        if self.detection.is_none() {
-            return false;
-        }
-        let result = self.detection.as_ref().unwrap().select(event_record);
+        let result = self.detection.select(event_record);
         if result && self.has_agg_condition() {
             count::count(self, &event_record.record);
-=======
-    pub fn select(&mut self, filepath: &String, event_record: &EvtxRecordInfo) -> bool {
-        let result = self.detection.select(event_record);
-        if result {
-            count::count(self, filepath, &event_record.record);
->>>>>>> fd200c54
         }
         return result;
     }
@@ -106,13 +91,7 @@
     }
     /// ルール内のAggregationParseInfo(Aggregation Condition)を取得する関数
     pub fn get_agg_condition(&self) -> Option<&AggregationParseInfo> {
-        match self
-            .detection
-            .as_ref()
-            .unwrap()
-            .aggregation_condition
-            .as_ref()
-        {
+        match self.detection.aggregation_condition.as_ref() {
             None => {
                 return None;
             }
@@ -992,17 +971,9 @@
                     record: record,
                     data_string: record_str.to_string(),
                 };
-<<<<<<< HEAD
                 let result = rule_node.select(&recinfo);
-                assert_eq!(
-                    rule_node.detection.unwrap().aggregation_condition.is_some(),
-                    true
-                );
-=======
-                let result = rule_node.select(&"testpath".to_string(), &recinfo);
-                assert_eq!(rule_node.detection.aggregation_condition.is_some(), true);
->>>>>>> fd200c54
-                assert_eq!(result, true);
+                assert!(rule_node.detection.aggregation_condition.is_some(),);
+                assert!(result);
                 assert_eq!(
                     *&rule_node.countdata.get(key).unwrap().len() as i32,
                     expect_count
