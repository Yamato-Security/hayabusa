use crate::detections::utils;
use crate::models::event;
use regex::Regex;
use std::collections::HashMap;
extern crate csv;

pub struct PowerShell {}

impl PowerShell {
    pub fn new() -> PowerShell {
        PowerShell {}
    }

    pub fn detection(
        &mut self,
        event_id: String,
        _system: &event::System,
        event_data: HashMap<String, String>,
    ) {
        if event_id == "4103" {
            &self.execute_pipeline(&event_data);
        } else if event_id == "4104" {
            &self.execute_remote_command(&event_data);
        }
    }

    fn execute_pipeline(&mut self, event_data: &HashMap<String, String>) {
        // パイプライン実行をしています
        let default = String::from("");
        let commandline = event_data.get("ContextInfo").unwrap_or(&default);

        if commandline.contains("Host Application")
            || commandline.contains("ホスト アプリケーション")
        {
            let rm_before =
                Regex::new("(?ms)^.*(ホスト アプリケーション|Host Application) = ").unwrap();
            let rm_after = Regex::new("(?ms)\n.*$").unwrap();

            let temp_command_with_extra = rm_before.replace_all(commandline, "");
            let command = rm_after.replace_all(&temp_command_with_extra, "");

            if command != "" {
                utils::check_command(4103, &command, 1000, 0, &default, &default);
            }
        }
    }

    fn execute_remote_command(&mut self, event_data: &HashMap<String, String>) {
        // リモートコマンドを実行します
        let default = String::from("");
<<<<<<< HEAD
        let path = event_data.get("Path").unwrap().to_string();
        if path == "".to_string() {
            let commandline = event_data.get("ScriptBlockText").unwrap_or(&default);
            if commandline.to_string() != default {
                utils::check_command(4104, &commandline, 1000, 0, &default, &default, rdr);
            }
=======
        let message_num = event_data.get("MessageNumber");
        let commandline = event_data.get("ScriptBlockText").unwrap_or(&default);

        if let Some(_) = message_num {
            utils::check_command(4104, &commandline, 1000, 0, &default, &default);
>>>>>>> 0a33c487
        }
    }
}<|MERGE_RESOLUTION|>--- conflicted
+++ resolved
@@ -48,20 +48,12 @@
     fn execute_remote_command(&mut self, event_data: &HashMap<String, String>) {
         // リモートコマンドを実行します
         let default = String::from("");
-<<<<<<< HEAD
         let path = event_data.get("Path").unwrap().to_string();
         if path == "".to_string() {
             let commandline = event_data.get("ScriptBlockText").unwrap_or(&default);
             if commandline.to_string() != default {
                 utils::check_command(4104, &commandline, 1000, 0, &default, &default, rdr);
             }
-=======
-        let message_num = event_data.get("MessageNumber");
-        let commandline = event_data.get("ScriptBlockText").unwrap_or(&default);
-
-        if let Some(_) = message_num {
-            utils::check_command(4104, &commandline, 1000, 0, &default, &default);
->>>>>>> 0a33c487
         }
     }
 }