--- conflicted
+++ resolved
@@ -977,12 +977,9 @@
                     enable_unsupported_rules: false,
                     clobber: false,
                     tags: None,
-<<<<<<< HEAD
                     proven_rules: false,
-=======
                     include_category: None,
                     exclude_category: None,
->>>>>>> d71c2b9d
                 },
                 geo_ip: None,
                 output: None,
