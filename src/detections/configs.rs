--- conflicted
+++ resolved
@@ -845,11 +845,8 @@
                 Action::ListContributors(_) => 8,
                 Action::ListProfiles(_) => 9,
                 Action::Search(_) => 10,
-<<<<<<< HEAD
-                Action::AlertElastic(_) => 11,
-=======
                 Action::ComputerMetrics(_) => 11,
->>>>>>> e2b440a3
+                Action::AlertElastic(_) => 12,
             }
         } else {
             100
@@ -868,12 +865,9 @@
                 Action::SetDefaultProfile(_) => "set-default-profile",
                 Action::ListProfiles(_) => "list-profiles",
                 Action::Search(_) => "search",
-<<<<<<< HEAD
                 Action::AlertElastic(_) => "alert-elastic",
                 Action::ListContributors(_) => "list-contributors",
-=======
                 Action::ComputerMetrics(_) => "computer-metrics",
->>>>>>> e2b440a3
             }
         }else {
             ""
@@ -884,20 +878,11 @@
 #[derive(Args, Clone, Debug)]
 pub struct DetectCommonOption {
     /// Scan JSON formatted logs instead of .evtx (.json or .jsonl)
-<<<<<<< HEAD
-    #[arg(help_heading = Some("Input"), short = 'J', long = "JSON-input", display_order = 999)]
-    // JSON-inputのみ通常の並び順とは別にInputの後ろに配置したいためdisplay_orderの値は大きい値(999)で調整した
-    pub json_input: bool,
-
-    /// Specify additional file extensions (ex: evtx_data) (ex: evtx1,evtx2)
-    #[arg(help_heading = Some("General Options"), long = "target-file-ext", use_value_delimiter = true, value_delimiter = ',', display_order = 460)]
-=======
     #[arg(help_heading = Some("Input"), short = 'J', long = "JSON-input", conflicts_with = "live_analysis", display_order = 390)]
     pub json_input: bool,
 
     /// Specify additional evtx file extensions (ex: evtx_data)
     #[arg(help_heading = Some("General Options"), long = "target-file-ext", value_name = "FILE-EXT...", use_value_delimiter = true, value_delimiter = ',', display_order = 450)]
->>>>>>> e2b440a3
     pub evtx_file_ext: Option<Vec<String>>,
 
     /// Number of threads (default: optimal number for performance)
@@ -1570,7 +1555,6 @@
 }
 
 #[derive(Args, Clone, Debug)]
-<<<<<<< HEAD
 pub struct ElasticSettingOption {
     ///strict mode: do not only warn, but abort if an error occurs
     #[arg(help_heading = Some("Elastic Settings"),long , display_order = 450)]
@@ -1618,24 +1602,21 @@
     pub common_options: CommonOptions,
 
     /// Save the timeline in JSON format (ex: results.json)
-=======
+    #[arg(help_heading = Some("Output"), short = 'o', long, value_name = "FILE", display_order = 410)]
+    pub output: Option<PathBuf>,
+
+}
+
+#[derive(Args, Clone, Debug)]
 pub struct ComputerMetricsOption {
     #[clap(flatten)]
     pub input_args: InputOption,
 
     /// Save the results in CSV format (ex: computer-metrics.csv)
->>>>>>> e2b440a3
     #[arg(help_heading = Some("Output"), short = 'o', long, value_name = "FILE", display_order = 410)]
     pub output: Option<PathBuf>,
 
     #[clap(flatten)]
-<<<<<<< HEAD
-    pub detect_common_options: DetectCommonOption,
-
-    #[clap(flatten)]
-    pub elastic_options: ElasticSettingOption,
-
-=======
     pub common_options: CommonOptions,
 
     /// Scan JSON formatted logs instead of .evtx (.json or .jsonl)
@@ -1679,7 +1660,6 @@
     /// Overwrite files when saving
     #[arg(help_heading = Some("General Options"), short='C', long = "clobber", display_order = 290, requires = "output")]
     pub clobber: bool,
->>>>>>> e2b440a3
 }
 
 #[derive(Parser, Clone, Debug)]
