--- conflicted
+++ resolved
@@ -51,13 +51,8 @@
     --csv-timeline=[CSV_TIMELINE] 'Csv output timeline'
     --rfc-2822 'Output date and time in RFC 2822 format. Example: Mon, 07 Aug 2006 12:34:56 -0600'
     --rfc-3339 'Output date and time in RFC 3339 format. Example: 2006-08-07T12:34:56.485214 -06:00'
-<<<<<<< HEAD
+    --verbose 'Output check information to target event file path and rule file.'
     -L --level=[LEVEL] 'Specified execute rule level(default: LOW)'
-=======
-    --verbose 'Output check information to target event file path and rule file.'
-    -l --lang=[LANG] 'Output language'
-    -L --level=[LEVEL] 'Specified execute rule level(default: INFO)'
->>>>>>> e2ac686c
     -u --utc 'Output time in UTC format(default: local time)'
     -d --directory=[DIRECTORY] 'Event log files directory'
     -s --statistics 'Prints statistics for event logs'
