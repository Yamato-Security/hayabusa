--- conflicted
+++ resolved
@@ -51,25 +51,14 @@
     --csv-timeline=[CSV_TIMELINE] 'Save the timeline in CSV format'
     --rfc-2822 'Output date and time in RFC 2822 format. Example: Mon, 07 Aug 2006 12:34:56 -0600'
     --rfc-3339 'Output date and time in RFC 3339 format. Example: 2006-08-07T12:34:56.485214 -06:00'
-<<<<<<< HEAD
-    --verbose 'Output check information to target event file path and rule file.'
-    -q 'Quiet Output Logo'
-    -r --rules=[RULEDIRECTORY] 'using target of rule file directory'
-    -L --level=[LEVEL] 'Specified execute rule level(default: INFORMATIONAL)'
-    -u --utc 'Output time in UTC format(default: local time)'
-    -d --directory=[DIRECTORY] 'Event log files directory'
-    -s --statistics 'Prints statistics for event logs'
-    -t --threadnum=[NUM] 'Thread number'
-=======
     --verbose 'Output verbose information to target event file path and rule file'
     -q 'Quiet mode. Do not display the launch banner'
     -r --rules=[RULEDIRECTORY] 'Rule file directory (default: ./rules)'
-    -L --level=[LEVEL] 'Minimum level for rules (default: low)'
+    -L --level=[LEVEL] 'Minimum level for rules (default: INFORMATIONAL)'
     -u --utc 'Output time in UTC format (default: local time)'
     -d --directory=[DIRECTORY] 'Directory of multiple .evtx files'
     -s --statistics 'Prints statistics of event IDs'
     -t --threadnum=[NUM] 'Thread number (default: optimal number for performance)'
->>>>>>> bc230f7c
     --contributors 'Prints the list of contributors'";
     App::new(&program)
         .about("Hayabusa: Aiming to be the world's greatest Windows event log analysis tool!")
