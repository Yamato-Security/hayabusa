--- conflicted
+++ resolved
@@ -1092,15 +1092,13 @@
     #[arg(help_heading = Some("Filtering"), short = 'E', long = "EID-filter", display_order = 50)]
     pub eid_filter: bool,
 
-<<<<<<< HEAD
     /// Scan only proven rule for faster speed (./rules/config/proven_rules.txt)
     #[arg(help_heading = Some("Filtering"), short = 'P', long = "proven-rules", display_order = 420)]
     pub proven_rules: bool,
-=======
+
     /// Exclude load rules with specific tags (ex: sysmon)
     #[arg(help_heading = Some("Filtering"), long = "exclude-tags", value_name = "TAGS", conflicts_with = "include_tags", use_value_delimiter = true, value_delimiter = ',', display_order = 315)]
     pub exclude_tags: Option<Vec<String>>,
->>>>>>> fea4d143
 
     #[clap(flatten)]
     pub detect_common_options: DetectCommonOption,
@@ -1585,13 +1583,9 @@
             detect_common_options: option.detect_common_options.clone(),
             enable_unsupported_rules: option.enable_unsupported_rules,
             clobber: false,
-<<<<<<< HEAD
-            tags: None,
             proven_rules: false,
-=======
             include_tags: None,
             exclude_tags: None,
->>>>>>> fea4d143
             include_category: None,
             exclude_category: None,
         }),
@@ -1621,13 +1615,9 @@
             detect_common_options: option.detect_common_options.clone(),
             enable_unsupported_rules: false,
             clobber: option.clobber,
-<<<<<<< HEAD
-            tags: None,
             proven_rules: false,
-=======
             include_tags: None,
             exclude_tags: None,
->>>>>>> fea4d143
             include_category: None,
             exclude_category: None,
         }),
@@ -1657,13 +1647,9 @@
             detect_common_options: option.detect_common_options.clone(),
             enable_unsupported_rules: false,
             clobber: option.clobber,
-<<<<<<< HEAD
-            tags: None,
             proven_rules: false,
-=======
             include_tags: None,
             exclude_tags: None,
->>>>>>> fea4d143
             include_category: None,
             exclude_category: None,
         }),
@@ -1700,13 +1686,9 @@
             exact_level: None,
             enable_unsupported_rules: false,
             clobber: option.clobber,
-<<<<<<< HEAD
-            tags: None,
             proven_rules: false,
-=======
             include_tags: None,
             exclude_tags: None,
->>>>>>> fea4d143
             include_category: None,
             exclude_category: None,
         }),
@@ -1747,13 +1729,9 @@
             },
             enable_unsupported_rules: false,
             clobber: false,
-<<<<<<< HEAD
-            tags: None,
             proven_rules: false,
-=======
             include_tags: None,
             exclude_tags: None,
->>>>>>> fea4d143
             include_category: None,
             exclude_category: None,
         }),
@@ -1794,13 +1772,9 @@
             },
             enable_unsupported_rules: true,
             clobber: false,
-<<<<<<< HEAD
-            tags: None,
             proven_rules: false,
-=======
             include_tags: None,
             exclude_tags: None,
->>>>>>> fea4d143
             include_category: None,
             exclude_category: None,
         }),
