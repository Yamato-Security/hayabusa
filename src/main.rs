--- conflicted
+++ resolved
@@ -1573,14 +1573,10 @@
                     },
                     enable_unsupported_rules: false,
                     clobber: false,
-<<<<<<< HEAD
                     include_tags: None,
                     exclude_tags: None,
-=======
-                    tags: None,
                     include_category: None,
                     exclude_category: None,
->>>>>>> d71c2b9d
                 },
                 geo_ip: None,
                 output: None,
@@ -1729,14 +1725,10 @@
                 },
                 enable_unsupported_rules: false,
                 clobber: false,
-<<<<<<< HEAD
                 include_tags: None,
                 exclude_tags: None,
-=======
-                tags: None,
                 include_category: None,
                 exclude_category: None,
->>>>>>> d71c2b9d
             },
             geo_ip: None,
             output: Some(Path::new("overwrite.csv").to_path_buf()),
@@ -1806,14 +1798,10 @@
                 },
                 enable_unsupported_rules: false,
                 clobber: true,
-<<<<<<< HEAD
                 include_tags: None,
                 exclude_tags: None,
-=======
-                tags: None,
                 include_category: None,
                 exclude_category: None,
->>>>>>> d71c2b9d
             },
             geo_ip: None,
             output: Some(Path::new("overwrite.csv").to_path_buf()),
@@ -1881,14 +1869,10 @@
                 },
                 enable_unsupported_rules: false,
                 clobber: false,
-<<<<<<< HEAD
                 include_tags: None,
                 exclude_tags: None,
-=======
-                tags: None,
                 include_category: None,
                 exclude_category: None,
->>>>>>> d71c2b9d
             },
             geo_ip: None,
             output: Some(Path::new("overwrite.json").to_path_buf()),
@@ -1957,14 +1941,10 @@
                 },
                 enable_unsupported_rules: false,
                 clobber: true,
-<<<<<<< HEAD
                 include_tags: None,
                 exclude_tags: None,
-=======
-                tags: None,
                 include_category: None,
                 exclude_category: None,
->>>>>>> d71c2b9d
             },
             geo_ip: None,
             output: Some(Path::new("overwrite.json").to_path_buf()),
