--- conflicted
+++ resolved
@@ -733,8 +733,8 @@
         match eggs.get(exec_datestr) {
             None => {}
             Some(path) => {
-<<<<<<< HEAD
-                let content = fs::read_to_string(path).unwrap_or_default();
+                let egg_path = CURRENT_EXE_PATH.join(path);
+                let content = fs::read_to_string(egg_path).unwrap_or_default();
                 write_color_buffer(
                     &BufferWriter::stdout(ColorChoice::Always),
                     None,
@@ -742,11 +742,6 @@
                     true,
                 )
                 .ok();
-=======
-                let egg_path = CURRENT_EXE_PATH.join(path);
-                let content = fs::read_to_string(egg_path).unwrap_or_default();
-                write_color_buffer(&BufferWriter::stdout(ColorChoice::Always), None, &content).ok();
->>>>>>> de3f9d08
             }
         }
     }
