--- conflicted
+++ resolved
@@ -73,11 +73,7 @@
     let evnt_records = evtx_to_jsons(&evtx_files);
 
     let mut tl = Timeline::new();
-<<<<<<< HEAD
-    tl.start(&evnt_records);
-=======
     tl.start(&evtx_files, &evnt_records);
->>>>>>> 9b8bed70
 
     let mut detection = detection::Detection::new();
     &detection.start(evnt_records);
