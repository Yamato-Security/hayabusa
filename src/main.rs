--- conflicted
+++ resolved
@@ -370,12 +370,8 @@
             }
             self.analysis_files(vec![PathBuf::from(filepath)], &time_filter);
         } else if let Some(directory) = &configs::CONFIG.read().unwrap().args.directory {
-<<<<<<< HEAD
             let evtx_files =
-                self.collect_evtxfiles(directory.as_os_str().to_str().unwrap(), &target_extensions);
-=======
-            let evtx_files = Self::collect_evtxfiles(directory.as_os_str().to_str().unwrap());
->>>>>>> 6d95e80f
+                Self::collect_evtxfiles(directory.as_os_str().to_str().unwrap(), &target_extensions);
             if evtx_files.is_empty() {
                 AlertMessage::alert("No .evtx files were found.").ok();
                 return;
@@ -611,15 +607,10 @@
     ) -> Option<Vec<PathBuf>> {
         if is_elevated() {
             let log_dir = env::var("windir").expect("windir is not found");
-<<<<<<< HEAD
-            let evtx_files = self.collect_evtxfiles(
+            let evtx_files = Self::collect_evtxfiles(
                 &[log_dir, "System32\\winevt\\Logs".to_string()].join("/"),
                 target_extensions,
             );
-=======
-            let evtx_files =
-                Self::collect_evtxfiles(&[log_dir, "System32\\winevt\\Logs".to_string()].join("/"));
->>>>>>> 6d95e80f
             if evtx_files.is_empty() {
                 AlertMessage::alert("No .evtx files were found.").ok();
                 return None;
@@ -633,15 +624,10 @@
         }
     }
 
-<<<<<<< HEAD
     fn collect_evtxfiles(
-        &self,
         dirpath: &str,
         target_extensions: &HashSet<String>,
     ) -> Vec<PathBuf> {
-=======
-    fn collect_evtxfiles(dirpath: &str) -> Vec<PathBuf> {
->>>>>>> 6d95e80f
         let entries = fs::read_dir(dirpath);
         if entries.is_err() {
             let errmsg = format!("{}", entries.unwrap_err());
@@ -666,11 +652,7 @@
             let path = e.unwrap().path();
             if path.is_dir() {
                 path.to_str().map(|path_str| {
-<<<<<<< HEAD
-                    let subdir_ret = self.collect_evtxfiles(path_str, target_extensions);
-=======
-                    let subdir_ret = Self::collect_evtxfiles(path_str);
->>>>>>> 6d95e80f
+                    let subdir_ret = Self::collect_evtxfiles(path_str, target_extensions);
                     ret.extend(subdir_ret);
                     Option::Some(())
                 });
@@ -1039,12 +1021,7 @@
 
     #[test]
     fn test_collect_evtxfiles() {
-<<<<<<< HEAD
-        let app = App::new();
-        let files = app.collect_evtxfiles("test_files/evtx", &HashSet::from(["evtx".to_string()]));
-=======
-        let files = App::collect_evtxfiles("test_files/evtx");
->>>>>>> 6d95e80f
+        let files = Self::collect_evtxfiles("test_files/evtx", &HashSet::from(["evtx".to_string()]));
         assert_eq!(3, files.len());
 
         files.iter().for_each(|file| {
