--- conflicted
+++ resolved
@@ -2259,15 +2259,7 @@
         Vec<DetectInfo>,
     ) {
         let path = evtx_filepath.display();
-<<<<<<< HEAD
         let parser = self.evtx_to_jsons(&evtx_filepath, stored_static);
-=======
-        let parser = self.evtx_to_jsons(
-            &evtx_filepath,
-            stored_static.enable_recover_records,
-            stored_static.validate_checksum,
-        );
->>>>>>> 1df4752d
         let mut record_cnt = 0;
         let mut recover_records_cnt = 0;
         let mut detect_infos: Vec<DetectInfo> = vec![];
@@ -2870,12 +2862,7 @@
     fn evtx_to_jsons(
         &self,
         evtx_filepath: &PathBuf,
-<<<<<<< HEAD
         stored_static: &StoredStatic,
-=======
-        enable_recover_records: bool,
-        validate_checksum: bool,
->>>>>>> 1df4752d
     ) -> Option<EvtxParser<File>> {
         match EvtxParser::from_path(evtx_filepath) {
             Ok(evtx_parser) => {
@@ -2883,12 +2870,8 @@
                 let mut parse_config = ParserSettings::default()
                     .parse_empty_chunks(stored_static.enable_recover_records);
                 parse_config = parse_config.separate_json_attributes(true); // XMLのattributeをJSONに変換する時のルールを設定
-<<<<<<< HEAD
                 parse_config = parse_config.num_threads(stored_static.thread_number.unwrap_or(0));
-=======
-                parse_config = parse_config.num_threads(0); // 設定しないと遅かったので、設定しておく。
-                parse_config = parse_config.validate_checksums(validate_checksum);
->>>>>>> 1df4752d
+                parse_config = parse_config.validate_checksums(stored_static.validate_checksum);
 
                 let evtx_parser = evtx_parser.with_configuration(parse_config);
                 Some(evtx_parser)
