extern crate serde;
extern crate serde_derive;

use chrono::{DateTime, Utc};
use evtx::{EvtxParser, ParserSettings};
<<<<<<< HEAD
use hhmmss::Hhmmss;
use lagotto::detections::detection;
use lagotto::detections::detection::EvtxRecordInfo;
use lagotto::detections::print::AlertMessage;
use lagotto::omikuji::Omikuji;
use lagotto::{afterfact::after_fact, detections::utils};
use lagotto::{detections::configs, timeline::timeline::Timeline};
=======
use hayabusa::detections::detection;
use hayabusa::detections::detection::EvtxRecordInfo;
use hayabusa::detections::print::AlertMessage;
use hayabusa::omikuji::Omikuji;
use hayabusa::{afterfact::after_fact, detections::utils};
use hayabusa::{detections::configs, timeline::timeline::Timeline};
>>>>>>> 1bdf6943
use std::{
    fs::{self, File},
    path::PathBuf,
    vec,
};

// 一度にtimelineやdetectionを実行する行数
const MAX_DETECT_RECORDS: usize = 40000;

fn main() {
<<<<<<< HEAD
    let analysis_start_time: DateTime<Utc> = Utc::now();
=======
    if configs::CONFIG.read().unwrap().args.args.len() == 0 {
        println!(
            "{}",
            configs::CONFIG.read().unwrap().args.usage().to_string()
        );
        return;
    }

>>>>>>> 1bdf6943
    if let Some(filepath) = configs::CONFIG.read().unwrap().args.value_of("filepath") {
        analysis_files(vec![PathBuf::from(filepath)]);
    } else if let Some(directory) = configs::CONFIG.read().unwrap().args.value_of("directory") {
        let evtx_files = collect_evtxfiles(&directory);
        analysis_files(evtx_files);
    } else if configs::CONFIG.read().unwrap().args.is_present("credits") {
        print_credits();
        return;
    }
    let analysis_end_time: DateTime<Utc> = Utc::now();
    let analysis_duration = analysis_end_time.signed_duration_since(analysis_start_time);
    println!("");
    println!("Elapsed Time: {}", &analysis_duration.hhmmssxxx());
    println!("");
}

fn collect_evtxfiles(dirpath: &str) -> Vec<PathBuf> {
    let entries = fs::read_dir(dirpath);
    if entries.is_err() {
        let stdout = std::io::stdout();
        let mut stdout = stdout.lock();
        AlertMessage::alert(&mut stdout, format!("{}", entries.unwrap_err())).ok();
        return vec![];
    }

    let mut ret = vec![];
    for e in entries.unwrap() {
        if e.is_err() {
            continue;
        }

        let path = e.unwrap().path();
        if path.is_dir() {
            path.to_str().and_then(|path_str| {
                let subdir_ret = collect_evtxfiles(path_str);
                ret.extend(subdir_ret);
                return Option::Some(());
            });
        } else {
            let path_str = path.to_str().unwrap_or("");
            if path_str.ends_with(".evtx") {
                ret.push(path);
            }
        }
    }

    return ret;
}

fn print_credits() {
    let stdout = std::io::stdout();
    let mut stdout = stdout.lock();
    match fs::read_to_string("./credits.txt") {
        Ok(contents) => println!("{}", contents),
        Err(err) => {
            AlertMessage::alert(&mut stdout, format!("{}", err)).ok();
        }
    }
}

fn analysis_files(evtx_files: Vec<PathBuf>) {
    let mut detection = detection::Detection::new(detection::Detection::parse_rule_files());

    for evtx_file in evtx_files {
        let ret = analysis_file(evtx_file, detection);
        detection = ret;
    }

    after_fact();
}

// Windowsイベントログファイルを1ファイル分解析する。
fn analysis_file(
    evtx_filepath: PathBuf,
    mut detection: detection::Detection,
) -> detection::Detection {
    let filepath_disp = evtx_filepath.display();
    let parser = evtx_to_jsons(evtx_filepath.clone());
    if parser.is_none() {
        return detection;
    }

    let mut tl = Timeline::new();
    let mut parser = parser.unwrap();
    let mut records = parser.records_json_value();
    let tokio_rt = utils::create_tokio_runtime();

    loop {
        let mut records_per_detect = vec![];
        while records_per_detect.len() < MAX_DETECT_RECORDS {
            // パースに失敗している場合、エラーメッセージを出力
            let next_rec = records.next();
            if next_rec.is_none() {
                break;
            }

            let record_result = next_rec.unwrap();
            if record_result.is_err() {
                let evtx_filepath = &filepath_disp;
                let errmsg = format!(
                    "Failed to parse event file. EventFile:{} Error:{}",
                    evtx_filepath,
                    record_result.unwrap_err()
                );
                AlertMessage::alert(&mut std::io::stdout().lock(), errmsg).ok();
                continue;
            }

            let record_info =
                EvtxRecordInfo::new((&filepath_disp).to_string(), record_result.unwrap().data);
            records_per_detect.push(record_info);
        }
        if records_per_detect.len() == 0 {
            break;
        }

        // timeline機能の実行
        tl.start(&records_per_detect);

        // ruleファイルの検知
        detection = detection.start(&tokio_rt, records_per_detect);
    }

    tokio_rt.shutdown_background();
    detection.add_aggcondtion_msg();
    tl.tm_stats_dsp_msg();

    return detection;
}

fn evtx_to_jsons(evtx_filepath: PathBuf) -> Option<EvtxParser<File>> {
    match EvtxParser::from_path(evtx_filepath) {
        Ok(evtx_parser) => {
            // parserのデフォルト設定を変更
            let mut parse_config = ParserSettings::default();
            parse_config = parse_config.separate_json_attributes(true); // XMLのattributeをJSONに変換する時のルールを設定
            parse_config = parse_config.num_threads(utils::get_thread_num()); // 設定しないと遅かったので、設定しておく。

            let evtx_parser = evtx_parser.with_configuration(parse_config);
            return Option::Some(evtx_parser);
        }
        Err(e) => {
            eprintln!("{}", e);
            return Option::None;
        }
    }
}

fn _output_with_omikuji(omikuji: Omikuji) {
    let fp = &format!("art/omikuji/{}", omikuji);
    let content = fs::read_to_string(fp).unwrap();
    println!("{}", content);
}

#[cfg(test)]
mod tests {
    use crate::collect_evtxfiles;

    #[test]
    fn test_collect_evtxfiles() {
        let files = collect_evtxfiles("test_files/evtx");
        assert_eq!(3, files.len());

        files.iter().for_each(|file| {
            let is_contains = &vec!["test1.evtx", "test2.evtx", "testtest4.evtx"]
                .into_iter()
                .any(|filepath_str| {
                    return file.file_name().unwrap().to_str().unwrap_or("") == filepath_str;
                });
            assert_eq!(is_contains, &true);
        })
    }
}<|MERGE_RESOLUTION|>--- conflicted
+++ resolved
@@ -3,22 +3,13 @@
 
 use chrono::{DateTime, Utc};
 use evtx::{EvtxParser, ParserSettings};
-<<<<<<< HEAD
-use hhmmss::Hhmmss;
-use lagotto::detections::detection;
-use lagotto::detections::detection::EvtxRecordInfo;
-use lagotto::detections::print::AlertMessage;
-use lagotto::omikuji::Omikuji;
-use lagotto::{afterfact::after_fact, detections::utils};
-use lagotto::{detections::configs, timeline::timeline::Timeline};
-=======
 use hayabusa::detections::detection;
 use hayabusa::detections::detection::EvtxRecordInfo;
 use hayabusa::detections::print::AlertMessage;
 use hayabusa::omikuji::Omikuji;
 use hayabusa::{afterfact::after_fact, detections::utils};
 use hayabusa::{detections::configs, timeline::timeline::Timeline};
->>>>>>> 1bdf6943
+use hhmmss::Hhmmss;
 use std::{
     fs::{self, File},
     path::PathBuf,
@@ -29,9 +20,6 @@
 const MAX_DETECT_RECORDS: usize = 40000;
 
 fn main() {
-<<<<<<< HEAD
-    let analysis_start_time: DateTime<Utc> = Utc::now();
-=======
     if configs::CONFIG.read().unwrap().args.args.len() == 0 {
         println!(
             "{}",
@@ -39,8 +27,7 @@
         );
         return;
     }
-
->>>>>>> 1bdf6943
+    let analysis_start_time: DateTime<Utc> = Utc::now();
     if let Some(filepath) = configs::CONFIG.read().unwrap().args.value_of("filepath") {
         analysis_files(vec![PathBuf::from(filepath)]);
     } else if let Some(directory) = configs::CONFIG.read().unwrap().args.value_of("directory") {
