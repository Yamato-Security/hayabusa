--- conflicted
+++ resolved
@@ -1573,13 +1573,9 @@
                     },
                     enable_unsupported_rules: false,
                     clobber: false,
-<<<<<<< HEAD
-                    tags: None,
                     proven_rules: false,
-=======
                     include_tags: None,
                     exclude_tags: None,
->>>>>>> fea4d143
                     include_category: None,
                     exclude_category: None,
                 },
@@ -1730,13 +1726,9 @@
                 },
                 enable_unsupported_rules: false,
                 clobber: false,
-<<<<<<< HEAD
-                tags: None,
                 proven_rules: false,
-=======
                 include_tags: None,
                 exclude_tags: None,
->>>>>>> fea4d143
                 include_category: None,
                 exclude_category: None,
             },
@@ -1808,13 +1800,9 @@
                 },
                 enable_unsupported_rules: false,
                 clobber: true,
-<<<<<<< HEAD
-                tags: None,
                 proven_rules: false,
-=======
                 include_tags: None,
                 exclude_tags: None,
->>>>>>> fea4d143
                 include_category: None,
                 exclude_category: None,
             },
@@ -1884,13 +1872,9 @@
                 },
                 enable_unsupported_rules: false,
                 clobber: false,
-<<<<<<< HEAD
-                tags: None,
                 proven_rules: false,
-=======
                 include_tags: None,
                 exclude_tags: None,
->>>>>>> fea4d143
                 include_category: None,
                 exclude_category: None,
             },
@@ -1961,13 +1945,9 @@
                 },
                 enable_unsupported_rules: false,
                 clobber: true,
-<<<<<<< HEAD
-                tags: None,
                 proven_rules: false,
-=======
                 include_tags: None,
                 exclude_tags: None,
->>>>>>> fea4d143
                 include_category: None,
                 exclude_category: None,
             },
