extern crate serde;
extern crate serde_derive;

use chrono::Datelike;
use chrono::{DateTime, Local};
use evtx::{EvtxParser, ParserSettings};
use hayabusa::detections::detection::{self, EvtxRecordInfo};
use hayabusa::detections::print::AlertMessage;
use hayabusa::detections::rule::{get_detection_keys, RuleNode};
use hayabusa::filter;
use hayabusa::omikuji::Omikuji;
use hayabusa::{afterfact::after_fact, detections::utils};
use hayabusa::{detections::configs, timeline::timeline::Timeline};
use hhmmss::Hhmmss;
use pbr::ProgressBar;
use serde_json::Value;
use std::collections::{HashMap, HashSet};
use std::fmt::Display;
use std::sync::Arc;
use std::{
    fs::{self, File},
    path::PathBuf,
    vec,
};
use tokio::runtime::Runtime;
use tokio::spawn;
use tokio::task::JoinHandle;

// 一度にtimelineやdetectionを実行する行数
const MAX_DETECT_RECORDS: usize = 5000;

fn main() {
    let mut app = App::new();
    app.exec();
    app.rt.shutdown_background();
}

pub struct App {
    rt: Runtime,
    rule_keys: Vec<String>,
}

impl App {
    pub fn new() -> App {
        return App {
            rt: utils::create_tokio_runtime(),
            rule_keys: Vec::new(),
        };
    }

    fn exec(&mut self) {
        let analysis_start_time: DateTime<Local> = Local::now();
        if !configs::CONFIG.read().unwrap().args.is_present("quiet") {
            self.output_logo();
            println!("");
            self.output_eggs(&format!(
                "{:02}/{:02}",
                &analysis_start_time.month().to_owned(),
                &analysis_start_time.day().to_owned()
            ));
        }
        if configs::CONFIG.read().unwrap().args.args.len() == 0 {
            println!(
                "{}",
                configs::CONFIG.read().unwrap().args.usage().to_string()
            );
            return;
        }
        if let Some(filepath) = configs::CONFIG.read().unwrap().args.value_of("filepath") {
            if !filepath.ends_with(".evtx") {
                AlertMessage::alert(
                    &mut std::io::stderr().lock(),
                    "--filepath only accepts .evtx files.".to_owned(),
                )
                .ok();
                return;
            }
            self.analysis_files(vec![PathBuf::from(filepath)]);
        } else if let Some(directory) = configs::CONFIG.read().unwrap().args.value_of("directory") {
            let evtx_files = self.collect_evtxfiles(&directory);
            if evtx_files.len() == 0 {
                AlertMessage::alert(
                    &mut std::io::stderr().lock(),
                    "No .evtx files were found.".to_owned(),
                )
                .ok();
                return;
            }
            self.analysis_files(evtx_files);
        } else if configs::CONFIG
            .read()
            .unwrap()
            .args
            .is_present("contributors")
        {
            self.print_contributors();
            return;
        }
        let analysis_end_time: DateTime<Local> = Local::now();
        let analysis_duration = analysis_end_time.signed_duration_since(analysis_start_time);
        println!("Elapsed Time: {}", &analysis_duration.hhmmssxxx());
        println!("");
    }

    fn collect_evtxfiles(&self, dirpath: &str) -> Vec<PathBuf> {
        let entries = fs::read_dir(dirpath);
        if entries.is_err() {
            let stderr = std::io::stderr();
            let mut stderr = stderr.lock();
            AlertMessage::alert(&mut stderr, format!("{}", entries.unwrap_err())).ok();
            return vec![];
        }

        let mut ret = vec![];
        for e in entries.unwrap() {
            if e.is_err() {
                continue;
            }

            let path = e.unwrap().path();
            if path.is_dir() {
                path.to_str().and_then(|path_str| {
                    let subdir_ret = self.collect_evtxfiles(path_str);
                    ret.extend(subdir_ret);
                    return Option::Some(());
                });
            } else {
                let path_str = path.to_str().unwrap_or("");
                if path_str.ends_with(".evtx") {
                    ret.push(path);
                }
            }
        }

        return ret;
    }

    fn print_contributors(&self) {
        match fs::read_to_string("./contributors.txt") {
            Ok(contents) => println!("{}", contents),
            Err(err) => {
                AlertMessage::alert(&mut std::io::stderr().lock(), format!("{}", err)).ok();
            }
        }
    }

    fn analysis_files(&mut self, evtx_files: Vec<PathBuf>) {
        let level = configs::CONFIG
            .read()
            .unwrap()
            .args
            .value_of("min-level")
            .unwrap_or("informational")
            .to_uppercase();
        println!("Analyzing event files: {:?}", evtx_files.len());

        let rule_files = detection::Detection::parse_rule_files(
            level,
            configs::CONFIG.read().unwrap().args.value_of("rules"),
            &filter::exclude_ids(),
        );
        let mut pb = ProgressBar::new(evtx_files.len() as u64);
        pb.show_speed = false;
        self.rule_keys = self.get_all_keys(&rule_files);
        let mut detection = detection::Detection::new(rule_files);
        for evtx_file in evtx_files {
            if configs::CONFIG.read().unwrap().args.is_present("verbose") {
                println!("Checking target evtx FilePath: {:?}", &evtx_file);
            }
            detection = self.analysis_file(evtx_file, detection);
            pb.inc();
        }
        after_fact();
        detection.print_unique_results();
    }
<<<<<<< HEAD
    after_fact();
}
=======
>>>>>>> a023ba46

    // Windowsイベントログファイルを1ファイル分解析する。
    fn analysis_file(
        &self,
        evtx_filepath: PathBuf,
        mut detection: detection::Detection,
    ) -> detection::Detection {
        let path = evtx_filepath.display();
        let parser = self.evtx_to_jsons(evtx_filepath.clone());
        if parser.is_none() {
            return detection;
        }

        let mut tl = Timeline::new();
        let mut parser = parser.unwrap();
        let mut records = parser.records_json_value();

        loop {
            let mut records_per_detect = vec![];
            while records_per_detect.len() < MAX_DETECT_RECORDS {
                // パースに失敗している場合、エラーメッセージを出力
                let next_rec = records.next();
                if next_rec.is_none() {
                    break;
                }

                let record_result = next_rec.unwrap();
                if record_result.is_err() {
                    let evtx_filepath = &path;
                    let errmsg = format!(
                        "Failed to parse event file. EventFile:{} Error:{}",
                        evtx_filepath,
                        record_result.unwrap_err()
                    );
                    AlertMessage::alert(&mut std::io::stderr().lock(), errmsg).ok();
                    continue;
                }

                // target_eventids.txtでフィルタする。
                let data = record_result.unwrap().data;
                if self._is_target_event_id(&data) == false {
                    continue;
                }

                // EvtxRecordInfo構造体に変更
                records_per_detect.push(data);
            }
            if records_per_detect.len() == 0 {
                break;
            }

            let records_per_detect = self.rt.block_on(App::create_rec_infos(
                records_per_detect,
                &path,
                self.rule_keys.clone(),
            ));

            // // timeline機能の実行
            tl.start(&records_per_detect);

            // // ruleファイルの検知
            detection = detection.start(&self.rt, records_per_detect);
        }

        detection.add_aggcondtion_msg();
        tl.tm_stats_dsp_msg();

        return detection;
    }

<<<<<<< HEAD
    tokio_rt.shutdown_background();
    detection.add_aggcondition_msg();
    tl.tm_stats_dsp_msg();
=======
    async fn create_rec_infos(
        records_per_detect: Vec<Value>,
        path: &dyn Display,
        rule_keys: Vec<String>,
    ) -> Vec<EvtxRecordInfo> {
        let path = Arc::new(path.to_string());
        let rule_keys = Arc::new(rule_keys);
        let threads: Vec<JoinHandle<EvtxRecordInfo>> = records_per_detect
            .into_iter()
            .map(|rec| {
                let arc_rule_keys = Arc::clone(&rule_keys);
                let arc_path = Arc::clone(&path);
                return spawn(async move {
                    let rec_info =
                        utils::create_rec_info(rec, arc_path.to_string(), &arc_rule_keys);
                    return rec_info;
                });
            })
            .collect();
>>>>>>> a023ba46

        let mut ret = vec![];
        for thread in threads.into_iter() {
            ret.push(thread.await.unwrap());
        }

        return ret;
    }

    fn get_all_keys(&self, rules: &Vec<RuleNode>) -> Vec<String> {
        let mut key_set = HashSet::new();
        for rule in rules {
            let keys = get_detection_keys(rule);
            key_set.extend(keys);
        }

        let ret: Vec<String> = key_set.into_iter().collect();
        return ret;
    }

    // target_eventids.txtの設定を元にフィルタする。
    fn _is_target_event_id(&self, data: &Value) -> bool {
        let eventid = utils::get_event_value(&utils::get_event_id_key(), data);
        if eventid.is_none() {
            return true;
        }

        return match eventid.unwrap() {
            Value::String(s) => utils::is_target_event_id(s),
            Value::Number(n) => utils::is_target_event_id(&n.to_string()),
            _ => true, // レコードからEventIdが取得できない場合は、特にフィルタしない
        };
    }

    fn evtx_to_jsons(&self, evtx_filepath: PathBuf) -> Option<EvtxParser<File>> {
        match EvtxParser::from_path(evtx_filepath) {
            Ok(evtx_parser) => {
                // parserのデフォルト設定を変更
                let mut parse_config = ParserSettings::default();
                parse_config = parse_config.separate_json_attributes(true); // XMLのattributeをJSONに変換する時のルールを設定
                parse_config = parse_config.num_threads(0); // 設定しないと遅かったので、設定しておく。

                let evtx_parser = evtx_parser.with_configuration(parse_config);
                return Option::Some(evtx_parser);
            }
            Err(e) => {
                eprintln!("{}", e);
                return Option::None;
            }
        }
    }

    fn _output_with_omikuji(&self, omikuji: Omikuji) {
        let fp = &format!("art/omikuji/{}", omikuji);
        let content = fs::read_to_string(fp).unwrap();
        println!("{}", content);
    }

<<<<<<< HEAD
/// output logo
fn output_logo() {
    let fp = &format!("art/logo.txt");
    let content = fs::read_to_string(fp).unwrap_or(String::default());
    println!("{}", content);
}

/// output easter egg arts
fn output_eggs(exec_datestr: &str) {
    let mut eggs: HashMap<&str, &str> = HashMap::new();
    eggs.insert("01/01", "art/happynewyear.txt");
    eggs.insert("02/22", "art/ninja.txt");
    eggs.insert("08/08", "art/takoyaki.txt");
    eggs.insert("12/25", "art/christmas.txt");

    match eggs.get(exec_datestr) {
        None => {}
        Some(path) => {
            let content = fs::read_to_string(path).unwrap_or(String::default());
            println!("{}", content);
=======
    /// output logo
    fn output_logo(&self) {
        let fp = &format!("art/logo.txt");
        let content = fs::read_to_string(fp).unwrap_or("".to_owned());
        println!("{}", content);
    }

    /// output easter egg arts
    fn output_eggs(&self, exec_datestr: &str) {
        let mut eggs: HashMap<&str, &str> = HashMap::new();
        eggs.insert("01/01", "art/happynewyear.txt");
        eggs.insert("02/22", "art/ninja.txt");
        eggs.insert("08/08", "art/takoyaki.txt");
        eggs.insert("12/25", "art/christmas.txt");

        match eggs.get(exec_datestr) {
            None => {}
            Some(path) => {
                let content = fs::read_to_string(path).unwrap_or("".to_owned());
                println!("{}", content);
            }
>>>>>>> a023ba46
        }
    }
}

#[cfg(test)]
mod tests {
    use crate::App;

    #[test]
    fn test_collect_evtxfiles() {
        let app = App::new();
        let files = app.collect_evtxfiles("test_files/evtx");
        assert_eq!(3, files.len());

        files.iter().for_each(|file| {
            let is_contains = &vec!["test1.evtx", "test2.evtx", "testtest4.evtx"]
                .into_iter()
                .any(|filepath_str| {
                    return file.file_name().unwrap().to_str().unwrap_or("") == filepath_str;
                });
            assert_eq!(is_contains, &true);
        })
    }
}<|MERGE_RESOLUTION|>--- conflicted
+++ resolved
@@ -173,11 +173,6 @@
         after_fact();
         detection.print_unique_results();
     }
-<<<<<<< HEAD
-    after_fact();
-}
-=======
->>>>>>> a023ba46
 
     // Windowsイベントログファイルを1ファイル分解析する。
     fn analysis_file(
@@ -248,11 +243,6 @@
         return detection;
     }
 
-<<<<<<< HEAD
-    tokio_rt.shutdown_background();
-    detection.add_aggcondition_msg();
-    tl.tm_stats_dsp_msg();
-=======
     async fn create_rec_infos(
         records_per_detect: Vec<Value>,
         path: &dyn Display,
@@ -272,7 +262,6 @@
                 });
             })
             .collect();
->>>>>>> a023ba46
 
         let mut ret = vec![];
         for thread in threads.into_iter() {
@@ -331,28 +320,6 @@
         println!("{}", content);
     }
 
-<<<<<<< HEAD
-/// output logo
-fn output_logo() {
-    let fp = &format!("art/logo.txt");
-    let content = fs::read_to_string(fp).unwrap_or(String::default());
-    println!("{}", content);
-}
-
-/// output easter egg arts
-fn output_eggs(exec_datestr: &str) {
-    let mut eggs: HashMap<&str, &str> = HashMap::new();
-    eggs.insert("01/01", "art/happynewyear.txt");
-    eggs.insert("02/22", "art/ninja.txt");
-    eggs.insert("08/08", "art/takoyaki.txt");
-    eggs.insert("12/25", "art/christmas.txt");
-
-    match eggs.get(exec_datestr) {
-        None => {}
-        Some(path) => {
-            let content = fs::read_to_string(path).unwrap_or(String::default());
-            println!("{}", content);
-=======
     /// output logo
     fn output_logo(&self) {
         let fp = &format!("art/logo.txt");
@@ -374,7 +341,6 @@
                 let content = fs::read_to_string(path).unwrap_or("".to_owned());
                 println!("{}", content);
             }
->>>>>>> a023ba46
         }
     }
 }
