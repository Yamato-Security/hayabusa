--- conflicted
+++ resolved
@@ -11,11 +11,8 @@
 use hayabusa::{afterfact::after_fact, detections::utils};
 use hayabusa::{detections::configs, timeline::timeline::Timeline};
 use hhmmss::Hhmmss;
-<<<<<<< HEAD
 use serde_json::Value;
-=======
 use std::collections::HashMap;
->>>>>>> b9c415ea
 use std::{
     fs::{self, File},
     path::PathBuf,
