--- conflicted
+++ resolved
@@ -591,10 +591,6 @@
         } else {
             Err(git2::Error::from_str(&String::default()))
         }
-<<<<<<< HEAD
-        Ok(())
-=======
->>>>>>> f183c435
     }
 
     /// git clone でhauyabusa-rules レポジトリをrulesフォルダにgit cloneする関数
