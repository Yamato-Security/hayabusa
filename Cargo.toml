--- conflicted
+++ resolved
@@ -8,13 +8,8 @@
 [dependencies]
 itertools = "*"
 dashmap = "*"
-<<<<<<< HEAD
 clap = { version = "4.*", features = ["derive", "cargo", "color"]}
-evtx = { git = "https://github.com/Yamato-Security/hayabusa-evtx.git" , features = ["fast-alloc"] , rev = "0fb9508" } # 0.8.3 2022/11/06 update
-=======
-clap = { version = "3.*", features = ["derive", "cargo"]}
 evtx = { git = "https://github.com/Yamato-Security/hayabusa-evtx.git" , features = ["fast-alloc"] , rev = "f07e263" } # 0.8.3 2022/11/20 update
->>>>>>> 2b8e6a9f
 quick-xml = {version = "0.25.*", features = ["serialize"] }
 serde = { version = "1.*", features = ["derive"] }
 serde_json = { version = "1.0"}
