--- conflicted
+++ resolved
@@ -1,9 +1,3 @@
-<<<<<<< HEAD
-
-                             Happy Ninja Day! Nin Nin! (2/22)!
-                                 from Yamato Security
-=======
->>>>>>> 9be8b3d3
                                                                                           
                                        .`,I>>+<;"'                                        
                                    .,}u#zcccccz*#W&jI.                                    
