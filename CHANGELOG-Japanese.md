# 変更点

## 2.2.2 [2022/2/XX] "XXX Release"

**新機能:**

- XXX

**改善:**

<<<<<<< HEAD
- オプションのグループ分けを再修正した。(#918)(@hitenkoku)
=======
- JSONL形式のログを読み込む際のメモリ使用量を約75%削減した。 (#921) (@fukusuket)
>>>>>>> 9dd45c1e

**バグ修正:**

- XXX

**脆弱性修正:**

- XXX

## 2.2.0 [2022/2/12] "SECCON Release"

**新機能:**

- JSON形式のイベントログファイルの入力(`-J, --JSON-input`)に対応した。 (#386) (@hitenkoku)
- MaxMindのGeoIPデータベースに基づき、送信元および送信先IPアドレスのASN組織、都市、国を出力することによるログエンリッチメント(`-G, --GeoIP`)を実現した。 (#879) (@hitenkoku)
- `-e, --exact-level`オプションで指定したレベルに対する結果のみを取得する機能を追加した。 (#899) (@hitenkoku)

**改善:**

- HTMLレポートの出力に実行したコマンドラインを追加した。 (#877) (@hitenkoku)
- イベントIDの完全比較を行うことで、約3%の速度向上とメモリ使用量の削減を実現した。 (#882) (@fukusuket)
- 正規表現使用前のフィルタリングにより、約14%の速度向上とメモリ使用量の削減を実現した。 (#883) (@fukusuket)
- 正規表現ではなく大文字小文字を区別しない比較により、約8%の速度向上とメモリ使用量の削減を実現した。 (#884) (@fukusuket)
- ワイルドカード表現における正規表現の使用量を削減することで、約5%の速度向上とメモリ使用量の削減を実現した。 (#890) (@fukusuket)
- 正規表現の使用を避けることで、さらなる高速化とメモリ使用量の削減を実現した。 (#894) (@fukusuket)
- 正規表現の使用量を減らすことで、約3%の速度向上と約10%のメモリ使用量削減を実現した。 (#898) (@fukuseket)
- ライブラリの更新によって`-T, --visualize-timeline`の出力を複数行にするように変更した。 (#902) (@hitenkoku)
- JSON/L形式のログを読み込む際のメモリ使用量を約50%削減した。 (#906) (@fukusuket)
- Longオプションを基にしたオプションの並べ替えを行った。 (#904) (@hitenkoku)
- `-J, --JSON-input`オプションを`logon-summary`, `metrics`, `pivot-keywords-list`コマンドに対応させた。 (#908) (@hitenkoku)

**バグ修正:**

- ルールの条件にバックスラッシュが4つある場合、ルールがマッチしない不具合を修正した。 (#897) (@fukuseket)
- JSON出力では、PowerShell EID 4103をパースする際に`Payload`フィールドが複数のフィールドに分離されるバグを修正した。(#895) (@hitenkoku)
- ファイルサイズ取得の際にpanicが発生するのを修正した。 (#914) (@hitenkoku)

**脆弱性修正:**

- ルールや設定ファイルを更新する際に起こりうるSSH MITM攻撃(CVE-2023-22742)を防ぐため、git2およびgitlib2クレートを更新した。 (#888) (@YamatoSecurity)

## 2.1.0 [2023/01/10] "Happy Year of the Rabbit Release"

**改善:**

- 速度の改善。 (#847) (@hitenkoku)
- 出力の改善を行うことによる速度の改善。 (#858) (@fukusuket)
- 実行ごとに同じ時間の検知の出力の順番のソートを行っていないのを修正した。 (#827) (@hitenkoku)

**バグ修正:**

- ログオン情報の出力機能で`--output`を指定したときにログオン成功のcsv出力ができない問題を修正した。 (#849) (@hitenkoku)
- `-J, --jsonl`を指定したときに不要な改行が含まれていたため修正した。 (#852) (@hitenkoku)

## 2.0.0 [2022/12/24] "Merry Christmas Release"

**新機能:**

- コマンドの使用方法とヘルプメニューはサブコマンドで行うようにした。 (#656) (@hitenkoku)

## 1.9.0 [2022/12/24] "Merry Christmas Release"

**新機能:**

- 新たなパイプキーワード(`|endswithfield`)に対応した。 (#740) (@hach1yon)
- 実行時のメモリ利用率を表示する機能を追加した。`--debug`オプションで利用可能。 (#788) (@fukusuket)

**改善:**

- Clap Crateパッケージの更新。更新の関係で`--visualize-timeline` のショートオプションの`-V`を`-T`に変更した。 (#725) (@hitenkoku)
- ログオン情報の出力でログオンタイプ、送信元の端末名とIPアドレス等を出力できるようにした。また、ログオンに失敗の一覧も出力するようにした。 (#835) (@garigariganzy @hitenkoku)
- 速度とメモリ使用の最適化。 (#787) (@fukusuket)
- イースターエッグのASCIIアートをカラー出力するようにした。 (#839) (@hitenkoku)
- `--debug`オプションをオプションの一覧から非表示にした。 (#841) (@hitenkoku)

**バグ修正:**

- コマンドプロンプトで`-d`オプションを設定した際にダブルクォーテーションで囲んだときにevtxファイルの収集ができていないバグを修正した。 (#828) (@hitenkoku)
- ルールのパースエラーが発生した際に不必要な改行が出力されていたのを修正した。 (#829) (@hitenkoku)

## 1.8.1 [2022/11/21]

**改善:**

- インポートしているcrateのRustバージョンによるビルドエラーを回避するためにCargo.tomlに`rust-version`を追加した。(#802) (@hitenkoku)
- メモリ使用の削減。 (#806) (@fukusuket)
- WEC機能を利用したevtxファイルのレンダーされたメッセージを出力するための`%RenderedMessage%`フィールドを追加した。 (#760) (@hitenkoku)

**バグ修正:**

- `Data`フィールドを使ったルールが検知できていない問題を修正した。 (#775) (@hitenkoku)
- プロファイルの出力で`%MitreTags%` と`%MitreTactics%` の出力が抜け落ちてしまう問題を修正した。 (#780) (@fukusuket)

## 1.8.0 [2022/11/07]

**新機能:**

- 新たな時刻表示のオプションとして`--ISO-8601`を追加した。 (#574) (@hitenkoku)

**改善:**

- イベントIDによるフィルタリングをデフォルトでは動作しないようにした。イベントIDフィルタを利用するためのオプション`-e, --eid-filter`を追加した。 (#759) (@hitenkoku)
- 異なるユーザアカウントで新しいルールをダウンロードしようとしたときに、分かりやすいエラーメッセージを表示する。 (#758) (@fukusuket)
- 合計およびユニークな検知数の情報をHTMLレポートに追加した。 (#762) (@hitenkoku)
- JSONの出力の中にある各検知内容のオブジェクトを持つ不要な配列の構造を削除した。 (#766)(@hitenkoku)
- プロファイルで出力できる情報にルール作成者(`%RuleAuthor%`)、 ルール作成日(`%RuleCreationDate%`)、 ルール修正日(`%RuleModifiedDate%`)、ルールステータス(`%Status%`)を追加した。 (#761) (@hitenkoku)
- JSON出力のDetailsフィールドをオブジェクト形式で出力するように変更した。 (#773) (@hitenkoku)
- `build.rs`を削除し、メモリアロケータをmimallocに変更した。Intel系OSでは20-30%の速度向上が見込める。 (#657) (@fukusuket)
- プロファイルの`%RecordInformation%` エイリアスを `%AllFieldInfo%` に変更した。 AllFieldInfoフィールドをJSONオブジェクト形式で出力するように変更した。 (#750) (@hitenkoku)
- AllFieldInfoフィールドのJSONオブジェクト内で利用していたHBFI-プレフィックスを廃止した。 (#791) (@hitenkoku)
- `--no-summary`  オプションを使用したときに、表示しないルール作者および検知回数の集計を省略した。(Velociraptorエージェントを利用するときに有用です。10%はこのオプションの付与により高速化します) (#780) (@hitenkoku)
- メモリ使用量を少なくし、処理速度を改善した。 (#778 #790) (@hitenkoku)
- 検知したルール作者のリストが空の時にルール作者のリストを表示しないように修正した。(#795) (@hitenkoku)
- プロファイルで出力できる情報にルールID(`%RuleID%`)、プロバイダー名情報(`%Provider%`)を追加した。 (#794) (@hitenkoku)

**バグ修正:**

- ルール作者数の集計に誤りがあったのを修正した。 (#783) (@hitenkoku)

## 1.7.2 [2022/10/17]

**新機能:**

- 利用可能な出力プロファイルの一覧を出力する`--list-profiles` オプションを追加した。 (#746) (@hitenkoku)

**改善:**

- 見やすくするためにファイル保存の出力をする位置とupdateオプションの出力を変更した。 (#754) (@YamatoSecurity)
- 検知したルールの作者名の最大文字数を40文字にした。 (#751) (@hitenkoku)

**バグ修正:**

- フィールド内にドライブレター(ex c:)が入っていた場合JSON/JSONL出力機能のフィールドの値がずれてしまっていたバグを修正した。 (#748) (@hitenkoku)

## 1.7.1 [2022/10/10]

**改善:**

- より正確な結果を出力するために、チャンネルとEIDの情報を`rules/config/channel_eid_info.txt`に基づいてチェックするようにした。 (#463) (@garigariganzy)
- 検知ルールを利用しないオプション(`-M`と`-L`オプション)の時のメッセージの出力内容を修正した。 (#730) (@hitenkoku)
- 検出したルールの作者名を標準出力に追加した。 (#724) (@hitenkoku)
- チャンネル情報が`null`となっているレコード(ETWイベント)を検知およびmetricの対象から除外した。 (#727) (@hitenkoku)

**バグ修正:**

- mericオプションのEventIDのキー名の数え上げが原因となっていたイベント集計の誤りを修正した。 (#729) (@hitenkoku)

## 1.7.0 [2022/09/29]

**新機能:**

- HTMLレポート機能 (`-H, --html-report`)の追加。 (#689) (@hitenkoku, @nishikawaakira)

**改善:**

- EventID解析のオプションをmetricsオプションに変更した。(旧: `-s, --statistics` -> 新: `-M, --metrics`) (#706) (@hitenkoku)
- ルール更新オプション(`-u`)を利用したときにHayabusaの新バージョンがないかを確認し、表示するようにした。 (#710) (@hitenkoku)
- HTMLレポート内にロゴを追加した。 (#714) (@hitenkoku)
- メトリクスオプション(`-M --metrics`)もしくはログオン情報(`-L --logon-summary`)と`-d`オプションを利用した場合に1つのテーブルで表示されるように修正した。 (#707) (@hitenkoku)
- メトリクスオプションの結果出力にチャンネル列を追加した。 (#707) (@hitenkoku)
- メトリクスオプション(`-M --metrics`)もしくはログオン情報(`-L --logon-summary`)と`-d`オプションを利用した場合に「First Timestamp」と「Last Timestamp」の出力を行わないように修正した。 (#707) (@hitenkoku)
- メトリクスオプションとログオン情報オプションに対してcsv出力機能(`-o --output`)を追加した。 (#707) (@hitenkoku)
- メトリクスオプションの出力を検出回数と全体の割合が1つのセルで表示されていた箇所を2つの列に分けた。 (#707) (@hitenkoku)
- メトリクスオプションとログオン情報の画面出力に利用していたprettytable-rsクレートをcomfy_tableクレートに修正した. (#707) (@hitenkoku)
- HTMLレポート内にfavicon.pngを追加した。 (#722) (@hitenkoku)

## v1.6.0 [2022/09/16]

**新機能:**

- 解析結果をJSONに出力する機能(`-j, --json-timeline`)を追加した。 (#654) (@hitenkoku)
- 解析結果をJSONL形式で出力する機能 (`-J, --jsonl` )を追加した。 (#694) (@hitenkoku)

**改善:**

- 結果概要に各レベルで検知した上位5つのルールを表示するようにした。 (#667) (@hitenkoku)
- 結果概要を出力しないようにするために `--no-summary` オプションを追加した。 (#672) (@hitenkoku)
- 結果概要の表示を短縮させた。 (#675 #678) (@hitenkoku)
- channel_abbreviations.txtによるChannelフィールドのチェックを大文字小文字の区別をなくした。 (#685) (@hitenkoku)
- 出力結果の区切り文字を`|`から`‖`に変更した。 (#687) (@hitenkoku)
- 結果概要の検知数と総イベント数の数に色付けを行い見やすくした。 (#690) (@hitenkoku)
- evtxクレートを0.8.0にアップデート。(ヘッダーや日付の値が無効な場合の処理が改善された。)
- 出力プロファイルの更新。（@YamatoSecurity)

**バグ修正:**

- ログオン情報の要約オプションを追加した場合に、Hayabusaがクラッシュしていたのを修正した。 (#674) (@hitenkoku)
- configオプションで指定したルールコンフィグの読み込みができていない問題を修正した。 (#681) (@hitenkoku)
- 結果概要のtotal eventsで読み込んだレコード数が出力されていたのを、検査対象にしているevtxファイルの実際のレコード数に修正した。 (#683) (@hitenkoku)

## v1.5.1 [2022/08/20]

**改善:**

- TimesketchにインポートできるCSV形式を出力するプロファイルを追加して、v1.5.1を再リリースした。 (#668) (@YamatoSecurity)

## v1.5.1 [2022/08/19]

**バグ修正:**

- Critical, medium、lowレベルのアラートはカラーで出力されていなかった。 (#663) (@fukusuket)
- `-f`で存在しないevtxファイルが指定された場合は、Hayabusaがクラッシュしていた。 (#664) (@fukusuket)

## v1.5.0 [2022/08/18]

**新機能:**

- `config/profiles.yaml`と`config/default_profile.yaml`の設定ファイルで、出力内容をカスタマイズできる。 (#165) (@hitenkoku)
- 対象のフィールドがレコード内に存在しないことを確認する `null` キーワードに対応した。 (#643) (@hitenkoku)

**改善:**

- ルールのアップデート機能のルールパスの出力から./を削除した。 (#642) (@hitenkoku)
- MITRE ATT&CK関連のタグとその他タグを出力するための出力用のエイリアスを追加した。 (#637) (@hitenkoku)
- 結果概要の数値をカンマをつけて見やすくした。 (#649) (@hitenkoku)
- `-h`オプションでメニューを使いやすいようにグループ化した。 (#651) (@YamatoSecurity and @hitenkoku)
- 結果概要内の検知数にパーセント表示を追加した。 (#658) (@hitenkoku)

**バグ修正:**

- aggregation conditionのルール検知が原因で検知しなかったイベント数の集計に誤りがあったので修正した。 (#640) (@hitenkoku)
- 一部のイベント（0.01%程度）が検出されないレースコンディションの不具合を修正した。 (#639 #660) (@fukusuket)

## v1.4.3 [2022/08/03]

**バグ修正:**

- VC再頒布パッケージがインストールされていない環境でエラーが発生している状態を修正した。 (#635) (@fukusuket)

## v1.4.2 [2022/07/24]

**改善:**

- `--update-rules` オプションを利用する時に、更新対象のレポジトリを`--rules`オプションで指定できるようにした。 (#615) (@hitenkoku)
- 並列処理の改善による高速化。 (#479) (@kazuminn)
- `--output`オプションを利用したときのRulePathをRuleFileに変更した。RuleFileは出力するファイルの容量を低減させるためにファイル名のみを出力するようにした。 (#623) (@hitenkoku)

**バグ修正:**

- `cargo run`コマンドでhayabusaを実行するとconfigフォルダの読み込みエラーが発生する問題を修正した。 (#618) (@hitenkoku)

## v1.4.1 [2022/06/30]

**改善:**

- ルールや`./rules/config/default_details.txt` に対応する`details`の記載がない場合、すべてのフィールド情報を結果の``Details`列に出力するようにした (#606) (@hitenkoku)
- `--deep-scan`オプションの追加。 このオプションがない場合、`config/target_event_ids.txt`で指定されたイベントIDのみをスキャン対象とします。 このオプションをつけることですべてのイベントIDをスキャン対象とします。(#608) (@hitenkoku)
- `-U, --update-rules`オプションで`channel_abbreviations.txt`、`statistics_event_info.txt`、`target_event_IDs.txt`を更新できるように、`config`ディレクトリから`rules/config`ディレクトリに移動した。

## v1.4.0 [2022/06/26]

**新機能:**

- `--target-file-ext` オプションの追加。evtx以外の拡張子を指定する事ができます。ただし、ファイルの中身の形式はevtxファイル形式である必要があります。 (#586) (@hitenkoku)
- `--exclude-status` オプションの追加。ルール内の`status`フィールドをもとに、読み込み対象から除外するフィルタを利用することができます。 (#596) (@hitenkoku)

**改善:**

- ルール内に`details`フィールドがないときに、`rules/config/default_details.txt`に設定されたデフォルトの出力を行えるようにした。 (#359) (@hitenkoku)
- Clap Crateパッケージの更新 (#413) (@hitenkoku)
- オプションの指定がないときに、`--help`と同じ画面出力を行うように変更した。(#387) (@hitenkoku)
- hayabusa.exeをカレントワーキングディレクトリ以外から動作できるようにした。 (#592) (@hitenkoku)
- `output` オプションで指定されファイルのサイズを出力するようにした。 (#595) (@hitenkoku)

**バグ修正:**

- カラー出力で長い出力があった場合にエラーが出て終了する問題を修正した。 (#603) (@hitenkoku)
- `Excluded rules`の合計で`rules/tools/sigmac/testfiles`配下のテストルールも入っていたので、無視するようにした。 (#602) (@hitenkoku)

## v1.3.2 [2022/06/13]

- evtxクレートを0.7.2から0.7.3に更新し、パッケージを全部更新した。 (@YamatoSecurity)

## v1.3.1 [2022/06/13]

**新機能:**

- ルール内の`details`で複数の`Data`レコードから特定のデータを指定して出力できるようにした。 (#487) (@hitenkoku)
- 読み込んだルールのステータス情報の要約を追加した。 (#583) (@hitenkoku)

**改善:**

- LinuxとmacOSのバイナリサイズをより小さくするために、デバッグシンボルをストリップします。(#568) (@YamatoSecurity)
- Crateパッケージの更新 (@YamatoSecurity)
- 新たな時刻表示のオプションとして`--US-time`、`--US-military-time`、`--European-time`の3つを追加した (#574) (@hitenkoku)
- `--rfc-3339` オプションの時刻表示形式を変更した。 (#574) (@hitenkoku)
- `-R/ --display-record-id`オプションを`-R/ --hide-record-id`に変更。レコードIDはデフォルトで出力するようにして`-R`オプションを付けた際に表示しないように変更した。(#579) (@hitenkoku)
- ルール読み込み時のメッセージを追加した。 (#583) (@hitenkoku)
- `rules/tools/sigmac/testfiles`内のテスト用のymlファイルを読み込まないようにした. (#602) (@hitenkoku)

**バグ修正:**

- 対応するオプションを付与していないときにもRecordIDとRecordInformationの列が出力されていたのを修正した。 (#577) (@hitenkoku)

## v1.3.0 [2022/06/06]

**新機能:**

- `--visualize-timeline`オプションで検知されたイベントが5つ以上の時、イベント頻度のタイムラインを作成するようにした。 (#533, #566) (@hitenkoku)
- `--all-tags`オプションでルールにある全てのtagsを、outputで指定したcsvのMitreAttackの列に出力するようにした。 (#525) (@hitenkoku)
- `-R` / `--display-record-id` オプションの追加。evtx file内のレコードを特定するレコードID`<Event><System><EventRecordID>`が出力できるようになった。 (#548) (@hitenkoku)
- レベルごとの検知数が最も多い日を表示するようにした。 (#550) (@hitenkoku)
- レベルごとの検知数上位3つのコンピュータ名を表示するようにした。 (#557)(@hitenkoku)

**改善:**

- ルールの`details`でeventkey_alias.txtやEvent.EventData内に存在しない情報を`n/a` (not available)と表記するようにした。(#528) (@hitenkoku)
- 読み込んだイベント数と検知しなかったイベント数を表示するようにした。 (#538) (@hitenkoku)
- 新しいロゴに変更した。(#536) (@YamatoSecurity)
- evtxファイルのファイルサイズの合計を出力するようにした。(#540) (@hitenkoku)
- ロゴの色を変更した (#537) (@hitenkoku)
- Channelの列にchannel_abbrevations.txtに記載されていないチャンネルも表示するようにした。(#553) (@hitenkoku)
- `Ignored rules`として集計されていた`Exclude rules`、`Noisy rules`、`Deprecated rules`に分けて表示するようにした。 (#556) (@hitenkoku)
- `output`オプションが指定されているときに、ファイル出力中のメッセージを表示するようにした。 (#561) (@hitenkoku)

**バグ修正:**

- `--start-timeline`、`--end-timeline`オプションが動かなかったのを修正した。 (#546) (@hitenkoku)
- ルール内の`level`が正しくない場合に検知数が最も多い日の集計の際にcrashが起きるのを修正した。 (#560) (@hitenkoku)

## v1.2.2 [2022/05/20]

**新機能:**

- ログオン情報の要約の機能の追加。 (`-L` / `--logon-summary`) (@garigariganzy)

**改善:**

- カラー出力はデフォルトで有効になって、コマンドプロンプトとPowerShellプロンプトに対応している。 (@hitenkoku)

**バグ修正:**

- `rules`フォルダが存在するが、レポジトリがダウンロードされていない場合は、ルール更新が失敗していたが、修正した。(#516) (@hitenkoku)
- .gitフォルダ内にあるymlファイルが一部のWindows環境で読み込まれた際にエラーが発生していたが、修正した。(#524)(@hitenkoku)
- 1.2.1バイナリで表示する誤ったバージョン番号の修正。

## v1.2.1 [2022/04/20] Black Hat Asia Arsenal 2022 RC2

**新機能:**

- `./config/channel_abbreviations`の設定ファイルにより、`Channel`列も出力されるようになった。 (@hitenkoku)
- ルールとルールの設定ファイルは強制的に上書きされる。 (@hitenkoku)

**バグ修正:**

- ルールがnoisyもしくはexcludedと設定された場合は、`--level-tuning`オプションで`level`が更新されなかったが、修正した。 (@hitenkoku)

## v1.2.0 [2022/04/15] Black Hat Asia Arsenal 2022 RC1

**新機能:**

- `-C / --config` オプションの追加。検知ルールのコンフィグを指定することが可能。(Windowsでのライブ調査に便利) (@hitenkoku)
- `|equalsfield` と記載することでルール内で二つのフィールドの値が一致するかを記載に対応。 (@hach1yon)
- `-p / --pivot-keywords-list` オプションの追加。攻撃されたマシン名や疑わしいユーザ名などの情報をピボットキーワードリストとして出力する。 (@kazuminn)
- `-F / --full-data`オプションの追加。ルールの`details`で指定されたフィールドだけではなく、全フィールド情報を出力する。(@hach1yon)
- `--level-tuning` オプションの追加。ルールの検知ファイルを設定したコンフィグファイルに従って検知レベルをチューニングすることが可能(@itib、@hitenkoku)

**改善:**

- 検知ルールとドキュメントの更新。 (@YamatoSecurity)
- MacとLinuxのバイナリに必要なOpenSSLライブラリを静的コンパイルした。 (@YamatoSecurity)
- タブ等の文字が含まれたフィールドに対しての検知性能の改善。 (@hach1yon、@hitenkoku)
- eventkey_alias.txt内に定義されていないフィールドをEvent.EventData内を自動で検索することが可能。 (@kazuminn、@hitenkoku)
- 検知ルールの更新時、更新されたルールのファイル名が表示される。 (@hitenkoku)
- ソースコードにあるClippyの警告を修正。 (@hitenkoku、@hach1yon)
- イベントIDとタイトルが記載されたコンフィグファイルの名前を `timeline_event_info.txt` から `statistics_event_info.txt`に変更。 (@YamatoSecurity、 @garigariganzy)
- 64bit Windowsで32bit版のバイナリを実行しないように修正(@hitenkoku)
- MITRE ATT&CKのデータの出力を`output_tag.txt`で修正できるように修正(@hitenkoku)
- 出力にChannel名のカラムを追加(@hitenkoku)

**バグ修正:**

- `.git` フォルダ内にある `.yml` ファイルがパースエラーを引き起こしていた問題の修正。 (@hitenkoku)
- テスト用のルールファイルの読み込みエラーで不必要な改行が発生していた問題の修正。 (@hitenkoku)
- Windows Terminalのバグで標準出力が途中で止まる場合がありましたが、Hayabusa側で解決しました。 (@hitenkoku)

## v1.1.0 [2022/03/03]

**新機能:**

- `-r / --rules`オプションで一つのルール指定が可能。(ルールをテストする際に便利！) (@kazuminn)
- ルール更新オプション (`-u / --update-rules`): [hayabusa-rules](https://github.com/Yamato-Security/hayabusa-rules)レポジトリにある最新のルールに更新できる。 (@hitenkoku)
- ライブ調査オプション (`-l / --live-analysis`): Windowsイベントログディレクトリを指定しないで、楽にWindows端末でライブ調査ができる。(@hitenkoku)

**改善:**

- ドキュメンテーションの更新。 (@kazuminn、@itiB、@hitenkoku、@YamatoSecurity)
- ルールの更新。(Hayabusaルール: 20個以上、Sigmaルール: 200個以上) (@YamatoSecurity)
- Windowsバイナリは静的でコンパイルしているので、Visual C++ 再頒布可能パッケージをインストールする必要はない。(@hitenkoku)
- カラー出力 (`-c / --color`) True Colorに対応しているターミナル(Windows Terminal、iTerm2等々)ではカラーで出力できる。(@hitenkoku)
- MITRE ATT&CK戦略が出力される。(@hitenkoku)
- パフォーマンスの改善。(@hitenkoku)
- exclude_rules.txtとnoisy_rules.txtの設定ファイルのコメント対応。(@kazuminn)
- より速いメモリアロケータの利用。 (Windowsの場合はrpmalloc、macOS/Linuxの場合は、jemalloc) (@kazuminn)
- Cargo crateの更新。 (@YamatoSecurity)

**バグ修正:**

- `cargo update`がより安定するために、clapのバージョンを固定した。(@hitenkoku)
- フィールドのタブや改行がある場合に、ルールが検知しなかったので、修正した。(@hitenkoku)

## v1.0.0-Release 2 [2022/01/27]

- アンチウィルスに誤検知されたExcelの結果ファイルの削除。(@YamatoSecurity)
- Rustのevtxライブラリを0.7.2に更新。 (@YamatoSecurity)

## v1.0.0 [2021/12/25]

- 最初のリリース<|MERGE_RESOLUTION|>--- conflicted
+++ resolved
@@ -1,6 +1,6 @@
 # 変更点
 
-## 2.2.2 [2022/2/XX] "XXX Release"
+## 2.2.2 [2022/2/22] "Ninja Day Release"
 
 **新機能:**
 
@@ -8,11 +8,8 @@
 
 **改善:**
 
-<<<<<<< HEAD
 - オプションのグループ分けを再修正した。(#918)(@hitenkoku)
-=======
 - JSONL形式のログを読み込む際のメモリ使用量を約75%削減した。 (#921) (@fukusuket)
->>>>>>> 9dd45c1e
 
 **バグ修正:**
 
